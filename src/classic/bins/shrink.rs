extern crate clvmr as clvm_rs;

use std::collections::HashMap;
use std::env;
use std::rc::Rc;

use clvm_rs::allocator::Allocator;

use clvm_tools_rs::compiler::compiler::DefaultCompilerOpts;
use clvm_tools_rs::compiler::comptypes::CompileErr;
use clvm_tools_rs::compiler::evaluate::Evaluator;
use clvm_tools_rs::compiler::frontend::frontend;
use clvm_tools_rs::compiler::sexp::parse_sexp;
use clvm_tools_rs::compiler::srcloc::Srcloc;

use clvm_tools_rs::classic::clvm_tools::stages::stage_0::DefaultProgramRunner;

fn main() {
    let mut allocator = Allocator::new();
    let runner = Rc::new(DefaultProgramRunner::new());
    let opts = Rc::new(DefaultCompilerOpts::new("*program*"));
    let args: Vec<String> = env::args().collect();
    if args.len() < 2 {
        println!("give a chialisp program to minify");
        return;
    }

    let loc = Srcloc::start("*program*");
<<<<<<< HEAD
    let _ = parse_sexp(loc, args[1].as_bytes().iter().copied())
=======
    let _ = parse_sexp(loc, args[1].bytes())
>>>>>>> 8d933606
        .map_err(|e| CompileErr(e.0.clone(), e.1))
        .and_then(|parsed_program| frontend(opts.clone(), &parsed_program))
        .and_then(|program| {
            let e = Evaluator::new(opts.clone(), runner.clone(), program.helpers.clone());
            e.shrink_bodyform(
                &mut allocator,
                program.args.clone(),
                &HashMap::new(),
                program.exp,
                false,
            )
        })
        .map(|result| {
            println!("shrunk: {}", result.to_sexp());
        })
        .map_err(|e| {
            println!("failed: {:?}", e);
        });
}<|MERGE_RESOLUTION|>--- conflicted
+++ resolved
@@ -26,11 +26,7 @@
     }
 
     let loc = Srcloc::start("*program*");
-<<<<<<< HEAD
-    let _ = parse_sexp(loc, args[1].as_bytes().iter().copied())
-=======
     let _ = parse_sexp(loc, args[1].bytes())
->>>>>>> 8d933606
         .map_err(|e| CompileErr(e.0.clone(), e.1))
         .and_then(|parsed_program| frontend(opts.clone(), &parsed_program))
         .and_then(|program| {
