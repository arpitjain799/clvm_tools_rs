extern crate clvmr as clvm_rs;

use std::collections::HashMap;
use std::env;
use std::rc::Rc;

use clvm_rs::allocator::Allocator;

use clvm_tools_rs::compiler::compiler::DefaultCompilerOpts;
use clvm_tools_rs::compiler::comptypes::CompileErr;
use clvm_tools_rs::compiler::evaluate::Evaluator;
use clvm_tools_rs::compiler::frontend::frontend;
use clvm_tools_rs::compiler::sexp::parse_sexp;
use clvm_tools_rs::compiler::srcloc::Srcloc;

use clvm_tools_rs::classic::clvm_tools::stages::stage_0::DefaultProgramRunner;

fn main() {
    let mut allocator = Allocator::new();
    let runner = Rc::new(DefaultProgramRunner::new());
    let opts = Rc::new(DefaultCompilerOpts::new("*program*"));
    let args: Vec<String> = env::args().collect();
    if args.len() < 2 {
        println!("give a chialisp program to minify");
        return;
    }

<<<<<<< HEAD
    let loc = Srcloc::start(&"*program*".to_string());
    let _ = parse_sexp(loc.clone(), args[1].as_bytes().iter().copied())
        .map_err(|e| {
            return CompileErr(e.0.clone(), e.1.clone());
        })
        .and_then(|parsed_program| {
            return frontend(opts.clone(), &parsed_program);
        })
=======
    let loc = Srcloc::start("*program*");
    let _ = parse_sexp(loc, &args[1])
        .map_err(|e| CompileErr(e.0.clone(), e.1))
        .and_then(|parsed_program| frontend(opts.clone(), parsed_program))
>>>>>>> 8d534d80
        .and_then(|program| {
            let e = Evaluator::new(opts.clone(), runner.clone(), program.helpers.clone());
            e.shrink_bodyform(
                &mut allocator,
                program.args.clone(),
                &HashMap::new(),
                program.exp,
                false,
            )
        })
        .map(|result| {
            println!("shrunk: {}", result.to_sexp());
        })
        .map_err(|e| {
            println!("failed: {:?}", e);
        });
}<|MERGE_RESOLUTION|>--- conflicted
+++ resolved
@@ -25,21 +25,10 @@
         return;
     }
 
-<<<<<<< HEAD
-    let loc = Srcloc::start(&"*program*".to_string());
-    let _ = parse_sexp(loc.clone(), args[1].as_bytes().iter().copied())
-        .map_err(|e| {
-            return CompileErr(e.0.clone(), e.1.clone());
-        })
-        .and_then(|parsed_program| {
-            return frontend(opts.clone(), &parsed_program);
-        })
-=======
     let loc = Srcloc::start("*program*");
-    let _ = parse_sexp(loc, &args[1])
+    let _ = parse_sexp(loc, args[1].as_bytes().iter().copied())
         .map_err(|e| CompileErr(e.0.clone(), e.1))
-        .and_then(|parsed_program| frontend(opts.clone(), parsed_program))
->>>>>>> 8d534d80
+        .and_then(|parsed_program| frontend(opts.clone(), &parsed_program))
         .and_then(|program| {
             let e = Evaluator::new(opts.clone(), runner.clone(), program.helpers.clone());
             e.shrink_bodyform(
