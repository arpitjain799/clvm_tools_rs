use std::rc::Rc;

use clvm_rs::allocator::{Allocator, NodePtr};
use clvm_rs::chia_dialect::{ChiaDialect, NO_NEG_DIV, NO_UNKNOWN_OPS};
use clvm_rs::cost::Cost;
use clvm_rs::reduction::Response;

use clvm_rs::run_program::{run_program, PreEval};

<<<<<<< HEAD
pub type TOperatorDict = HashMap<String, Vec<u8>>;

pub struct OpQuote {}

impl OperatorHandler for OpQuote {
    fn op(
        &self,
        _allocator: &mut Allocator,
        _op: NodePtr,
        sexp: NodePtr,
        _max_cost: Cost,
    ) -> Response {
        Ok(Reduction(1, sexp))
    }
}

#[derive(Clone)]
pub struct OpRouter {
    routes: HashMap<Vec<u8>, Rc<dyn OperatorHandler>>,
    f_lookup: FLookup,
    strict: bool,
}

impl OpRouter {
    fn new() -> Self {
        let mut opcode_lookup_by_name = HashMap::<String, Vec<u8>>::new();
        for (v, s) in [
            (3, "op_if"),
            (4, "op_cons"),
            (5, "op_first"),
            (6, "op_rest"),
            (7, "op_listp"),
            (8, "op_raise"),
            (9, "op_eq"),
            (10, "op_gr_bytes"),
            (11, "op_sha256"),
            (12, "op_substr"),
            (13, "op_strlen"),
            (14, "op_concat"),
            (16, "op_add"),
            (17, "op_subtract"),
            (18, "op_multiply"),
            (19, "op_div"),
            (20, "op_divmod"),
            (21, "op_gr"),
            (22, "op_ash"),
            (23, "op_lsh"),
            (24, "op_logand"),
            (25, "op_logior"),
            (26, "op_logxor"),
            (27, "op_lognot"),
            (29, "op_point_add"),
            (30, "op_pubkey_for_exp"),
            (32, "op_not"),
            (33, "op_any"),
            (34, "op_all"),
            (36, "op_softfork"),
            (37, "bls_g1_subtract"),
            (38, "bls_g1_multiply"),
            (39, "bls_g1_negate"),
            (40, "bls_g2_add"),
            (41, "bls_g2_subtract"),
            (42, "bls_g2_multiply"),
            (43, "bls_g2_negate"),
            (44, "pow"),
        ]
        .iter()
        {
            let v: Vec<u8> = vec![*v as u8];
            opcode_lookup_by_name.insert(s.to_string(), v);
        }

        let f_lookup = f_lookup_for_hashmap(opcode_lookup_by_name);

        let mut routes: HashMap<Vec<u8>, Rc<dyn OperatorHandler>> = HashMap::new();
        routes.insert(vec![1], Rc::new(OpQuote {}));

        OpRouter {
            routes,
            f_lookup,
            strict: true,
        }
    }

    pub fn add_handler(&mut self, op: &Vec<u8>, handler: Rc<dyn OperatorHandler>) {
        self.routes.insert(op.to_vec(), handler);
    }

    pub fn showtable(&self) -> String {
        let keys: Vec<Vec<u8>> = self.routes.keys().map(|v| v.to_vec()).collect();
        format!("{:?}", keys)
    }
}

impl<'a> OperatorHandler for OpRouter {
    fn op(
        &self,
        allocator: &mut Allocator,
        op: NodePtr,
        sexp: NodePtr,
        max_cost: Cost,
    ) -> Response {
        match allocator.sexp(op) {
            SExp::Atom(b) => {
                let buf = &allocator.buf(&b).to_vec();
                match self.routes.get(buf) {
                    Some(handler) => handler.op(allocator, op, sexp, max_cost),
                    _ => {
                        if buf.len() == 1 {
                            if let Some(f) = self.f_lookup[buf[0] as usize] {
                                return f(allocator, sexp, max_cost);
                            }
                        }
                        if self.strict {
                            Err(EvalErr(op, "unimplemented operator".to_string()))
                        } else {
                            op_unknown(allocator, op, sexp, max_cost)
                        }
                    }
                }
            }
            _ => Err(EvalErr(op, "unknown pair operator".to_string())),
        }
    }
}

=======
>>>>>>> fc71d595
pub struct RunProgramOption {
    pub max_cost: Option<Cost>,
    pub pre_eval_f: Option<PreEval>,
    pub strict: bool,
}

pub trait TRunProgram {
    fn run_program(
        &self,
        allocator: &mut Allocator,
        program: NodePtr,
        args: NodePtr,
        option: Option<RunProgramOption>,
    ) -> Response;
}

pub struct DefaultProgramRunner {}

impl DefaultProgramRunner {
    pub fn new() -> Self {
        DefaultProgramRunner {}
    }
}

impl TRunProgram for DefaultProgramRunner {
    fn run_program(
        &self,
        allocator: &mut Allocator,
        program: NodePtr,
        args: NodePtr,
        option: Option<RunProgramOption>,
    ) -> Response {
        let max_cost = option
            .as_ref()
            .and_then(|o| o.max_cost)
            .unwrap_or_else(|| 0);

        run_program(
            allocator,
            &ChiaDialect::new(NO_NEG_DIV | NO_UNKNOWN_OPS),
            program,
            args,
            max_cost,
            option.and_then(|o| o.pre_eval_f),
        )
    }
}<|MERGE_RESOLUTION|>--- conflicted
+++ resolved
@@ -7,135 +7,6 @@
 
 use clvm_rs::run_program::{run_program, PreEval};
 
-<<<<<<< HEAD
-pub type TOperatorDict = HashMap<String, Vec<u8>>;
-
-pub struct OpQuote {}
-
-impl OperatorHandler for OpQuote {
-    fn op(
-        &self,
-        _allocator: &mut Allocator,
-        _op: NodePtr,
-        sexp: NodePtr,
-        _max_cost: Cost,
-    ) -> Response {
-        Ok(Reduction(1, sexp))
-    }
-}
-
-#[derive(Clone)]
-pub struct OpRouter {
-    routes: HashMap<Vec<u8>, Rc<dyn OperatorHandler>>,
-    f_lookup: FLookup,
-    strict: bool,
-}
-
-impl OpRouter {
-    fn new() -> Self {
-        let mut opcode_lookup_by_name = HashMap::<String, Vec<u8>>::new();
-        for (v, s) in [
-            (3, "op_if"),
-            (4, "op_cons"),
-            (5, "op_first"),
-            (6, "op_rest"),
-            (7, "op_listp"),
-            (8, "op_raise"),
-            (9, "op_eq"),
-            (10, "op_gr_bytes"),
-            (11, "op_sha256"),
-            (12, "op_substr"),
-            (13, "op_strlen"),
-            (14, "op_concat"),
-            (16, "op_add"),
-            (17, "op_subtract"),
-            (18, "op_multiply"),
-            (19, "op_div"),
-            (20, "op_divmod"),
-            (21, "op_gr"),
-            (22, "op_ash"),
-            (23, "op_lsh"),
-            (24, "op_logand"),
-            (25, "op_logior"),
-            (26, "op_logxor"),
-            (27, "op_lognot"),
-            (29, "op_point_add"),
-            (30, "op_pubkey_for_exp"),
-            (32, "op_not"),
-            (33, "op_any"),
-            (34, "op_all"),
-            (36, "op_softfork"),
-            (37, "bls_g1_subtract"),
-            (38, "bls_g1_multiply"),
-            (39, "bls_g1_negate"),
-            (40, "bls_g2_add"),
-            (41, "bls_g2_subtract"),
-            (42, "bls_g2_multiply"),
-            (43, "bls_g2_negate"),
-            (44, "pow"),
-        ]
-        .iter()
-        {
-            let v: Vec<u8> = vec![*v as u8];
-            opcode_lookup_by_name.insert(s.to_string(), v);
-        }
-
-        let f_lookup = f_lookup_for_hashmap(opcode_lookup_by_name);
-
-        let mut routes: HashMap<Vec<u8>, Rc<dyn OperatorHandler>> = HashMap::new();
-        routes.insert(vec![1], Rc::new(OpQuote {}));
-
-        OpRouter {
-            routes,
-            f_lookup,
-            strict: true,
-        }
-    }
-
-    pub fn add_handler(&mut self, op: &Vec<u8>, handler: Rc<dyn OperatorHandler>) {
-        self.routes.insert(op.to_vec(), handler);
-    }
-
-    pub fn showtable(&self) -> String {
-        let keys: Vec<Vec<u8>> = self.routes.keys().map(|v| v.to_vec()).collect();
-        format!("{:?}", keys)
-    }
-}
-
-impl<'a> OperatorHandler for OpRouter {
-    fn op(
-        &self,
-        allocator: &mut Allocator,
-        op: NodePtr,
-        sexp: NodePtr,
-        max_cost: Cost,
-    ) -> Response {
-        match allocator.sexp(op) {
-            SExp::Atom(b) => {
-                let buf = &allocator.buf(&b).to_vec();
-                match self.routes.get(buf) {
-                    Some(handler) => handler.op(allocator, op, sexp, max_cost),
-                    _ => {
-                        if buf.len() == 1 {
-                            if let Some(f) = self.f_lookup[buf[0] as usize] {
-                                return f(allocator, sexp, max_cost);
-                            }
-                        }
-                        if self.strict {
-                            Err(EvalErr(op, "unimplemented operator".to_string()))
-                        } else {
-                            op_unknown(allocator, op, sexp, max_cost)
-                        }
-                    }
-                }
-            }
-            _ => Err(EvalErr(op, "unknown pair operator".to_string())),
-        }
-    }
-}
-
-=======
->>>>>>> fc71d595
 pub struct RunProgramOption {
     pub max_cost: Option<Cost>,
     pub pre_eval_f: Option<PreEval>,
