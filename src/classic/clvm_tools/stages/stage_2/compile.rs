use std::collections::{HashMap, HashSet};
use std::rc::Rc;

use clvm_rs::allocator::{Allocator, AtomBuf, NodePtr, SExp};
use clvm_rs::reduction::{EvalErr, Reduction, Response};

use crate::classic::clvm::sexp::{enlist, first, map_m, non_nil, proper_list, rest};
use crate::classic::clvm::{keyword_from_atom, keyword_to_atom};

use crate::classic::clvm_tools::binutils::disassemble;
use crate::classic::clvm_tools::node_path::NodePath;
use crate::classic::clvm_tools::stages::stage_0::TRunProgram;
use crate::classic::clvm_tools::stages::stage_2::defaults::default_macro_lookup;
use crate::classic::clvm_tools::stages::stage_2::helpers::{brun, evaluate, quote};
use crate::classic::clvm_tools::stages::stage_2::module::compile_mod;

const DIAG_OUTPUT: bool = false;

lazy_static! {
    static ref PASS_THROUGH_OPERATORS: HashSet<Vec<u8>> = {
        let mut result = HashSet::new();
        for key in keyword_to_atom().keys() {
            result.insert(key.as_bytes().to_vec());
        }
        for key in keyword_from_atom().keys() {
            result.insert(key.to_vec());
        }
        // added by optimize
        result.insert("com".as_bytes().to_vec());
        result.insert("opt".as_bytes().to_vec());
        result
    };
}

struct Closure<'a> {
    name: String,
    #[allow(clippy::type_complexity)]
    to_run: &'a dyn Fn(
        &mut Allocator,
        NodePtr,
        NodePtr,
        NodePtr,
        Rc<dyn TRunProgram>,
        usize,
    ) -> Result<NodePtr, EvalErr>,
}

fn compile_bindings<'a>() -> HashMap<Vec<u8>, Closure<'a>> {
    let mut bindings = HashMap::new();
    let bindings_source = vec![
        Closure {
            name: "qq".to_string(),
            to_run: &compile_qq,
        },
        Closure {
            name: "macros".to_string(),
            to_run: &compile_macros,
        },
        Closure {
            name: "symbols".to_string(),
            to_run: &compile_symbols,
        },
        Closure {
            name: "lambda".to_string(),
            to_run: &compile_mod,
        },
        Closure {
            name: "mod".to_string(),
            to_run: &compile_mod,
        },
    ];

    for c in bindings_source {
        bindings.insert(c.name.as_bytes().to_vec(), c);
    }

    bindings
}

fn qq_atom() -> Vec<u8> {
    vec![b'q', b'q']
}
fn unquote_atom() -> Vec<u8> {
    "unquote".as_bytes().to_vec()
}

fn com_qq(
    allocator: &mut Allocator,
    ident: String,
    macro_lookup: NodePtr,
    symbol_table: NodePtr,
    runner: Rc<dyn TRunProgram>,
    sexp: NodePtr,
) -> Result<NodePtr, EvalErr> {
    if DIAG_OUTPUT {
        println!("com_qq {} {}", ident, disassemble(allocator, sexp));
    }
    do_com_prog(allocator, 110, sexp, macro_lookup, symbol_table, runner).map(|x| x.1)
}

pub fn compile_qq(
    allocator: &mut Allocator,
    args: NodePtr,
    macro_lookup: NodePtr,
    symbol_table: NodePtr,
    runner: Rc<dyn TRunProgram>,
    level: usize,
) -> Result<NodePtr, EvalErr> {
    /*
     * (qq ATOM) => (q . ATOM)
     * (qq (unquote X)) => X
     * (qq (a . B)) => (c (qq a) (qq B))
     */

    let sexp = match first(allocator, args) {
        Err(e) => {
            return Err(e);
        }
        Ok(x) => x,
    };

    match allocator.sexp(sexp) {
        SExp::Atom(_) => {
            // (qq ATOM) => (q . ATOM)
            quote(allocator, sexp)
        }
        SExp::Pair(op, sexp_rest) => {
            if let SExp::Atom(opbuf) = allocator.sexp(op) {
                if allocator.buf(&opbuf).to_vec() == qq_atom() {
                    return m! {
                        cons_atom <- allocator.new_atom(&[4]);
                        subexp <-
                            compile_qq(allocator, sexp_rest, macro_lookup, symbol_table, runner.clone(), level+1);
                        quoted_null <- quote(allocator, allocator.null());
                        consed <- enlist(allocator, &[cons_atom, subexp, quoted_null]);
                        run_list <- enlist(allocator, &[cons_atom, op, consed]);
                        com_qq(allocator, "qq sexp pair".to_string(), macro_lookup, symbol_table, runner, run_list)
                    };
                } else if allocator.buf(&opbuf).to_vec() == unquote_atom() {
                    if level == 1 {
                        // (qq (unquote X)) => X
                        return m! {
                            sexp_rf <- first(allocator, sexp_rest);
                            com_qq(allocator, "level 1".to_string(), macro_lookup, symbol_table, runner, sexp_rf)
                        };
                    }
                    return m! {
                        // (qq (a . B)) => (c (qq a) (qq B))
                        cons_atom <- allocator.new_atom(&[4]);
                        subexp <-
                            compile_qq(allocator, sexp_rest, macro_lookup, symbol_table, runner.clone(), level-1);
                        quoted_null <- quote(allocator, allocator.null());
                        consed_subexp <- enlist(allocator, &[cons_atom, subexp, quoted_null]);
                        run_list <- enlist(allocator, &[cons_atom, op, consed_subexp]);
                        com_qq(allocator, "qq pair general".to_string(), macro_lookup, symbol_table, runner, run_list)
                    };
                }
            }

            // (qq (a . B)) => (c (qq a) (qq B))
            m! {
                cons_atom <- allocator.new_atom(&[4]);
                qq <- allocator.new_atom(&qq_atom());
                qq_l <- enlist(allocator, &[qq, op]);
                qq_r <- enlist(allocator, &[qq, sexp_rest]);
                compiled_l <- com_qq(allocator, "A".to_string(), macro_lookup, symbol_table, runner.clone(), qq_l);
                compiled_r <- com_qq(allocator, "B".to_string(), macro_lookup, symbol_table, runner, qq_r);
                enlist(allocator, &[cons_atom, compiled_l, compiled_r])
            }
        }
    }
}

pub fn compile_macros(
    allocator: &mut Allocator,
    _args: NodePtr,
    macro_lookup: NodePtr,
    _symbol_table: NodePtr,
    _run_program: Rc<dyn TRunProgram>,
    _level: usize,
) -> Result<NodePtr, EvalErr> {
    quote(allocator, macro_lookup)
}

pub fn compile_symbols(
    allocator: &mut Allocator,
    _args: NodePtr,
    _macro_lookup: NodePtr,
    symbol_table: NodePtr,
    _run_program: Rc<dyn TRunProgram>,
    _level: usize,
) -> Result<NodePtr, EvalErr> {
    quote(allocator, symbol_table)
}

// # Transform "quote" to "q" everywhere. Note that quote will not be compiled if behind qq.
// # Overrides symbol table defns.
fn lower_quote_(allocator: &mut Allocator, prog: NodePtr) -> Result<NodePtr, EvalErr> {
    if !non_nil(allocator, prog) {
        return Ok(prog);
    }

    if let Some(qlist) = proper_list(allocator, prog, true) {
        if qlist.is_empty() {
            return Ok(prog);
        }

        if let SExp::Atom(q) = allocator.sexp(qlist[0]) {
            if allocator.buf(&q).to_vec() == "quote".as_bytes().to_vec() {
                if qlist.len() != 2 {
                    // quoted list should be 2: "(quote arg)"
                    return Err(EvalErr(prog, format!("Compilation error while compiling [{}]. quote takes exactly one argument.", disassemble(allocator, prog))));
                }

                // Note: quote should have exactly one arg, so the length of
                return m! {
                    lowered <- lower_quote(allocator, qlist[1]);
                    quote(allocator, lowered)
                };
            }
        }
    }

    // XXX Note that this recognizes potentially unintended
    // syntax, in that (sha256 3 quote ()) is valid in this
    // code.  It is corrected in the new compiler but left
    // here in case this bug is exploited.
    // Like a good neighbor, UB is there☺
    if let SExp::Pair(f, r) = allocator.sexp(prog) {
        return m! {
            first <- lower_quote(allocator, f);
            rest <- lower_quote(allocator, r);
            allocator.new_pair(first, rest)
        };
    }

    Ok(prog)
}

pub fn lower_quote(allocator: &mut Allocator, prog: NodePtr) -> Result<NodePtr, EvalErr> {
    let res = lower_quote_(allocator, prog);
    if DIAG_OUTPUT {
        res.as_ref()
            .map(|x| {
                println!(
                    "LOWER_QUOTE {} TO {}",
                    disassemble(allocator, prog),
                    disassemble(allocator, *x)
                );
            })
            .unwrap_or_else(|_| ())
    }
    res
}

fn try_expand_macro_for_atom_(
    allocator: &mut Allocator,
    macro_code: NodePtr,
    prog_rest: NodePtr,
    macro_lookup: NodePtr,
    symbol_table: NodePtr,
) -> Response {
    return m! {
        com_atom <- allocator.new_atom("com".as_bytes());
        post_prog <- brun(allocator, macro_code, prog_rest);

        quoted_macros <- quote(allocator, macro_lookup);
        quoted_symbols <- quote(allocator, symbol_table);
        to_eval <- enlist(
            allocator,
            &[
                com_atom,
                post_prog,
                quoted_macros,
                quoted_symbols
            ]
        );
        top_path <- allocator.new_atom(NodePath::new(None).as_path().data());
        evaluate(
            allocator,
            to_eval,
            top_path
        ).map(|x| {
            if DIAG_OUTPUT {
                print!(
                    "TRY_EXPAND_MACRO {} WITH {} GIVES {} MACROS {} SYMBOLS {}\n",
                    disassemble(allocator, macro_code),
                    disassemble(allocator, prog_rest),
                    disassemble(allocator, x),
                    disassemble(allocator, macro_lookup),
                    disassemble(allocator, symbol_table)
                );
            }
            Reduction(1, x)
        })
    };
}

pub fn try_expand_macro_for_atom(
    allocator: &mut Allocator,
    macro_code: NodePtr,
    prog_rest: NodePtr,
    macro_lookup: NodePtr,
    symbol_table: NodePtr,
) -> Response {
    m! {
        res <- try_expand_macro_for_atom_(
            allocator,
            macro_code,
            prog_rest,
            macro_lookup,
            symbol_table
        );
        Ok(res)
    }
}

fn get_macro_program(
    allocator: &mut Allocator,
    operator: &[u8],
    macro_lookup: NodePtr,
) -> Result<Option<NodePtr>, EvalErr> {
    if let Some(mlist) = proper_list(allocator, macro_lookup, true) {
        for macro_pair in mlist {
            match proper_list(allocator, macro_pair, true) {
                None => {}
                Some(mp_list) => {
                    if mp_list.is_empty() {
                        continue;
                    }
                    let value = if mp_list.len() > 1 {
                        mp_list[1]
                    } else {
                        allocator.null()
                    };

                    match allocator.sexp(mp_list[0]) {
                        SExp::Atom(macro_name) => {
                            if allocator.buf(&macro_name).to_vec() == *operator {
                                return Ok(Some(value));
                            }
                        }
                        SExp::Pair(_, _) => {
                            continue;
                        }
                    }
                }
            }
        }
    }

    Ok(None)
}

fn transform_program_atom(
    allocator: &mut Allocator,
    prog: NodePtr,
    a: &AtomBuf,
    symbol_table: NodePtr,
) -> Response {
    if allocator.buf(a).to_vec() == "@".as_bytes().to_vec() {
        return allocator
            .new_atom(NodePath::new(None).as_path().data())
            .map(|x| Reduction(1, x));
    }
    match proper_list(allocator, symbol_table, true) {
        None => {}
        Some(symlist) => {
            for sym in symlist {
                match proper_list(allocator, sym, true) {
                    None => {}
                    Some(v) => {
                        if v.is_empty() {
                            continue;
                        }

                        let value = if v.len() > 1 { v[1] } else { allocator.null() };

                        match allocator.sexp(v[0]) {
                            SExp::Atom(s) => {
                                if allocator.buf(&s).to_vec() == allocator.buf(a).to_vec() {
                                    return Ok(Reduction(1, value));
                                }
                            }
                            SExp::Pair(_, _) => {}
                        }
                    }
                }
            }
        }
    }

    quote(allocator, prog).map(|x| Reduction(1, x))
}

fn compile_operator_atom(
    allocator: &mut Allocator,
    prog: NodePtr,
    avec: &[u8],
    macro_lookup: NodePtr,
    symbol_table: NodePtr,
    run_program: Rc<dyn TRunProgram>,
) -> Result<Option<NodePtr>, EvalErr> {
    let compile_bindings = compile_bindings();

    if *avec == vec![1] {
        return Ok(Some(prog));
    }

    if let Some(f) = compile_bindings.get(avec) {
        return m! {
            prog_rest <- rest(allocator, prog);
            post_prog <-
                (f.to_run)(
                    allocator,
                    prog_rest,
                    macro_lookup,
                    symbol_table,
                    run_program.clone(),
                    1
                );
            quoted_post_prog <- quote(allocator, post_prog);
            top_atom <-
                allocator.new_atom(NodePath::new(None).as_path().data());

            let _ = if DIAG_OUTPUT {
                print!("COMPILE_BINDINGS {}\n", disassemble(allocator, quoted_post_prog));
            };
            evaluate(allocator, quoted_post_prog, top_atom).map(Some)
        };
    }

    Ok(None)
}

enum SymbolResult {
    Direct(NodePtr),
    Matched(NodePtr, NodePtr),
}

fn find_symbol_match(
    allocator: &mut Allocator,
    opname: &[u8],
    r: NodePtr,
    symbol_table: NodePtr,
) -> Result<Option<SymbolResult>, EvalErr> {
    if let Some(symlist) = proper_list(allocator, symbol_table, true) {
        for sym in symlist {
            if let Some(symdef) = proper_list(allocator, sym, true) {
                if symdef.is_empty() {
                    continue;
                }

                match allocator.sexp(symdef[0]) {
                    SExp::Atom(symptr) => {
                        let symbol = symdef[0];
                        let value = if symdef.len() == 1 {
                            allocator.null()
                        } else {
                            symdef[1]
                        };

                        let symbuf = allocator.buf(&symptr).to_vec();
                        if vec![b'*'] == symbuf {
                            return Ok(Some(SymbolResult::Direct(r)));
                        } else if *opname == symbuf {
                            return Ok(Some(SymbolResult::Matched(symbol, value)));
                        }
                    }

                    SExp::Pair(_, _) => {}
                }
            }
        }
    }

    Ok(None)
}

#[allow(clippy::too_many_arguments)]
fn compile_application(
    allocator: &mut Allocator,
    prog: NodePtr,
    operator: NodePtr,
    opbuf: &[u8],
    rest: NodePtr,
    macro_lookup: NodePtr,
    symbol_table: NodePtr,
    run_program: Rc<dyn TRunProgram>,
) -> Result<NodePtr, EvalErr> {
    let mut compiled_args = vec![operator];

    let error_result = Err(EvalErr(
        prog,
        format!(
            "can't compile {}, unknown operator",
            disassemble(allocator, prog)
        ),
    ));

    if *opbuf == vec![1] || *opbuf == vec![b'q'] {
        return allocator.new_pair(operator, rest);
    }

    match proper_list(allocator, rest, true) {
        Some(prog_args) => {
            let mut new_args = map_m(allocator, &mut prog_args.iter(), &|allocator, arg| {
                do_com_prog(
                    allocator,
                    544,
                    *arg,
                    macro_lookup,
                    symbol_table,
                    run_program.clone(),
                )
                .map(|x| x.1)
            })?;

            compiled_args.append(&mut new_args);
            let r = enlist(allocator, &compiled_args)?;

            if PASS_THROUGH_OPERATORS.contains(opbuf) || (!opbuf.is_empty() && opbuf[0] == b'_') {
                Ok(r)
            } else {
                find_symbol_match(
                    allocator,
                    opbuf,
                    r,
                    symbol_table
                ).and_then(|x| match x {
                    Some(SymbolResult::Direct(v)) => { Ok(v) },
                    Some(SymbolResult::Matched(_symbol,value)) => {
                        match proper_list(allocator, rest, true) {
                            Some(proglist) => {
                                m! {
                                    apply_atom <- allocator.new_atom(&[2]);
                                    list_atom <- allocator.new_atom("list".as_bytes());
                                    cons_atom <- allocator.new_atom(&[4]);
                                    com_atom <- allocator.new_atom("com".as_bytes());
                                    opt_atom <- allocator.new_atom("opt".as_bytes());
                                    top_atom <- allocator.new_atom(NodePath::new(None).as_path().data());
                                    left_atom <- allocator.new_atom(NodePath::new(None).first().as_path().data());

                                    enlisted <- enlist(allocator, &proglist);
                                    list_application <- allocator.new_pair(list_atom, enlisted);

                                    quoted_list <- quote(allocator, list_application);
                                    quoted_macros <- quote(allocator, macro_lookup);
                                    quoted_symbols <- quote(allocator, symbol_table);
                                    compiled <- enlist(allocator, &[com_atom, quoted_list, quoted_macros, quoted_symbols]);
                                    to_run <- enlist(allocator, &[opt_atom, compiled]);
                                    new_args <- evaluate(allocator, to_run, top_atom);

                                    cons_enlisted <- enlist(allocator, &[cons_atom, left_atom, new_args]);

                                    result <- enlist(
                                        allocator,
                                        &[apply_atom, value, cons_enlisted]
                                    );

                                    Ok(result)
                                }
                            },
                            None => { error_result }
                        }
                    },
                    None => { error_result }
                })
            }
        }
        None => error_result,
    }
}

pub fn do_com_prog(
    allocator: &mut Allocator,
    from: usize,
    prog: NodePtr,
    macro_lookup: NodePtr,
    symbol_table: NodePtr,
    run_program: Rc<dyn TRunProgram>,
) -> Response {
    if DIAG_OUTPUT {
        println!(
            "START COMPILE {}: {} MACRO {} SYMBOLS {}",
            from,
            disassemble(allocator, prog),
            disassemble(allocator, macro_lookup),
            disassemble(allocator, symbol_table),
        );
    }
    do_com_prog_(allocator, prog, macro_lookup, symbol_table, run_program).map(|x| {
        if DIAG_OUTPUT {
            println!(
                "DO_COM_PROG {}: {} MACRO {} SYMBOLS {} RESULT {}",
                from,
                disassemble(allocator, prog),
                disassemble(allocator, macro_lookup),
                disassemble(allocator, symbol_table),
                disassemble(allocator, x.1)
            );
        }
        x
    })
}

fn do_com_prog_(
    allocator: &mut Allocator,
    prog_: NodePtr,
    macro_lookup: NodePtr,
    symbol_table: NodePtr,
    run_program: Rc<dyn TRunProgram>,
) -> Response {
    /*
     * Turn the given program `prog` into a clvm program using
     * the macros to do transformation.
     * prog is an uncompiled s-expression.
     * Return a new expanded s-expression PROG_EXP that is equivalent by rewriting
     * based upon the operator, where "equivalent" means
     * (a (com (q PROG) (MACROS)) ARGS) == (a (q PROG_EXP) ARGS)
     * for all ARGS.
     * Also, (opt (com (q PROG) (MACROS))) == (opt (com (q PROG_EXP) (MACROS)))
     */

    // lower "quote" to "q"
    m! {
        prog <- lower_quote(allocator, prog_);

        // quote atoms
        match allocator.sexp(prog) {
            SExp::Atom(a) => {
                transform_program_atom(
                    allocator,
                    prog,
                    &a,
                    symbol_table
                )
            },
            SExp::Pair(operator,prog_rest) => {
                match allocator.sexp(operator) {
                    SExp::Atom(a) => {
                        let opbuf = allocator.buf(&a).to_vec();
                        get_macro_program(allocator, &opbuf, macro_lookup).
                            and_then(|x| match x {
                                Some(value) => {
                                    try_expand_macro_for_atom(
                                        allocator,
                                        value,
                                        prog_rest,
                                        macro_lookup,
                                        symbol_table
                                    )
                                },
                                None => {
                                    compile_operator_atom(
                                        allocator,
                                        prog,
                                        &opbuf,
                                        macro_lookup,
                                        symbol_table,
                                        run_program.clone()
                                    ).and_then(|x| x.map(Ok).unwrap_or_else(|| m! {
                                        compile_application(
                                            allocator,
                                            prog,
                                            operator,
                                            &opbuf,
                                            prog_rest,
                                            macro_lookup,
                                            symbol_table,
                                            run_program.clone()
                                        )
                                    })).map(|x| Reduction(1, x))
                                }
                            })
                    },
                    _ => {
                        // (com ((OP) . RIGHT)) => (a (com (q OP)) 1)
                        return m! {
                            com_atom <- allocator.new_atom("com".as_bytes());
                            quoted_op <- quote(allocator, operator);
                            quoted_macro_lookup <-
                                quote(allocator, macro_lookup);
                            quoted_symbol_table <-
                                quote(allocator, symbol_table);
                            top_atom <- allocator.new_atom(NodePath::new(None).as_path().data());
                            eval_list <- enlist(allocator, &[
                                com_atom,
                                quoted_op,
                                quoted_macro_lookup,
                                quoted_symbol_table
                            ]);

                            evaluate(
                                allocator, eval_list, top_atom
                            ).and_then(|x| enlist(allocator, &[x])).
                                map(|x| Reduction(1, x))
                        };
                    }
                }
            }
        }
<<<<<<< HEAD
    };
=======
    }
>>>>>>> 8d534d80
}

pub fn do_com_prog_for_dialect(
    runner: Rc<dyn TRunProgram>,
    allocator: &mut Allocator,
    sexp: NodePtr,
) -> Response {
    match allocator.sexp(sexp) {
        SExp::Pair(prog, extras) => {
            let mut symbol_table = allocator.null();
            let macro_lookup;

            let mut elist = Vec::new();
            if let Some(elist_vec) = proper_list(allocator, extras, true) {
                elist = elist_vec.to_vec();
            }

            if elist.is_empty() {
                macro_lookup = default_macro_lookup(allocator, runner.clone());
            } else {
                macro_lookup = elist[0];
                if elist.len() > 1 {
                    symbol_table = elist[1];
                }
            }

            // XXX enable extra info in sym file.
            // let dequoted = dequote(allocator, prog);
            // let sexp_dis = disassemble(allocator, dequoted);

            do_com_prog(
                allocator,
                773,
                prog,
                macro_lookup,
                symbol_table,
                runner.clone(),
            )
            //.map(|x| {
            // XXX Enable extra info in sym file.
            // self.compile_outcomes.replace_with(|co| {
            //     let key = sha256tree(allocator, x.1).hex();
            //     co.insert(key, sexp_dis);
            //     co.clone()
            // });
            // - or -
            // x
            //})
        }
        _ => Err(EvalErr(
            sexp,
            "Program is not a pair in do_com_prog".to_string(),
        )),
    }
}<|MERGE_RESOLUTION|>--- conflicted
+++ resolved
@@ -700,11 +700,7 @@
                 }
             }
         }
-<<<<<<< HEAD
-    };
-=======
-    }
->>>>>>> 8d534d80
+    }
 }
 
 pub fn do_com_prog_for_dialect(
