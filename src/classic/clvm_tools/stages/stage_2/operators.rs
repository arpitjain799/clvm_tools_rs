--- conflicted
+++ resolved
@@ -52,7 +52,6 @@
     opt_memo: RefCell<HashMap<AllocatorRefOrTreeHash, NodePtr>>,
 }
 
-<<<<<<< HEAD
 pub fn full_path_for_filename(
     parent_sexp: NodePtr,
     filename: &str,
@@ -80,7 +79,6 @@
     Err(EvalErr(parent_sexp, "can't open file".to_string()))
 }
 
-=======
 pub struct CompilerOperators {
     parent: Rc<CompilerOperatorsInternal>,
 }
@@ -91,7 +89,6 @@
 // passed to clvmr, so I chose this way to mitigate the lack of specifiable lifetime as passing
 // down a reference became very hairy.  The downside is that a few objects had become fixed in
 // an Rc cycle.  The drop trait below corrects that.
->>>>>>> c6a4e603
 impl CompilerOperators {
     pub fn new(source_file: &str, search_paths: Vec<String>, symbols_extra_info: bool) -> Self {
         CompilerOperators {
@@ -114,14 +111,8 @@
     pub fn new(source_file: &str, search_paths: Vec<String>, symbols_extra_info: bool) -> Self {
         let base_dialect = Rc::new(ChiaDialect::new(NO_NEG_DIV | NO_UNKNOWN_OPS));
         let base_runner = Rc::new(DefaultProgramRunner::new());
-<<<<<<< HEAD
-
-        CompilerOperators {
-            base_dialect: base_dialect.clone(),
-=======
         CompilerOperatorsInternal {
             base_dialect,
->>>>>>> c6a4e603
             source_file: source_file.to_owned(),
             search_paths,
             symbols_extra_info,
