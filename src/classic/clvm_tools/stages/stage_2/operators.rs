--- conflicted
+++ resolved
@@ -237,14 +237,10 @@
     }
 }
 
-<<<<<<< HEAD
 impl Dialect for CompilerOperatorsInternal {
-=======
-impl Dialect for CompilerOperators {
     fn val_stack_limit(&self) -> usize {
         10000000
     }
->>>>>>> 42875408
     fn quote_kw(&self) -> &[u8] {
         &[1]
     }
