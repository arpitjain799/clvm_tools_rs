use std::cell::{Ref, RefCell};
use std::collections::HashMap;
use std::fs;
use std::path::PathBuf;
use std::rc::Rc;

use clvm_rs::allocator::{Allocator, NodePtr, SExp};
use clvm_rs::chia_dialect::{ChiaDialect, NO_NEG_DIV, NO_UNKNOWN_OPS};
use clvm_rs::cost::Cost;
use clvm_rs::dialect::Dialect;
use clvm_rs::reduction::{EvalErr, Reduction, Response};
use clvm_rs::run_program::run_program;

use crate::classic::clvm::__type_compatibility__::{Bytes, BytesFromType, Stream};

use crate::classic::clvm::keyword_from_atom;
use crate::classic::clvm::sexp::proper_list;

use crate::classic::clvm_tools::binutils::{assemble_from_ir, disassemble_to_ir_with_kw};
use crate::classic::clvm_tools::ir::reader::read_ir;
use crate::classic::clvm_tools::ir::writer::write_ir_to_stream;
use crate::classic::clvm_tools::sha256tree::TreeHash;
use crate::classic::clvm_tools::stages::stage_0::{
    DefaultProgramRunner, RunProgramOption, TRunProgram,
};
use crate::classic::clvm_tools::stages::stage_2::compile::do_com_prog_for_dialect;
use crate::classic::clvm_tools::stages::stage_2::optimize::do_optimize;

#[derive(Debug, Clone, PartialEq, Eq, Hash)]
pub enum AllocatorRefOrTreeHash {
    AllocatorRef(NodePtr),
    TreeHash(TreeHash),
}

impl AllocatorRefOrTreeHash {
    pub fn new_from_nodeptr(n: NodePtr) -> Self {
        AllocatorRefOrTreeHash::AllocatorRef(n)
    }

    pub fn new_from_sexp(allocator: &mut Allocator, n: NodePtr) -> Self {
        AllocatorRefOrTreeHash::TreeHash(TreeHash::new_from_sexp(allocator, n))
    }
}

pub struct CompilerOperatorsInternal {
    base_dialect: Rc<dyn Dialect>,
    source_file: String,
    search_paths: Vec<String>,
    symbols_extra_info: bool,
    compile_outcomes: RefCell<HashMap<String, String>>,
    runner: RefCell<Rc<dyn TRunProgram>>,
    opt_memo: RefCell<HashMap<AllocatorRefOrTreeHash, NodePtr>>,
}

pub struct CompilerOperators {
    parent: Rc<CompilerOperatorsInternal>,
}

// This wrapper object is here to hold a drop trait that untangles CompilerOperatorsInternal.
// The design of this code requires the lifetime of the compiler object (via Rc<dyn TRunProgram>)
// to be uncertain from rust's perspective (i'm not given a lifetime parameter for the runnable
// passed to clvmr, so I chose this way to mitigate the lack of specifiable lifetime as passing
// down a reference became very hairy.  The downside is that a few objects had become fixed in
// an Rc cycle.  The drop trait below corrects that.
impl CompilerOperators {
<<<<<<< HEAD
    pub fn new(search_paths: Vec<String>, symbols_extra_info: bool) -> Self {
=======
    pub fn new(source_file: &str, search_paths: Vec<String>, symbols_extra_info: bool) -> Self {
        CompilerOperators {
            parent: Rc::new(CompilerOperatorsInternal::new(
                source_file,
                search_paths,
                symbols_extra_info,
            )),
        }
    }
}

impl Drop for CompilerOperators {
    fn drop(&mut self) {
        self.parent.neutralize();
    }
}

impl CompilerOperatorsInternal {
    pub fn new(source_file: &str, search_paths: Vec<String>, symbols_extra_info: bool) -> Self {
>>>>>>> 283f38af
        let base_dialect = Rc::new(ChiaDialect::new(NO_NEG_DIV | NO_UNKNOWN_OPS));
        let base_runner = Rc::new(DefaultProgramRunner::new());
        CompilerOperatorsInternal {
            base_dialect,
            source_file: source_file.to_owned(),
            search_paths,
            symbols_extra_info,
            compile_outcomes: RefCell::new(HashMap::new()),
            runner: RefCell::new(base_runner),
            opt_memo: RefCell::new(HashMap::new()),
        }
    }

<<<<<<< HEAD
    fn symbols_extra_info(&self, allocator: &mut Allocator) -> Response {
        if self.symbols_extra_info {
            Ok(Reduction(1, allocator.new_atom(&[1])?))
        } else {
            Ok(Reduction(1, allocator.null()))
        }
    }

    fn set_runner(&self, runner: Rc<dyn TRunProgram>) {
        self.runner.replace(runner);
=======
    pub fn neutralize(&self) {
        self.set_runner(Rc::new(DefaultProgramRunner::new()));
>>>>>>> 283f38af
    }

    fn symbols_extra_info(&self, allocator: &mut Allocator) -> Response {
        if self.symbols_extra_info {
            Ok(Reduction(1, allocator.new_atom(&[1])?))
        } else {
            Ok(Reduction(1, allocator.null()))
        }
    }

    fn set_runner(&self, runner: Rc<dyn TRunProgram>) {
        self.runner.replace(runner);
    }

    fn get_runner(&self) -> Rc<dyn TRunProgram> {
        let borrow: Ref<'_, Rc<dyn TRunProgram>> = self.runner.borrow();
        borrow.clone()
    }

    fn read(&self, allocator: &mut Allocator, sexp: NodePtr) -> Response {
        match allocator.sexp(sexp) {
            SExp::Pair(f, _) => match allocator.sexp(f) {
                SExp::Atom(b) => {
                    let filename =
                        Bytes::new(Some(BytesFromType::Raw(allocator.buf(&b).to_vec()))).decode();
                    fs::read_to_string(filename)
                        .map_err(|_| EvalErr(allocator.null(), "Failed to read file".to_string()))
                        .and_then(|content| {
                            read_ir(&content)
                                .map_err(|e| EvalErr(allocator.null(), e))
                                .and_then(|ir| {
                                    assemble_from_ir(allocator, Rc::new(ir))
                                        .map(|ir_sexp| Reduction(1, ir_sexp))
                                })
                        })
                }
                _ => Err(EvalErr(
                    allocator.null(),
                    "filename is not an atom".to_string(),
                )),
            },
            _ => Err(EvalErr(
                allocator.null(),
                "given a program that is an atom".to_string(),
            )),
        }
    }

    fn write(&self, allocator: &mut Allocator, sexp: NodePtr) -> Response {
        if let SExp::Pair(filename_sexp, r) = allocator.sexp(sexp) {
            if let SExp::Pair(data, _) = allocator.sexp(r) {
                if let SExp::Atom(filename_buf) = allocator.sexp(filename_sexp) {
                    let filename_buf = allocator.buf(&filename_buf);
                    let filename_bytes =
                        Bytes::new(Some(BytesFromType::Raw(filename_buf.to_vec())));
                    let ir = disassemble_to_ir_with_kw(allocator, data, keyword_from_atom(), true);
                    let mut stream = Stream::new(None);
                    write_ir_to_stream(Rc::new(ir), &mut stream);
                    return fs::write(filename_bytes.decode(), stream.get_value().decode())
                        .map_err(|_| {
                            EvalErr(sexp, format!("failed to write {}", filename_bytes.decode()))
                        })
                        .map(|_| Reduction(1, allocator.null()));
                }
            }
        }

        Err(EvalErr(sexp, "failed to write data".to_string()))
    }

    fn get_full_path_for_filename(&self, allocator: &mut Allocator, sexp: NodePtr) -> Response {
        if let SExp::Pair(l, _r) = allocator.sexp(sexp) {
            if let SExp::Atom(b) = allocator.sexp(l) {
                let filename =
                    Bytes::new(Some(BytesFromType::Raw(allocator.buf(&b).to_vec()))).decode();
                for path in &self.search_paths {
                    let mut path_buf = PathBuf::new();
                    path_buf.push(path);
                    path_buf.push(filename.clone());
                    let f_path = path_buf.as_path();
                    if f_path.exists() {
                        return f_path
                            .to_str()
                            .map(Ok)
                            .unwrap_or_else(|| {
                                Err(EvalErr(sexp, "could not compute absolute path".to_string()))
                            })
                            .and_then(|p| {
                                allocator
                                    .new_atom(p.as_bytes())
                                    .map(|res| Reduction(1, res))
                            });
                    }
                }
            }
        }

        Err(EvalErr(sexp, "can't open file".to_string()))
    }

    fn get_source_file(&self, allocator: &mut Allocator) -> Result<Reduction, EvalErr> {
        let file_name_bytes = Bytes::new(Some(BytesFromType::String(self.source_file.clone())));
        let new_atom = allocator.new_atom(file_name_bytes.data())?;
        Ok(Reduction(1, new_atom))
    }

    pub fn set_symbol_table(
        &self,
        allocator: &mut Allocator,
        table: NodePtr,
    ) -> Result<Reduction, EvalErr> {
        if let Some(symtable) =
            proper_list(allocator, table, true).and_then(|t| proper_list(allocator, t[0], true))
        {
            for kv in symtable.iter() {
                if let SExp::Pair(hash, name) = allocator.sexp(*kv) {
                    if let (SExp::Atom(hash), SExp::Atom(name)) =
                        (allocator.sexp(hash), allocator.sexp(name))
                    {
                        let hash_text =
                            Bytes::new(Some(BytesFromType::Raw(allocator.buf(&hash).to_vec())))
                                .decode();
                        let name_text =
                            Bytes::new(Some(BytesFromType::Raw(allocator.buf(&name).to_vec())))
                                .decode();

                        self.compile_outcomes.replace_with(|co| {
                            let mut result = co.clone();
                            result.insert(hash_text, name_text);
                            result
                        });
                    }
                }
            }
        }

        Ok(Reduction(1, allocator.null()))
    }
}

impl Dialect for CompilerOperatorsInternal {
    fn val_stack_limit(&self) -> usize {
        10000000
    }
    fn quote_kw(&self) -> &[u8] {
        &[1]
    }
    fn apply_kw(&self) -> &[u8] {
        &[2]
    }

    fn op(
        &self,
        allocator: &mut Allocator,
        op: NodePtr,
        sexp: NodePtr,
        max_cost: Cost,
    ) -> Response {
        match allocator.sexp(op) {
            SExp::Atom(opname) => {
                let opbuf = allocator.buf(&opname);
                if opbuf == "_read".as_bytes() {
                    self.read(allocator, sexp)
                } else if opbuf == "_write".as_bytes() {
                    self.write(allocator, sexp)
                } else if opbuf == "com".as_bytes() {
                    do_com_prog_for_dialect(self.get_runner(), allocator, sexp)
                } else if opbuf == "opt".as_bytes() {
                    do_optimize(self.get_runner(), allocator, &self.opt_memo, sexp)
                } else if opbuf == "_set_symbol_table".as_bytes() {
                    self.set_symbol_table(allocator, sexp)
                } else if opbuf == "_full_path_for_name".as_bytes() {
                    self.get_full_path_for_filename(allocator, sexp)
                } else if opbuf == "_symbols_extra_info".as_bytes() {
                    self.symbols_extra_info(allocator)
<<<<<<< HEAD
=======
                } else if opbuf == "_get_source_file".as_bytes() {
                    self.get_source_file(allocator)
>>>>>>> 283f38af
                } else {
                    self.base_dialect.op(allocator, op, sexp, max_cost)
                }
            }
            _ => self.base_dialect.op(allocator, op, sexp, max_cost),
        }
    }
}

impl CompilerOperatorsInternal {
    pub fn get_compiles(&self) -> HashMap<String, String> {
        self.compile_outcomes.borrow().clone()
    }
}

impl CompilerOperators {
    pub fn get_compiles(&self) -> HashMap<String, String> {
        self.parent.get_compiles()
    }
}

impl TRunProgram for CompilerOperatorsInternal {
    fn run_program(
        &self,
        allocator: &mut Allocator,
        program: NodePtr,
        args: NodePtr,
        option: Option<RunProgramOption>,
    ) -> Response {
        let max_cost = option.as_ref().and_then(|o| o.max_cost).unwrap_or(0);
        run_program(
            allocator,
            self,
            program,
            args,
            max_cost,
            option.and_then(|o| o.pre_eval_f),
        )
    }
}

<<<<<<< HEAD
pub fn run_program_for_search_paths(
=======
impl TRunProgram for CompilerOperators {
    fn run_program(
        &self,
        allocator: &mut Allocator,
        program: NodePtr,
        args: NodePtr,
        option: Option<RunProgramOption>,
    ) -> Response {
        self.parent.run_program(allocator, program, args, option)
    }
}

pub fn run_program_for_search_paths(
    source_file: &str,
>>>>>>> 283f38af
    search_paths: &[String],
    symbols_extra_info: bool,
) -> Rc<CompilerOperators> {
    let ops = Rc::new(CompilerOperators::new(
<<<<<<< HEAD
        search_paths.to_vec(),
        symbols_extra_info,
    ));
    ops.set_dialect(ops.clone());
    ops.set_runner(ops.clone());
=======
        source_file,
        search_paths.to_vec(),
        symbols_extra_info,
    ));
    ops.parent.set_runner(ops.parent.clone());
>>>>>>> 283f38af
    ops
}<|MERGE_RESOLUTION|>--- conflicted
+++ resolved
@@ -63,9 +63,6 @@
 // down a reference became very hairy.  The downside is that a few objects had become fixed in
 // an Rc cycle.  The drop trait below corrects that.
 impl CompilerOperators {
-<<<<<<< HEAD
-    pub fn new(search_paths: Vec<String>, symbols_extra_info: bool) -> Self {
-=======
     pub fn new(source_file: &str, search_paths: Vec<String>, symbols_extra_info: bool) -> Self {
         CompilerOperators {
             parent: Rc::new(CompilerOperatorsInternal::new(
@@ -85,7 +82,6 @@
 
 impl CompilerOperatorsInternal {
     pub fn new(source_file: &str, search_paths: Vec<String>, symbols_extra_info: bool) -> Self {
->>>>>>> 283f38af
         let base_dialect = Rc::new(ChiaDialect::new(NO_NEG_DIV | NO_UNKNOWN_OPS));
         let base_runner = Rc::new(DefaultProgramRunner::new());
         CompilerOperatorsInternal {
@@ -99,21 +95,8 @@
         }
     }
 
-<<<<<<< HEAD
-    fn symbols_extra_info(&self, allocator: &mut Allocator) -> Response {
-        if self.symbols_extra_info {
-            Ok(Reduction(1, allocator.new_atom(&[1])?))
-        } else {
-            Ok(Reduction(1, allocator.null()))
-        }
-    }
-
-    fn set_runner(&self, runner: Rc<dyn TRunProgram>) {
-        self.runner.replace(runner);
-=======
     pub fn neutralize(&self) {
         self.set_runner(Rc::new(DefaultProgramRunner::new()));
->>>>>>> 283f38af
     }
 
     fn symbols_extra_info(&self, allocator: &mut Allocator) -> Response {
@@ -289,11 +272,8 @@
                     self.get_full_path_for_filename(allocator, sexp)
                 } else if opbuf == "_symbols_extra_info".as_bytes() {
                     self.symbols_extra_info(allocator)
-<<<<<<< HEAD
-=======
                 } else if opbuf == "_get_source_file".as_bytes() {
                     self.get_source_file(allocator)
->>>>>>> 283f38af
                 } else {
                     self.base_dialect.op(allocator, op, sexp, max_cost)
                 }
@@ -335,9 +315,6 @@
     }
 }
 
-<<<<<<< HEAD
-pub fn run_program_for_search_paths(
-=======
 impl TRunProgram for CompilerOperators {
     fn run_program(
         &self,
@@ -352,23 +329,14 @@
 
 pub fn run_program_for_search_paths(
     source_file: &str,
->>>>>>> 283f38af
     search_paths: &[String],
     symbols_extra_info: bool,
 ) -> Rc<CompilerOperators> {
     let ops = Rc::new(CompilerOperators::new(
-<<<<<<< HEAD
-        search_paths.to_vec(),
-        symbols_extra_info,
-    ));
-    ops.set_dialect(ops.clone());
-    ops.set_runner(ops.clone());
-=======
         source_file,
         search_paths.to_vec(),
         symbols_extra_info,
     ));
     ops.parent.set_runner(ops.parent.clone());
->>>>>>> 283f38af
     ops
 }