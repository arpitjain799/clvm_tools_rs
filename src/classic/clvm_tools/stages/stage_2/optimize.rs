use std::collections::HashMap;
use std::rc::Rc;

use num_bigint::ToBigInt;

use clvm_rs::allocator::{Allocator, NodePtr, SExp};
use clvm_rs::cost::Cost;
use clvm_rs::reduction::{EvalErr, Reduction, Response};

use crate::classic::clvm::__type_compatibility__::{bi_one, bi_zero};
use crate::classic::clvm::sexp::{
    atom, enlist, equal_to, first, fold_m, map_m, non_nil, proper_list,
};
use crate::classic::clvm_tools::binutils::disassemble;
use crate::classic::clvm_tools::node_path::NodePath;
use crate::classic::clvm_tools::pattern_match::match_sexp;
use crate::classic::clvm_tools::stages::assemble;
use crate::classic::clvm_tools::stages::stage_0::TRunProgram;
use crate::classic::clvm_tools::stages::stage_2::helpers::quote;

use crate::util::{number_from_u8, u8_from_number};

#[derive(Clone)]
pub struct DoOptProg {}

const DEBUG_OPTIMIZATIONS: bool = false;
const DIAG_OPTIMIZATIONS: bool = false;

pub fn seems_constant_tail(allocator: &mut Allocator, sexp_: NodePtr) -> bool {
    let mut sexp = sexp_;

    loop {
        match allocator.sexp(sexp) {
            SExp::Pair(l, r) => {
                if !seems_constant(allocator, l) {
                    return false;
                }

                sexp = r;
            }
            SExp::Atom(_) => {
                return sexp == allocator.null();
            }
        }
    }
}

pub fn seems_constant(allocator: &mut Allocator, sexp: NodePtr) -> bool {
    match allocator.sexp(sexp) {
        SExp::Atom(_b) => {
            return sexp == allocator.null();
        }
        SExp::Pair(operator, r) => {
            match allocator.sexp(operator) {
                SExp::Atom(b) => {
                    let atom = allocator.buf(&b);
                    if atom.len() == 1 && atom[0] == 1 {
                        return true;
                    } else if atom.len() == 1 && atom[0] == 8 {
                        return false;
                    }
                }
                SExp::Pair(_, _) => {
                    if !seems_constant(allocator, operator) {
                        return false;
                    }
                }
            }

            if !seems_constant_tail(allocator, r) {
                return false;
            }
        }
    }
    true
}

pub fn constant_optimizer(
    allocator: &mut Allocator,
    r: NodePtr,
    _max_cost: Cost,
    runner: Rc<dyn TRunProgram>,
) -> Result<NodePtr, EvalErr> {
    /*
     * If the expression does not depend upon @ anywhere,
     * it's a constant. So we can simply evaluate it and
     * return the quoted result.
     */
    let sc_r = seems_constant(allocator, r);
    let nn_r = non_nil(allocator, r);
    if DIAG_OPTIMIZATIONS {
        println!(
            "COPT {} SC_R {} NN_R {}",
            disassemble(allocator, r),
            sc_r,
            nn_r
        );
    }
    if sc_r && nn_r {
        return m! {
            res <- runner.run_program(
                allocator,
                r,
                allocator.null(),
                None
            );
            let r1 = res.1;
            let _ = if DIAG_OPTIMIZATIONS {
                print!(
                    "CONSTANT_OPTIMIZER {} TO {}\n",
                    disassemble(allocator, r),
                    disassemble(allocator, r1)
                );
            };
            quoted <- quote(allocator, r1);
            Ok(quoted)
        };
    }

    Ok(r)
}

pub fn is_args_call(allocator: &mut Allocator, r: NodePtr) -> bool {
    if let SExp::Atom(b) = allocator.sexp(r) {
        let buf = allocator.buf(&b);
        buf.len() == 1 && buf[0] == 1
    } else {
        false
    }
}

pub fn cons_q_a_optimizer_pattern(allocator: &mut Allocator) -> NodePtr {
    assemble(allocator, "(a (q . (: . sexp)) (: . args))").unwrap()
}

pub fn cons_q_a_optimizer(
    allocator: &mut Allocator,
    r: NodePtr,
    _eval_f: Rc<dyn TRunProgram>,
) -> Result<NodePtr, EvalErr> {
    let cons_q_a_optimizer_pattern = cons_q_a_optimizer_pattern(allocator);

    /*
     * This applies the transform
     * (a (q . SEXP) @) => SEXP
     */

    let matched = match_sexp(allocator, cons_q_a_optimizer_pattern, r, HashMap::new());

    return match (
        matched.as_ref().and_then(|t1| t1.get("args").copied()),
        matched.as_ref().and_then(|t1| t1.get("sexp").copied()),
    ) {
        (Some(args), Some(sexp)) => {
            if is_args_call(allocator, args) {
                Ok(sexp)
            } else {
                Ok(r)
            }
        }
        _ => Ok(r),
    };
}

fn cons_pattern(allocator: &mut Allocator) -> NodePtr {
    assemble(allocator, "(c (: . first) (: . rest)))").unwrap()
}

fn cons_f(allocator: &mut Allocator, args: NodePtr) -> Result<NodePtr, EvalErr> {
    m! {
        let cons_pattern = cons_pattern(allocator);
        if let Some(first) = match_sexp(allocator, cons_pattern, args, HashMap::new()).and_then(|t| t.get("first").copied()) {
            Ok(first)
        } else {
            m! {
                first_atom <- allocator.new_atom(&[5]);
                tail <- allocator.new_pair(args, allocator.null());
                allocator.new_pair(first_atom, tail)
            }
        }
    }
}

fn cons_r(allocator: &mut Allocator, args: NodePtr) -> Result<NodePtr, EvalErr> {
    m! {
        let cons_pattern = cons_pattern(allocator);
        if let Some(rest) = match_sexp(allocator, cons_pattern, args, HashMap::new()).and_then(|t| t.get("rest").copied()) {
            Ok(rest)
        } else {
            m! {
                rest_atom <- allocator.new_atom(&[6]);
                tail <- allocator.new_pair(args, allocator.null());
                allocator.new_pair(rest_atom, tail)
            }
        }
    }
}

fn path_from_args(
    allocator: &mut Allocator,
    sexp: NodePtr,
    new_args: NodePtr,
) -> Result<NodePtr, EvalErr> {
    match allocator.sexp(sexp) {
        SExp::Atom(v_buf) => {
            let v = number_from_u8(allocator.buf(&v_buf));
            if v <= bi_one() {
                Ok(new_args)
            } else {
                let sexp = allocator.new_atom(&u8_from_number(v.clone() >> 1).to_vec())?;
                if (v & 1_u32.to_bigint().unwrap()) != bi_zero() {
                    let cons_r_res = cons_r(allocator, new_args)?;
                    path_from_args(allocator, sexp, cons_r_res)
                } else {
                    let cons_f_res = cons_f(allocator, new_args)?;
                    path_from_args(allocator, sexp, cons_f_res)
                }
            }
        }
        _ => Ok(new_args),
    }
}

pub fn sub_args(
    allocator: &mut Allocator,
    sexp: NodePtr,
    new_args: NodePtr,
) -> Result<NodePtr, EvalErr> {
    match allocator.sexp(sexp) {
        SExp::Atom(_) => path_from_args(allocator, sexp, new_args),
        SExp::Pair(first_pre, rest) => {
            let first;

            match allocator.sexp(first_pre) {
                SExp::Pair(_, _) => {
                    first = sub_args(allocator, first_pre, new_args)?;
                }
                SExp::Atom(b) => {
                    let atom = allocator.buf(&b);
                    if atom.len() == 1 && atom[0] == 1 {
                        return Ok(sexp);
                    } else {
                        first = first_pre;
                    }
                }
            }

            match proper_list(allocator, rest, true) {
                Some(tail_args) => m! {
                    res <- map_m(
                        allocator,
                        &mut tail_args.iter(),
                        &|allocator, elt| {
                            sub_args(allocator, *elt, new_args)
                        }
                    );
                    tail_list <- enlist(allocator, &res);
                    allocator.new_pair(first, tail_list)
                },
                None => path_from_args(allocator, sexp, new_args),
            }
        }
    }
}

fn var_change_optimizer_cons_eval_pattern(allocator: &mut Allocator) -> NodePtr {
    assemble(allocator, "(a (q . (: . sexp)) (: . args))").unwrap()
}

pub fn var_change_optimizer_cons_eval(
    allocator: &mut Allocator,
    r: NodePtr,
    eval_f: Rc<dyn TRunProgram>,
) -> Result<NodePtr, EvalErr> {
    /*
     * This applies the transform
     * (a (q . (op SEXP1...)) (ARGS)) => (q . RET_VAL) where ARGS != @
     * via
     * (op (a SEXP1 (ARGS)) ...) (ARGS)) and then "children_optimizer" of this.
     * In some cases, this can result in a constant in some of the children.
     *
     * If we end up needing to push the "change of variables" to only one child, keep
     * the optimization. Otherwise discard it.
     */

    let pattern = var_change_optimizer_cons_eval_pattern(allocator);
    match match_sexp(allocator, pattern, r, HashMap::new()).as_ref() {
        None => Ok(r),
        Some(t1) => {
            m! {
                original_args <- t1.get("args").
                    ok_or_else(|| EvalErr(r, "bad pattern match on args".to_string()));

                let _ = if DIAG_OPTIMIZATIONS {
                    print!(
                        "XXX ORIGINAL_ARGS {}\n",
                        disassemble(allocator, *original_args)
                    );
                };
                original_call <- t1.get("sexp").
                    ok_or_else(|| EvalErr(r, "bad pattern match on sexp".to_string()));
                let _ = if DIAG_OPTIMIZATIONS {
                    print!(
                        "XXX ORIGINAL_CALL {}\n",
                        disassemble(allocator, *original_call)
                    );
                };

                new_eval_sexp_args <- sub_args(
                    allocator,
                    *original_call,
                    *original_args
                );
                let _ = if DIAG_OPTIMIZATIONS {
                    print!(
                        "XXX new_eval_sexp_args {} ORIG {}\n",
                        disassemble(allocator, new_eval_sexp_args),
                        disassemble(allocator, *original_args)
                    );
                };

                // Do not iterate into a quoted value as if it were a list
                if seems_constant(allocator, new_eval_sexp_args) {
                    if DIAG_OPTIMIZATIONS {
                        print!("XXX seems_constant\n");
                    }
                    optimize_sexp(
                        allocator,
                        new_eval_sexp_args,
                        eval_f
                    )
                } else {
                    if DIAG_OPTIMIZATIONS {
                        print!("XXX does not seems_constant\n");
                    }

<<<<<<< HEAD
                    Ok(proper_list(
                        allocator,
                        new_eval_sexp_args,
                        true
                    ).map(|new_operands| {
                        mapM(
=======
                    new_operands <-
                        proper_list(
                            allocator,
                            new_eval_sexp_args,
                            true).ok_or_else(|| EvalErr(
                                new_eval_sexp_args,
                                "Must be a proper list".to_string()
                            ));

                    opt_operands <-
                        map_m(
>>>>>>> 8d534d80
                            allocator,
                            &mut new_operands.iter(),
                            &|allocator, item| {
                                optimize_sexp(allocator, *item, eval_f.clone())
                            }
<<<<<<< HEAD
                        ).and_then(|opt_operands| m! {
                            non_constant_count <- foldM(
                                allocator,
                                &|allocator, acc, val| {
                                    if DIAG_OPTIMIZATIONS {
                                        print!(
                                            "XXX opt_operands {} {}\n",
                                            acc,
                                            disassemble(allocator, val)
                                        );
                                    }
                                    let increment =
                                        match allocator.sexp(val) {
                                            SExp::Pair(val_first,_) => {
                                                match allocator.sexp(val_first) {
                                                    SExp::Atom(b) => {
                                                        let vf_buf = allocator.buf(&b);
                                                        if vf_buf.len() != 1 || vf_buf[0] != 1 {
                                                            1
                                                        } else {
                                                            0
                                                        }
                                                    },
                                                    _ => 0
                                                }
                                            },
                                            _ => 0
                                        };
=======
                        );

                    non_constant_count <- fold_m(
                        allocator,
                        &|allocator, acc, val| {
                            if DIAG_OPTIMIZATIONS {
                                print!(
                                    "XXX opt_operands {} {}\n",
                                    acc,
                                    disassemble(allocator, val)
                                );
                            }
                            let increment =
                                match allocator.sexp(val) {
                                    SExp::Pair(val_first,_) => {
                                        match allocator.sexp(val_first) {
                                            SExp::Atom(b) => {
                                                let vf_buf = allocator.buf(&b);
                                                if vf_buf.len() != 1 || vf_buf[0] != 1 {
                                                    1
                                                } else {
                                                    0
                                                }
                                            },
                                            _ => 0
                                        }
                                    },
                                    _ => 0
                                };

                            Ok(acc + increment)
                        },
                        0,
                        &mut opt_operands.iter().copied()
                    );
>>>>>>> 8d534d80

                                    Ok(acc + increment)
                                },
                                0,
                                &mut opt_operands.iter().map(|x| *x)
                            );

                            let _ = if DIAG_OPTIMIZATIONS {
                                print!(
                                    "XXX non_constant_count {}\n",
                                    non_constant_count
                                );
                            };

                            if non_constant_count < 1 {
                                enlist(allocator, &opt_operands)
                            } else {
                                Ok(r)
                            }
                        }).unwrap_or_else(|_| r)
                    }).unwrap_or(r))
                }
            }
        }
    }
}

pub fn children_optimizer(
    allocator: &mut Allocator,
    r: NodePtr,
    eval_f: Rc<dyn TRunProgram>,
) -> Result<NodePtr, EvalErr> {
    // Recursively apply optimizations to all non-quoted child nodes.
    match proper_list(allocator, r, true) {
        None => Ok(r),
        Some(list) => {
            if list.is_empty() {
                return Ok(r);
            }
            if let SExp::Atom(op_buf) = allocator.sexp(list[0]) {
                if allocator.buf(&op_buf).to_vec() == vec![1] {
                    return Ok(r);
                }
            }

            m! {
                optimized <- map_m(
                    allocator,
                    &mut list.into_iter(),
                    &|allocator, v| {
                        optimize_sexp(allocator, v, eval_f.clone())
                    }
                );
                enlist(allocator, &optimized)
            }
        }
    }
}

fn cons_optimizer_pattern_first(allocator: &mut Allocator) -> NodePtr {
    assemble(allocator, "(f (c (: . first) (: . rest)))").unwrap()
}

fn cons_optimizer_pattern_rest(allocator: &mut Allocator) -> NodePtr {
    assemble(allocator, "(r (c (: . first) (: . rest)))").unwrap()
}

fn cons_optimizer(
    allocator: &mut Allocator,
    r: NodePtr,
    _eval_f: Rc<dyn TRunProgram>,
) -> Result<NodePtr, EvalErr> {
    /*
     * This applies the transform
     *  (f (c A B)) => A
     *  and
     *  (r (c A B)) => B
     */
    let cons_optimizer_pattern_first = cons_optimizer_pattern_first(allocator);
    let cons_optimizer_pattern_rest = cons_optimizer_pattern_rest(allocator);

    m! {
        let t1 = match_sexp(
            allocator, cons_optimizer_pattern_first, r, HashMap::new()
        );
        match t1.and_then(|t| t.get("first").copied()) {
            Some(first) => Ok(first),
            _ => {
                m! {
                    let t2 = match_sexp(
                        allocator, cons_optimizer_pattern_rest, r, HashMap::new()
                    );
                    match t2.and_then(|t| t.get("rest").copied()) {
                        Some(rest) => Ok(rest),
                        _ => Ok(r)
                    }
                }
            }
        }
    }
}

fn first_atom_pattern(allocator: &mut Allocator) -> NodePtr {
    assemble(allocator, "(f ($ . atom))").unwrap()
}

fn rest_atom_pattern(allocator: &mut Allocator) -> NodePtr {
    assemble(allocator, "(r ($ . atom))").unwrap()
}

fn path_optimizer(
    allocator: &mut Allocator,
    r: NodePtr,
    _eval_f: Rc<dyn TRunProgram>,
) -> Result<NodePtr, EvalErr> {
    let first_atom_pattern = first_atom_pattern(allocator);
    let rest_atom_pattern = rest_atom_pattern(allocator);

    /*
     * This applies the transform
     *   (f N) => A
     * and
     *   (r N) => B
     */

    let first_match = match_sexp(allocator, first_atom_pattern, r, HashMap::new());
    let rest_match = match_sexp(allocator, rest_atom_pattern, r, HashMap::new());

    return m! {
        match (first_match, rest_match) {
            (Some(first), _) => {
                match first.
                    get("atom").
                    and_then(|a| atom(allocator, *a).ok()).
                    map(|atom| number_from_u8(allocator.buf(&atom)))
                {
                    Some(atom) => {
                        let node =
                            NodePath::new(Some(atom)).
                            add(NodePath::new(None).first());
                        allocator.new_atom(node.as_path().data())
                    },
                    _ => { Ok(r) }
                }
            },
            (_, Some(rest)) => {
                match rest.
                    get("atom").
                    and_then(|a| atom(allocator, *a).ok()).
                    map(|atom| number_from_u8(allocator.buf(&atom)))
                {
                    Some(atom) => {
                        let node =
                            NodePath::new(Some(atom)).
                            add(NodePath::new(None).rest());
                        allocator.new_atom(node.as_path().data())
                    },
                    _ => { Ok(r) }
                }
            },
            _ => Ok(r)
        }
    };
}

fn quote_pattern_1(allocator: &mut Allocator) -> NodePtr {
    assemble(allocator, "(q . 0)").unwrap()
}

fn quote_null_optimizer(
    allocator: &mut Allocator,
    r: NodePtr,
    _eval_f: Rc<dyn TRunProgram>,
) -> Result<NodePtr, EvalErr> {
    let quote_pattern_1 = quote_pattern_1(allocator);

    // This applies the transform `(q . 0)` => `0`
    let t1 = match_sexp(allocator, quote_pattern_1, r, HashMap::new());
    Ok(t1.map(|_| allocator.null()).unwrap_or_else(|| r))
}

fn apply_null_pattern_1(allocator: &mut Allocator) -> NodePtr {
    assemble(allocator, "(a 0 . (: . rest))").unwrap()
}

fn apply_null_optimizer(
    allocator: &mut Allocator,
    r: NodePtr,
    _eval_f: Rc<dyn TRunProgram>,
) -> Result<NodePtr, EvalErr> {
    let apply_null_pattern_1 = apply_null_pattern_1(allocator);

    // This applies the transform `(a 0 ARGS)` => `0`
    let t1 = match_sexp(allocator, apply_null_pattern_1, r, HashMap::new());
    Ok(t1.map(|_| allocator.null()).unwrap_or_else(|| r))
}

struct OptimizerRunner<'a> {
    pub name: String,
    #[allow(clippy::type_complexity)]
    to_run: &'a dyn Fn(&mut Allocator, NodePtr, Rc<dyn TRunProgram>) -> Result<NodePtr, EvalErr>,
}

impl<'a> OptimizerRunner<'a> {
    pub fn invoke(
        &self,
        allocator: &mut Allocator,
        r: NodePtr,
        eval_f: Rc<dyn TRunProgram>,
    ) -> Result<NodePtr, EvalErr> {
        (self.to_run)(allocator, r, eval_f)
    }

    #[allow(clippy::type_complexity)]
    pub fn new(
        name: &str,
        to_run: &'a dyn Fn(
            &mut Allocator,
            NodePtr,
            Rc<dyn TRunProgram>,
        ) -> Result<NodePtr, EvalErr>,
    ) -> Self {
        OptimizerRunner {
            name: name.to_string(),
            to_run,
        }
    }
}

pub fn optimize_sexp_(
    allocator: &mut Allocator,
    r_: NodePtr,
    eval_f: Rc<dyn TRunProgram>,
) -> Result<NodePtr, EvalErr> {
    let mut r = r_;

    /*
     * Optimize an s-expression R written for clvm to R_opt where
     * (a R args) == (a R_opt args) for ANY args.
     */
    let optimizers: Vec<OptimizerRunner> = vec![
        OptimizerRunner::new("cons_optimizer", &cons_optimizer),
        OptimizerRunner::new("constant_optimizer", &|allocator, r, eval_f| {
            constant_optimizer(allocator, r, 0, eval_f.clone())
        }),
        OptimizerRunner::new("cons_q_a_optimizer", &cons_q_a_optimizer),
        OptimizerRunner::new(
            "var_change_optimizer_cons_eval",
            &var_change_optimizer_cons_eval,
        ),
        OptimizerRunner::new("children_optimizer", &children_optimizer),
        OptimizerRunner::new("path_optimizer", &path_optimizer),
        OptimizerRunner::new("quote_null_optimizer", &quote_null_optimizer),
        OptimizerRunner::new("apply_null_optimizer", &apply_null_optimizer),
    ];

    loop {
        let start_r = r;
        let mut name = "".to_string();

        match allocator.sexp(r) {
            SExp::Atom(_) => {
                return Ok(r);
            }
            SExp::Pair(_, _) => {
                for opt in optimizers.iter() {
                    name = opt.name.clone();
                    match opt.invoke(allocator, r, eval_f.clone()) {
                        Err(e) => {
                            return Err(e);
                        }
                        Ok(res) => {
                            if !equal_to(allocator, r, res) {
                                r = res;
                                break;
                            }
                        }
                    }
                }

                if equal_to(allocator, start_r, r) {
                    return Ok(r);
                }

                if DEBUG_OPTIMIZATIONS {
                    println!(
                        "OPT-{:?}[{}] => {}",
                        name,
                        disassemble(allocator, start_r),
                        disassemble(allocator, r)
                    );
                    if name == "var_change_optimizer_cons_eval" {
                        panic!("not supposed to happen for this");
                    }
                }
            }
        }
    }
}

pub fn optimize_sexp(
    allocator: &mut Allocator,
    r: NodePtr,
    eval_f: Rc<dyn TRunProgram>,
) -> Result<NodePtr, EvalErr> {
    if DIAG_OPTIMIZATIONS {
        print!("START OPTIMIZE {}", disassemble(allocator, r));
    }
    optimize_sexp_(allocator, r, eval_f).map(|x| {
        if DIAG_OPTIMIZATIONS {
            println!(
                "OPTIMIZE_SEXP {} GIVING {}",
                disassemble(allocator, r),
                disassemble(allocator, x)
            );
        }
        x
    })
}

pub fn do_optimize(runner: Rc<dyn TRunProgram>, allocator: &mut Allocator, r: NodePtr) -> Response {
    m! {
        r_first <- first(allocator, r);
        optimize_sexp(allocator, r_first, runner.clone()).
            map(|optimized| Reduction(1, optimized))
    }
}<|MERGE_RESOLUTION|>--- conflicted
+++ resolved
@@ -334,34 +334,19 @@
                         print!("XXX does not seems_constant\n");
                     }
 
-<<<<<<< HEAD
                     Ok(proper_list(
                         allocator,
                         new_eval_sexp_args,
                         true
                     ).map(|new_operands| {
-                        mapM(
-=======
-                    new_operands <-
-                        proper_list(
-                            allocator,
-                            new_eval_sexp_args,
-                            true).ok_or_else(|| EvalErr(
-                                new_eval_sexp_args,
-                                "Must be a proper list".to_string()
-                            ));
-
-                    opt_operands <-
                         map_m(
->>>>>>> 8d534d80
                             allocator,
                             &mut new_operands.iter(),
                             &|allocator, item| {
                                 optimize_sexp(allocator, *item, eval_f.clone())
                             }
-<<<<<<< HEAD
                         ).and_then(|opt_operands| m! {
-                            non_constant_count <- foldM(
+                            non_constant_count <- fold_m(
                                 allocator,
                                 &|allocator, acc, val| {
                                     if DIAG_OPTIMIZATIONS {
@@ -388,48 +373,11 @@
                                             },
                                             _ => 0
                                         };
-=======
-                        );
-
-                    non_constant_count <- fold_m(
-                        allocator,
-                        &|allocator, acc, val| {
-                            if DIAG_OPTIMIZATIONS {
-                                print!(
-                                    "XXX opt_operands {} {}\n",
-                                    acc,
-                                    disassemble(allocator, val)
-                                );
-                            }
-                            let increment =
-                                match allocator.sexp(val) {
-                                    SExp::Pair(val_first,_) => {
-                                        match allocator.sexp(val_first) {
-                                            SExp::Atom(b) => {
-                                                let vf_buf = allocator.buf(&b);
-                                                if vf_buf.len() != 1 || vf_buf[0] != 1 {
-                                                    1
-                                                } else {
-                                                    0
-                                                }
-                                            },
-                                            _ => 0
-                                        }
-                                    },
-                                    _ => 0
-                                };
-
-                            Ok(acc + increment)
-                        },
-                        0,
-                        &mut opt_operands.iter().copied()
-                    );
->>>>>>> 8d534d80
 
                                     Ok(acc + increment)
                                 },
                                 0,
-                                &mut opt_operands.iter().map(|x| *x)
+                                &mut opt_operands.iter().copied()
                             );
 
                             let _ = if DIAG_OPTIMIZATIONS {
@@ -444,7 +392,7 @@
                             } else {
                                 Ok(r)
                             }
-                        }).unwrap_or_else(|_| r)
+                        }).unwrap_or(r)
                     }).unwrap_or(r))
                 }
             }
