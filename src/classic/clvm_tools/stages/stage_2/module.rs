--- conflicted
+++ resolved
@@ -302,54 +302,9 @@
     macros: &mut Vec<(Vec<u8>, NodePtr)>,
     run_program: Rc<dyn TRunProgram>,
 ) -> Result<(), EvalErr> {
-<<<<<<< HEAD
-    m! {
-        op_node <- first(allocator, declaration_sexp);
-        dec_rest <- rest(allocator, declaration_sexp);
-        name_node <- first(allocator, dec_rest);
-        let op =
-            match allocator.sexp(op_node) {
-                SExp::Atom(b) => allocator.buf(&b).to_vec(),
-                _ => Vec::new()
-            };
-        let name =
-            match allocator.sexp(name_node) {
-                SExp::Atom(b) => allocator.buf(&b).to_vec(),
-                _ => Vec::new()
-            };
-
-        if op == "include".as_bytes() {
-            parse_include(
-                allocator,
-                name_node,
-                namespace,
-                functions,
-                constants,
-                delayed_constants,
-                macros,
-                run_program.clone()
-            )
-        } else if op == "embed-file".as_bytes() {
-            let (name, constant) = process_embed_file(
-                allocator, run_program.clone(), declaration_sexp
-            )?;
-            constants.insert(name, constant);
-            Ok(())
-        } else if op == "compile-file".as_bytes() {
-            let (name, constant) = process_compile_file(
-                allocator, run_program.clone(), declaration_sexp, name
-            )?;
-            constants.insert(name, constant);
-            Ok(())
-        } else if namespace.contains(&name) {
-            Err(EvalErr(declaration_sexp, format!("symbol \"{}\" redefined", Bytes::new(Some(BytesFromType::Raw(name))).decode())))
-        } else {
-            namespace.insert(name.to_vec());
-=======
     let NodeSel::Cons(op_node, First::Here(name_node)) =
         NodeSel::Cons(ThisNode::Here, First::Here(ThisNode::Here))
             .select_nodes(allocator, declaration_sexp)?;
->>>>>>> a660ce7c
 
     let op = match allocator.sexp(op_node) {
         SExp::Atom(b) => allocator.buf(&b).to_vec(),
@@ -371,6 +326,18 @@
             macros,
             run_program.clone(),
         )
+    } else if op == "embed-file".as_bytes() {
+        let (name, constant) = process_embed_file(
+            allocator, run_program.clone(), declaration_sexp
+        )?;
+        constants.insert(name, constant);
+        Ok(())
+    } else if op == "compile-file".as_bytes() {
+        let (name, constant) = process_compile_file(
+            allocator, run_program.clone(), declaration_sexp, name
+        )?;
+        constants.insert(name, constant);
+        Ok(())
     } else if namespace.contains(&name) {
         Err(EvalErr(
             declaration_sexp,
