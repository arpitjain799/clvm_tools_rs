use std::collections::HashMap;
use std::collections::HashSet;
use std::rc::Rc;

use clvm_rs::allocator::{Allocator, NodePtr, SExp};
use clvm_rs::reduction::EvalErr;

use crate::classic::clvm::__type_compatibility__::{Bytes, BytesFromType};
use crate::classic::clvm::sexp::{
    enlist, first, flatten, fold_m, map_m, non_nil, nonempty_last, proper_list, rest, First,
    NodeSel, Rest, SelectNode, ThisNode,
};
use crate::classic::clvm_tools::binutils::disassemble;
use crate::classic::clvm_tools::debug::{build_symbol_dump, FunctionExtraInfo};
use crate::classic::clvm_tools::node_path::NodePath;
use crate::classic::clvm_tools::stages::assemble;
use crate::classic::clvm_tools::stages::stage_0::TRunProgram;
use crate::classic::clvm_tools::stages::stage_2::helpers::{evaluate, quote};
use crate::classic::clvm_tools::stages::stage_2::inline::{
    formulate_path_selections_for_destructuring, is_at_capture, is_inline_destructure,
};
use crate::classic::clvm_tools::stages::stage_2::optimize::optimize_sexp;

lazy_static! {
    pub static ref MAIN_NAME: String = "".to_string();
}

struct CollectionResult {
    pub functions: HashMap<Vec<u8>, NodePtr>,
    pub constants: HashMap<Vec<u8>, NodePtr>,
    pub macros: Vec<(Vec<u8>, NodePtr)>,
}

#[derive(Default)]
struct CompileOutput {
    pub functions: HashMap<Vec<u8>, NodePtr>,
<<<<<<< HEAD
    pub extra_data: HashMap<Vec<u8>, FunctionExtraInfo>,
=======
    pub symbols_extra_info: HashMap<Vec<u8>, FunctionExtraInfo>,
}

impl CompileOutput {
    pub fn add_definitions(&mut self, other: &CompileOutput) {
        for (n, v) in other.functions.iter() {
            self.functions.insert(n.to_vec(), *v);
        }
        for (n, v) in other.symbols_extra_info.iter() {
            self.symbols_extra_info.insert(n.to_vec(), v.clone());
        }
    }
>>>>>>> 19d23a27
}

// export type TBuildTree = Bytes | Tuple<TBuildTree, TBuildTree> | [];
fn build_tree(allocator: &mut Allocator, items: &[Vec<u8>]) -> Result<NodePtr, EvalErr> {
    if items.is_empty() {
        Ok(allocator.null())
    } else if items.len() == 1 {
        allocator.new_atom(&items[0])
    } else {
        m! {
            let half_size = items.len() >> 1;
            left <- build_tree(allocator, &items[..half_size]);
            right <- build_tree(allocator, &items[half_size..]);
            allocator.new_pair(left, right)
        }
    }
}

// export type TBuildTreeProgram = SExp | [Bytes, TBuildTree, TBuildTree] | [Tuple<Bytes, SExp>];
fn build_tree_program(allocator: &mut Allocator, items: &[NodePtr]) -> Result<NodePtr, EvalErr> {
    // This function takes a Python list of items and turns it into a program that
    //  a binary tree of the items, suitable for casting to an s-expression.
    let size = items.len();
    if size == 0 {
        m! {
            list_of_nil <- enlist(allocator, &[allocator.null()]);
            quote(allocator, list_of_nil)
        }
    } else if size == 1 {
        Ok(items[0])
    } else {
        m! {
            let half_size = items.len() >> 1;
            left <-
                build_tree_program(allocator, &items[..half_size]);
            right <-
                build_tree_program(allocator, &items[half_size..]);

            cons_atom <- allocator.new_atom(&[4_u8]);
            enlist(allocator, &[cons_atom, left, right])
        }
    }
}

/**
 * @return Used constants name array in `hex string` format.
 */
fn build_used_constants_names(
    allocator: &mut Allocator,
    functions: &HashMap<Vec<u8>, NodePtr>,
    constants: &HashMap<Vec<u8>, NodePtr>,
    macros: &[(Vec<u8>, NodePtr)],
) -> Result<Vec<Vec<u8>>, EvalErr> {
    /*
    Do a naïve pruning of unused symbols. It may be too big, but it shouldn't
    be too small. Return a list of all atoms used that are also the names of
    functions or constants, starting with the MAIN_NAME function.
     */
    let mut macro_as_dict = HashMap::new();

    for nv in macros {
        let (name, value) = nv;
        macro_as_dict.insert(name.to_vec(), *value);
    }

    let mut possible_symbols = HashSet::new();
    for key in functions.keys() {
        possible_symbols.insert(key);
    }

    for key in constants.keys() {
        possible_symbols.insert(key);
    }

    let mut new_names: HashSet<Vec<u8>> = HashSet::new();
    new_names.insert(MAIN_NAME.as_bytes().to_vec());
    let mut used_names = new_names.clone();

    while !new_names.is_empty() {
        let iterate_names = new_names.clone();
        new_names = HashSet::new();

        for name in iterate_names {
            let functions_and_macros = vec![functions.get(&name), macro_as_dict.get(&name)];

            let matching_names_1 = functions_and_macros
                .iter()
                .flat_map(|v| {
                    v.map(|v| {
                        let mut res = Vec::new();
                        flatten(allocator, *v, &mut res);
                        res
                    })
                    .unwrap_or_default()
                })
                .collect::<Vec<NodePtr>>();

            let matching_names = matching_names_1.iter().filter_map(|v| {
                if let SExp::Atom(b) = allocator.sexp(*v) {
                    Some(allocator.buf(&b).to_vec())
                } else {
                    None
                }
            });

            for name in matching_names {
                if !used_names.contains(&name) {
                    used_names.insert(name.to_vec());
                    new_names.insert(name);
                }
            }
        }
    }

    // used_names.intersection_update(possible_symbols)
    let mut used_name_list: Vec<Vec<u8>> = Vec::new();
    for name in used_names.iter() {
        if possible_symbols.contains(name) && *name != MAIN_NAME.as_bytes() {
            used_name_list.push(name.to_vec());
        }
    }

    used_name_list.sort();
    Ok(used_name_list)
}

#[allow(clippy::too_many_arguments)]
fn parse_include(
    allocator: &mut Allocator,
    name: NodePtr,
    namespace: &mut HashSet<Vec<u8>>,
    functions: &mut HashMap<Vec<u8>, NodePtr>,
    constants: &mut HashMap<Vec<u8>, NodePtr>,
    delayed_constants: &mut HashMap<Vec<u8>, NodePtr>,
    macros: &mut Vec<(Vec<u8>, NodePtr)>,
    run_program: Rc<dyn TRunProgram>,
) -> Result<(), EvalErr> {
    m! {
        prog <- assemble(
            allocator,
            "(_read (_full_path_for_name 1))"
        );
        assembled_sexp <- run_program.run_program(
            allocator,
            prog,
            name,
            None
        );
        match proper_list(allocator, assembled_sexp.1, true) {
            None => { Err(EvalErr(name, "include returned malformed result".to_string())) },
            Some(assembled) => {
                for sexp in assembled {
                    parse_mod_sexp(
                        allocator,
                        sexp,
                        namespace,
                        functions,
                        constants,
                        delayed_constants,
                        macros,
                        run_program.clone()
                    )?;
                };
                Ok(())
            }
        }
    }
}

fn unquote_args(
    allocator: &mut Allocator,
    code: NodePtr,
    args: &[Vec<u8>],
    matches: &HashMap<Vec<u8>, NodePtr>,
) -> Result<NodePtr, EvalErr> {
    match allocator.sexp(code) {
        SExp::Atom(code_buf) => {
            let code_atom = allocator.buf(&code_buf);
            let matching_args = args
                .iter()
                .filter(|arg| *arg == code_atom)
                .cloned()
                .collect::<Vec<Vec<u8>>>();
            if !matching_args.is_empty() {
                if let Some(argval) = matches.get(&matching_args[0]) {
                    // New case: if we've been given an alternate way of computing
                    // the argument, use it here.
                    return Ok(*argval);
                }

                let unquote_atom = allocator.new_atom("unquote".as_bytes())?;
                return enlist(allocator, &[unquote_atom, code]);
            }

            Ok(code)
        }
        SExp::Pair(c1, c2) => {
            m! {
                unquoted_c2 <- unquote_args(allocator, c2, args, matches);
                unquoted_c1 <- unquote_args(allocator, c1, args, matches);
                allocator.new_pair(unquoted_c1, unquoted_c2)
            }
        }
    }
}

fn defun_inline_to_macro(
    allocator: &mut Allocator,
    declaration_sexp: NodePtr,
) -> Result<NodePtr, EvalErr> {
    let Rest::Here(NodeSel::Cons(name, NodeSel::Cons(arg_spec, First::Here(code)))) =
        Rest::Here(NodeSel::Cons(
            ThisNode::Here,
            NodeSel::Cons(ThisNode::Here, First::Here(ThisNode::Here)),
        ))
        .select_nodes(allocator, declaration_sexp)?;
    let defmacro_atom = allocator.new_atom("defmacro".as_bytes())?;

    let mut destructure_matches = HashMap::new();
    let use_args = if is_inline_destructure(allocator, arg_spec) {
        // Given an attempt to destructure via the argument list, we need
        // to ensure that the inline function receives arguments that are
        // relative to the _values_ given rather than the code given to
        // generate the arguments.  These overlap when the argument list is
        // a single level proper list, but not otherwise.
        formulate_path_selections_for_destructuring(allocator, arg_spec, &mut destructure_matches)?
    } else {
        arg_spec
    };

    let mut r_vec = vec![defmacro_atom, name, use_args];

    let mut arg_atom_list = Vec::new();
    flatten(allocator, use_args, &mut arg_atom_list);
    let arg_name_list = arg_atom_list
        .iter()
        .filter_map(|x| {
            if let SExp::Atom(a) = allocator.sexp(*x) {
                Some(allocator.buf(&a))
            } else {
                None
            }
        })
        .filter(|x| !x.is_empty())
        .map(|v| v.to_vec())
        .collect::<Vec<Vec<u8>>>();

    let unquoted_code = unquote_args(allocator, code, &arg_name_list, &destructure_matches)?;

    let qq_atom = allocator.new_atom("qq".as_bytes())?;
    let qq_list = enlist(allocator, &[qq_atom, unquoted_code])?;
    r_vec.push(qq_list);
    let res = enlist(allocator, &r_vec)?;
    Ok(res)
}

#[allow(clippy::too_many_arguments)]
fn parse_mod_sexp(
    allocator: &mut Allocator,
    declaration_sexp: NodePtr,
    namespace: &mut HashSet<Vec<u8>>,
    functions: &mut HashMap<Vec<u8>, NodePtr>,
    constants: &mut HashMap<Vec<u8>, NodePtr>,
    // Delayed constants are new: they represent constant values
    // but we need the whole module to evaluate them since they
    // may call local functions (such as sha256tree).
    delayed_constants: &mut HashMap<Vec<u8>, NodePtr>,
    macros: &mut Vec<(Vec<u8>, NodePtr)>,
    run_program: Rc<dyn TRunProgram>,
) -> Result<(), EvalErr> {
    let NodeSel::Cons(op_node, First::Here(name_node)) =
        NodeSel::Cons(ThisNode::Here, First::Here(ThisNode::Here))
            .select_nodes(allocator, declaration_sexp)?;

    let op = match allocator.sexp(op_node) {
        SExp::Atom(b) => allocator.buf(&b).to_vec(),
        _ => Vec::new(),
    };
    let name = match allocator.sexp(name_node) {
        SExp::Atom(b) => allocator.buf(&b).to_vec(),
        _ => Vec::new(),
    };

    if op == "include".as_bytes() {
        parse_include(
            allocator,
            name_node,
            namespace,
            functions,
            constants,
            delayed_constants,
            macros,
            run_program.clone(),
        )
    } else if namespace.contains(&name) {
        Err(EvalErr(
            declaration_sexp,
            format!(
                "symbol \"{}\" redefined",
                Bytes::new(Some(BytesFromType::Raw(name))).decode()
            ),
        ))
    } else {
        namespace.insert(name.to_vec());

        if op == "defmacro".as_bytes() {
            macros.push((name.to_vec(), declaration_sexp));
            Ok(())
        } else if op == "defun".as_bytes() {
            let Rest::Here(Rest::Here(declaration_sexp_rr)) =
                Rest::Here(Rest::Here(ThisNode::Here)).select_nodes(allocator, declaration_sexp)?;
            functions.insert(name, declaration_sexp_rr);
            Ok(())
        } else if op == "defun-inline".as_bytes() {
            let defined_macro = defun_inline_to_macro(allocator, declaration_sexp)?;
            macros.push((name, defined_macro));
            Ok(())
        } else if op == "defconstant".as_bytes() {
            let Rest::Here(Rest::Here(First::Here(frr_of_declaration))) =
                Rest::Here(Rest::Here(First::Here(ThisNode::Here)))
                    .select_nodes(allocator, declaration_sexp)?;
            let quoted_decl = quote(allocator, frr_of_declaration)?;
            constants.insert(name, quoted_decl);
            Ok(())
        } else if op == "defconst".as_bytes() {
            // Use a new type-based match language.
            let Rest::Here(Rest::Here(First::Here(definition))) =
                Rest::Here(Rest::Here(First::Here(ThisNode::Here)))
                    .select_nodes(allocator, declaration_sexp)?;
            delayed_constants.insert(name, definition);
            Ok(())
        } else {
            Err(EvalErr(
                declaration_sexp,
                "expected defun, defmacro, defconst, compile-file or defconstant".to_string(),
            ))
        }
    }
}

fn compile_mod_stage_1(
    allocator: &mut Allocator,
    args: NodePtr,
    macro_lookup: NodePtr,
    run_program: Rc<dyn TRunProgram>,
    produce_extra_info: bool,
) -> Result<CollectionResult, EvalErr> {
    // stage 1: collect up names of globals (functions, constants, macros)
    m! {
        let mut functions = HashMap::new();
        let mut constants = HashMap::new();
        let mut delayed_constants = HashMap::new();
        let mut macros = Vec::new();
        let mut namespace = HashSet::new();

        // eslint-disable-next-line no-constant-condition
        match proper_list(allocator, args, true) {
            None => { Err(EvalErr(args, "miscompiled mod is not a proper list\n".to_string())) },
            Some(alist) => {
                if alist.is_empty() {
                    return Err(EvalErr(args, "miscompiled mod is 0 size\n".to_string()));
                }

                let main_local_arguments = alist[0];

                for arg in alist.iter().take(alist.len()-1).skip(1) {
                    parse_mod_sexp(
                        allocator,
                        *arg,
                        &mut namespace,
                        &mut functions,
                        &mut constants,
                        &mut delayed_constants,
                        &mut macros,
                        run_program.clone()
                    )?;
                }

                // For each delayed constant, drain it into the
                // main constant pool.
                let mut result_collection = CollectionResult {
                    functions,
                    constants,
                    macros
                };

                let main_name_vec = MAIN_NAME.as_bytes().to_vec();

                // Process delayed constants until we either can't advance or
                // they're all done.

                loop {
                    if delayed_constants.is_empty() {
                        break;
                    }

                    let mut processed = false;
                    // copy so we can modify delayed_constants.
                    let delayed_constant_defs: Vec<(Vec<u8>, NodePtr)> =
                        delayed_constants.iter().map(|(k,v)| (k.clone(), *v)).collect();

                    for (name, delayed_body) in delayed_constant_defs.iter() {
                        let main_list =
                            enlist(
                                allocator,
                                &[allocator.null(), *delayed_body]
                            )?;

                        result_collection.functions.insert(
                            main_name_vec.clone(), main_list
                        );

                        let used_in_this_constant = build_used_constants_names(
                            allocator,
                            &result_collection.functions,
                            &delayed_constants,
                            &result_collection.macros
                        )?;

                        let uses_other_constants = used_in_this_constant.iter().
                            any(|u| delayed_constants.contains_key(u));

                        if uses_other_constants {
                            continue;
                        }

                        processed = true;

                        let compiled =
                            finish_compile_from_collection(
                                allocator,
                                args,
                                macro_lookup,
                                run_program.clone(),
                                &result_collection,
                                produce_extra_info
                            )?;

                        let compilation_result =
                            run_program.run_program(
                                allocator,
                                compiled,
                                allocator.null(),
                                None
                            )?;

                        let result =
                            run_program.run_program(
                                allocator,
                                compilation_result.1,
                                allocator.null(),
                                None
                            )?;

                        delayed_constants.remove(name);
                        result_collection.constants.insert(
                            name.to_vec(), quote(allocator, result.1)?
                        );
                    }

                    if !processed {
                        return Err(EvalErr(allocator.null(), "got stuck untangling defconst dependencies".to_string()));
                    }
                }

                let uncompiled_main = nonempty_last(allocator.null(), &alist)?;
                let main_list =
                    enlist(
                        allocator,
                        &[main_local_arguments, uncompiled_main]
                    )?;

                result_collection.functions.insert(
                    MAIN_NAME.as_bytes().to_vec(), main_list
                );

                Ok(result_collection)
            }
        }
    }
}

// export type TSymbolTable = Array<[SExp, Bytes]>;

fn symbol_table_for_tree(
    allocator: &mut Allocator,
    tree: NodePtr,
    root_node: &NodePath,
) -> Result<Vec<(NodePtr, Vec<u8>)>, EvalErr> {
    if !non_nil(allocator, tree) {
        return Ok(Vec::new());
    }

    match allocator.sexp(tree) {
        SExp::Atom(_) => Ok(vec![(tree, root_node.as_path().data().to_vec())]),
        SExp::Pair(_, _) => {
            let left_bytes = NodePath::new(None).first();
            let right_bytes = NodePath::new(None).rest();

            let NodeSel::Cons(tree_first, tree_rest) =
                NodeSel::Cons(ThisNode::Here, ThisNode::Here).select_nodes(allocator, tree)?;

            // Allow haskell-like @ capture for destructuring.
            // If we encounter a form like (@ name substructure) then
            // treat it as though name captures the current path but
            // we also continue evaluating at the current position.
            let mut result_fin = Vec::new();
            if let Some((capture, destructure)) = is_at_capture(allocator, tree_first, tree_rest) {
                // Push the given name here.
                result_fin.push((capture, root_node.as_path().data().to_vec()));

                let mut substructure = symbol_table_for_tree(allocator, destructure, root_node)?;

                result_fin.append(&mut substructure);
            } else {
                let mut left =
                    symbol_table_for_tree(allocator, tree_first, &root_node.add(left_bytes))?;
                let mut right =
                    symbol_table_for_tree(allocator, tree_rest, &root_node.add(right_bytes))?;

                result_fin.append(&mut left);
                result_fin.append(&mut right);
            }

            Ok(result_fin)
        }
    }
}

fn build_macro_lookup_program(
    allocator: &mut Allocator,
    macro_lookup: NodePtr,
    macros: &[(Vec<u8>, NodePtr)],
    run_program: Rc<dyn TRunProgram>,
) -> Result<NodePtr, EvalErr> {
    m! {
        com_atom <- allocator.new_atom("com".as_bytes());
        cons_atom <- allocator.new_atom(&[4]);
        opt_atom <- allocator.new_atom("opt".as_bytes());

        let runner = || run_program.clone();
        macro_lookup_program <- quote(allocator, macro_lookup);
        result_program <- fold_m(
            allocator,
            &|allocator, macro_lookup_program, macro_def: &(Vec<u8>, NodePtr)| m! {
                cons_list <-
                    enlist(
                        allocator,
                        &[cons_atom, macro_def.1, macro_lookup_program]
                    );
                quoted_to_compile <- quote(allocator, cons_list);
                compile_form <-
                    enlist(
                        allocator,
                        &[com_atom, quoted_to_compile, macro_lookup_program]
                    );
                opt_form <- enlist(allocator, &[opt_atom, compile_form]);
                top_atom <- allocator.new_atom(NodePath::new(None).as_path().data());
                macro_evaluated <- evaluate(allocator, opt_form, top_atom);
                optimize_sexp(allocator, macro_evaluated, runner())
            },
            macro_lookup_program,
            &mut macros.iter()
        );
        Ok(result_program)
    }
}

#[allow(clippy::too_many_arguments)]
fn add_one_function(
    allocator: &mut Allocator,
    args_root_node: &NodePath,
    macro_lookup_program: NodePtr,
    constants_symbol_table: &[(NodePtr, Vec<u8>)],
<<<<<<< HEAD
    // Note: mut here means: the body of this function will mutate this by-value
    // parameter, not that the mutability is visible to the caller.
    //
    // My own style generally avoid this, but reviewers tend to dislike having a
    // phantom name that is copied, so i am using the more brief style here.
    mut compiled: CompileOutput,
=======
>>>>>>> 19d23a27
    name: &[u8],
    lambda_expression: NodePtr,
    has_constants_tree: bool,
) -> Result<CompileOutput, EvalErr> {
<<<<<<< HEAD
=======
    let mut compile: CompileOutput = Default::default();
>>>>>>> 19d23a27
    let com_atom = allocator.new_atom("com".as_bytes())?;
    let opt_atom = allocator.new_atom("opt".as_bytes())?;

    let function_args = first(allocator, lambda_expression)?;
    let local_symbol_table = symbol_table_for_tree(allocator, function_args, args_root_node)?;
    let mut all_symbols = local_symbol_table;
    all_symbols.append(&mut constants_symbol_table.to_owned());
    let lambda_form_content = rest(allocator, lambda_expression)?;
    let lambda_body = first(allocator, lambda_form_content)?;
    let quoted_lambda_expr = quote(allocator, lambda_body)?;
    let all_symbols_list_sexp = map_m(allocator, &mut all_symbols.iter(), &|allocator, pair| {
        let path_atom = allocator.new_atom(&pair.1)?;
        enlist(allocator, &[pair.0, path_atom])
    })?;

    let all_symbols_list = enlist(allocator, &all_symbols_list_sexp)?;

    let quoted_symbols = quote(allocator, all_symbols_list)?;
    let com_list = enlist(
        allocator,
        &[
            com_atom,
            quoted_lambda_expr,
            macro_lookup_program,
            quoted_symbols,
        ],
    )?;

    let opt_list = enlist(allocator, &[opt_atom, com_list])?;
<<<<<<< HEAD
    compiled.functions.insert(name.to_vec(), opt_list);
    compiled.extra_data.insert(
        name.to_vec(),
        FunctionExtraInfo {
            args: function_args,
            left_env: has_constants_tree,
        },
    );

    Ok(compiled)
=======
    compile.functions.insert(name.to_vec(), opt_list);
    compile.symbols_extra_info.insert(
        name.to_vec(),
        FunctionExtraInfo {
            args: function_args,
            has_constants_tree,
        },
    );

    Ok(compile)
>>>>>>> 19d23a27
}

fn compile_functions(
    allocator: &mut Allocator,
    functions: &HashMap<Vec<u8>, NodePtr>,
    macro_lookup_program: NodePtr,
    constants_symbol_table: &[(NodePtr, Vec<u8>)],
    args_root_node: &NodePath,
    has_constants_tree: bool,
) -> Result<CompileOutput, EvalErr> {
<<<<<<< HEAD
    let compiled = Default::default();

    return fold_m(
        allocator,
        &|allocator: &mut Allocator, compiled, name_exp: (&Vec<u8>, &NodePtr)| {
            add_one_function(
                allocator,
                args_root_node,
                macro_lookup_program,
                constants_symbol_table,
                compiled,
                name_exp.0,
                *name_exp.1,
                has_constants_tree,
            )
        },
        compiled,
        &mut functions.iter(),
    );
=======
    let mut compiled: CompileOutput = Default::default();

    for (name, exp) in functions.iter() {
        compiled.add_definitions(&add_one_function(
            allocator,
            args_root_node,
            macro_lookup_program,
            constants_symbol_table,
            name,
            *exp,
            has_constants_tree,
        )?);
    }

    Ok(compiled)
}

// Add an entry for main's arguments, named __chia__main_arguments in the
// symbols, to the symbol list, placing it at the front for simplicity.
fn add_main_args(
    allocator: &mut Allocator,
    args: NodePtr,
    symbols: NodePtr,
) -> Result<NodePtr, EvalErr> {
    let entry_name = allocator.new_atom("__chia__main_arguments".as_bytes())?;
    let entry_value_string = disassemble(allocator, args);
    let entry_value = allocator.new_atom(entry_value_string.as_bytes())?;
    let entry_cons = allocator.new_pair(entry_name, entry_value)?;
    allocator.new_pair(entry_cons, symbols)
>>>>>>> 19d23a27
}

// Add an entry for main's arguments, named __chia__main_arguments in the
// symbols, to the symbol list, placing it at the front for simplicity.
fn add_main_args(
    allocator: &mut Allocator,
    args: NodePtr,
    symbols: NodePtr,
) -> Result<NodePtr, EvalErr> {
    let entry_name = allocator.new_atom("__chia__main_arguments".as_bytes())?;
    let entry_value_string = disassemble(allocator, args);
    let entry_value = allocator.new_atom(entry_value_string.as_bytes())?;
    let entry_cons = allocator.new_pair(entry_name, entry_value)?;
    allocator.new_pair(entry_cons, symbols)
}

fn finish_compile_from_collection(
    allocator: &mut Allocator,
    args: NodePtr,
    macro_lookup: NodePtr,
    run_program: Rc<dyn TRunProgram>,
    cr: &CollectionResult,
    produce_extra_info: bool,
) -> Result<NodePtr, EvalErr> {
    let a_atom = allocator.new_atom(&[2])?;
    let cons_atom = allocator.new_atom(&[4])?;
    let opt_atom = allocator.new_atom("opt".as_bytes())?;

    // move macros into the macro lookup
    let macro_lookup_program =
        build_macro_lookup_program(allocator, macro_lookup, &cr.macros, run_program.clone())?;

    // get a list of all symbols that are possibly used
    let all_constants_names =
        build_used_constants_names(allocator, &cr.functions, &cr.constants, &cr.macros)?;

    let has_constants_tree = !all_constants_names.is_empty();
    // build defuns table, with function names as keys

    let constants_tree = build_tree(allocator, &all_constants_names)?;

    let constants_root_node = NodePath::new(None).first();
    let args_root_node = if has_constants_tree {
        NodePath::new(None).rest()
    } else {
        NodePath::new(None)
    };

    let constants_symbol_table =
        symbol_table_for_tree(allocator, constants_tree, &constants_root_node)?;

    let compiled = compile_functions(
        allocator,
        &cr.functions,
        macro_lookup_program,
        &constants_symbol_table,
        &args_root_node,
        has_constants_tree,
    )?;

    let main_path = compiled.functions[MAIN_NAME.as_bytes()];

    if has_constants_tree {
        let mut all_constants_lookup = HashMap::new();
        for (k, v) in compiled.functions {
            if all_constants_names.contains(&k) {
                all_constants_lookup.insert(k, v);
            }
        }

        for (k, v) in cr.constants.iter() {
            all_constants_lookup.insert(k.to_vec(), *v);
        }

        let all_constants_list = all_constants_names
            .iter()
            .filter_map(|name| all_constants_lookup.get(name))
            .copied()
            .collect::<Vec<NodePtr>>();

        let all_constants_tree_program = build_tree_program(allocator, &all_constants_list)?;
        let top_atom = allocator.new_atom(NodePath::new(None).as_path().data())?;
        let arg_tree = enlist(
            allocator,
            &[cons_atom, all_constants_tree_program, top_atom],
        )?;

        let apply_list = enlist(allocator, &[a_atom, main_path, arg_tree])?;

        let quoted_apply_list = quote(allocator, apply_list)?;
        let opt_list = enlist(allocator, &[opt_atom, quoted_apply_list])?;
        let symbols_no_main = build_symbol_dump(
            allocator,
            &all_constants_lookup,
<<<<<<< HEAD
            &compiled.extra_data,
=======
            &compiled.symbols_extra_info,
>>>>>>> 19d23a27
            run_program.clone(),
            produce_extra_info,
        )?;
        let first_of_args = first(allocator, args)?;
        let symbols = if produce_extra_info {
            add_main_args(allocator, first_of_args, symbols_no_main)?
        } else {
            symbols_no_main
        };

        let to_run = assemble(
            allocator,
            if produce_extra_info {
                "(_set_symbol_table (c (c (q . \"source_file\") (_get_source_file)) 1))"
            } else {
                "(_set_symbol_table 1)"
            },
        )?;

        run_program.run_program(allocator, to_run, symbols, None)?;

        Ok(opt_list)
    } else {
        let top_atom = allocator.new_atom(NodePath::new(None).as_path().data())?;
        let apply_list = enlist(allocator, &[a_atom, main_path, top_atom])?;
        let quoted_apply_list = quote(allocator, apply_list)?;
        enlist(allocator, &[opt_atom, quoted_apply_list])
    }
}

pub fn compile_mod(
    allocator: &mut Allocator,
    args: NodePtr,
    macro_lookup: NodePtr,
    _symbol_table: NodePtr,
    run_program: Rc<dyn TRunProgram>,
    _level: usize,
) -> Result<NodePtr, EvalErr> {
    // Deal with the "mod" keyword.
    let produce_extra_info_prog = assemble(allocator, "(_symbols_extra_info)")?;
    let produce_extra_info_null = allocator.null();
    let extra_info_res = run_program.run_program(
        allocator,
        produce_extra_info_prog,
        produce_extra_info_null,
        None,
    )?;
    let produce_extra_info = non_nil(allocator, extra_info_res.1);

    let cr = compile_mod_stage_1(
        allocator,
        args,
        macro_lookup,
        run_program.clone(),
        produce_extra_info,
    )?;
    finish_compile_from_collection(
        allocator,
        args,
        macro_lookup,
        run_program,
        &cr,
        produce_extra_info,
    )
}<|MERGE_RESOLUTION|>--- conflicted
+++ resolved
@@ -34,9 +34,6 @@
 #[derive(Default)]
 struct CompileOutput {
     pub functions: HashMap<Vec<u8>, NodePtr>,
-<<<<<<< HEAD
-    pub extra_data: HashMap<Vec<u8>, FunctionExtraInfo>,
-=======
     pub symbols_extra_info: HashMap<Vec<u8>, FunctionExtraInfo>,
 }
 
@@ -49,7 +46,6 @@
             self.symbols_extra_info.insert(n.to_vec(), v.clone());
         }
     }
->>>>>>> 19d23a27
 }
 
 // export type TBuildTree = Bytes | Tuple<TBuildTree, TBuildTree> | [];
@@ -624,23 +620,11 @@
     args_root_node: &NodePath,
     macro_lookup_program: NodePtr,
     constants_symbol_table: &[(NodePtr, Vec<u8>)],
-<<<<<<< HEAD
-    // Note: mut here means: the body of this function will mutate this by-value
-    // parameter, not that the mutability is visible to the caller.
-    //
-    // My own style generally avoid this, but reviewers tend to dislike having a
-    // phantom name that is copied, so i am using the more brief style here.
-    mut compiled: CompileOutput,
-=======
->>>>>>> 19d23a27
     name: &[u8],
     lambda_expression: NodePtr,
     has_constants_tree: bool,
 ) -> Result<CompileOutput, EvalErr> {
-<<<<<<< HEAD
-=======
     let mut compile: CompileOutput = Default::default();
->>>>>>> 19d23a27
     let com_atom = allocator.new_atom("com".as_bytes())?;
     let opt_atom = allocator.new_atom("opt".as_bytes())?;
 
@@ -670,18 +654,6 @@
     )?;
 
     let opt_list = enlist(allocator, &[opt_atom, com_list])?;
-<<<<<<< HEAD
-    compiled.functions.insert(name.to_vec(), opt_list);
-    compiled.extra_data.insert(
-        name.to_vec(),
-        FunctionExtraInfo {
-            args: function_args,
-            left_env: has_constants_tree,
-        },
-    );
-
-    Ok(compiled)
-=======
     compile.functions.insert(name.to_vec(), opt_list);
     compile.symbols_extra_info.insert(
         name.to_vec(),
@@ -692,7 +664,6 @@
     );
 
     Ok(compile)
->>>>>>> 19d23a27
 }
 
 fn compile_functions(
@@ -703,27 +674,6 @@
     args_root_node: &NodePath,
     has_constants_tree: bool,
 ) -> Result<CompileOutput, EvalErr> {
-<<<<<<< HEAD
-    let compiled = Default::default();
-
-    return fold_m(
-        allocator,
-        &|allocator: &mut Allocator, compiled, name_exp: (&Vec<u8>, &NodePtr)| {
-            add_one_function(
-                allocator,
-                args_root_node,
-                macro_lookup_program,
-                constants_symbol_table,
-                compiled,
-                name_exp.0,
-                *name_exp.1,
-                has_constants_tree,
-            )
-        },
-        compiled,
-        &mut functions.iter(),
-    );
-=======
     let mut compiled: CompileOutput = Default::default();
 
     for (name, exp) in functions.iter() {
@@ -753,21 +703,6 @@
     let entry_value = allocator.new_atom(entry_value_string.as_bytes())?;
     let entry_cons = allocator.new_pair(entry_name, entry_value)?;
     allocator.new_pair(entry_cons, symbols)
->>>>>>> 19d23a27
-}
-
-// Add an entry for main's arguments, named __chia__main_arguments in the
-// symbols, to the symbol list, placing it at the front for simplicity.
-fn add_main_args(
-    allocator: &mut Allocator,
-    args: NodePtr,
-    symbols: NodePtr,
-) -> Result<NodePtr, EvalErr> {
-    let entry_name = allocator.new_atom("__chia__main_arguments".as_bytes())?;
-    let entry_value_string = disassemble(allocator, args);
-    let entry_value = allocator.new_atom(entry_value_string.as_bytes())?;
-    let entry_cons = allocator.new_pair(entry_name, entry_value)?;
-    allocator.new_pair(entry_cons, symbols)
 }
 
 fn finish_compile_from_collection(
@@ -848,11 +783,7 @@
         let symbols_no_main = build_symbol_dump(
             allocator,
             &all_constants_lookup,
-<<<<<<< HEAD
-            &compiled.extra_data,
-=======
             &compiled.symbols_extra_info,
->>>>>>> 19d23a27
             run_program.clone(),
             produce_extra_info,
         )?;
