use std::collections::HashMap;
use std::collections::HashSet;
use std::rc::Rc;

use clvm_rs::allocator::{Allocator, NodePtr, SExp};
use clvm_rs::reduction::EvalErr;

use crate::classic::clvm::__type_compatibility__::{Bytes, BytesFromType};
use crate::classic::clvm::sexp::{enlist, first, flatten, foldM, mapM, non_nil, proper_list, rest};
use crate::classic::clvm_tools::debug::build_symbol_dump;
use crate::classic::clvm_tools::sha256tree::sha256tree;
use crate::classic::clvm_tools::stages::assemble;
use crate::classic::clvm_tools::stages::stage_0::TRunProgram;
use crate::classic::clvm_tools::stages::stage_2::helpers::{evaluate, quote};
use crate::classic::clvm_tools::stages::stage_2::optimize::optimize_sexp;
use crate::classic::clvm_tools::NodePath::NodePath;

#[derive(Clone, Debug, PartialEq, Hash, Eq)]
pub enum IncludeDirective {
    TreeSortByHash,
}

lazy_static! {
    pub static ref MAIN_NAME: String = {
        return "".to_string();
    };
    pub static ref KNOWN_INCLUDE_DIRECTIVES: HashMap<Vec<u8>, IncludeDirective> = {
        let mut hs = HashMap::new();
        hs.insert(
            "*tree-sort-by-content*".as_bytes().to_vec(),
            IncludeDirective::TreeSortByHash,
        );
        hs
    };
}

struct CollectionResult {
    pub functions: HashMap<Vec<u8>, NodePtr>,
    pub constants: HashMap<Vec<u8>, NodePtr>,
    pub macros: Vec<(Vec<u8>, NodePtr)>,
    pub directives: HashSet<IncludeDirective>,
}

// export type TBuildTree = Bytes | Tuple<TBuildTree, TBuildTree> | [];
fn build_tree(allocator: &mut Allocator, items: &Vec<Vec<u8>>) -> Result<NodePtr, EvalErr> {
    if items.len() == 0 {
        return Ok(allocator.null());
    } else if items.len() == 1 {
        return allocator.new_atom(&items[0]);
    } else {
        return m! {
            let half_size = items.len() >> 1;
            left <- build_tree(allocator, &items[..half_size].to_vec());
            right <- build_tree(allocator, &items[half_size..].to_vec());
            allocator.new_pair(left, right)
        };
    }
}

// export type TBuildTreeProgram = SExp | [Bytes, TBuildTree, TBuildTree] | [Tuple<Bytes, SExp>];
fn build_tree_program(allocator: &mut Allocator, items: &Vec<NodePtr>) -> Result<NodePtr, EvalErr> {
    // This function takes a Python list of items and turns it into a program that
    //  a binary tree of the items, suitable for casting to an s-expression.
    let size = items.len();
    if size == 0 {
        return m! {
            list_of_nil <- enlist(allocator, &vec!(allocator.null()));
            quote(allocator, list_of_nil)
        };
    } else if size == 1 {
        return Ok(items[0]);
    } else {
        return m! {
            let half_size = items.len() >> 1;
            left <-
                build_tree_program(allocator, &items[..half_size].to_vec());
            right <-
                build_tree_program(allocator, &items[half_size..].to_vec());

            cons_atom <- allocator.new_atom(&vec!(4 as u8));
            enlist(allocator, &vec!(cons_atom, left, right))
        };
    }
}

#[derive(Eq, PartialEq, Clone, Ord, PartialOrd)]
struct HashAndName(Vec<u8>, Vec<u8>);

/**
 * @return Used constants name array in `hex string` format.
 */
fn build_used_constants_names(
    allocator: &mut Allocator,
    functions: &HashMap<Vec<u8>, NodePtr>,
    constants: &HashMap<Vec<u8>, NodePtr>,
    macros: &Vec<(Vec<u8>, NodePtr)>,
    directives: &HashSet<IncludeDirective>,
) -> Result<Vec<Vec<u8>>, EvalErr> {
    /*
    Do a naïve pruning of unused symbols. It may be too big, but it shouldn't
    be too small. Return a list of all atoms used that are also the names of
    functions or constants, starting with the MAIN_NAME function.
     */
    let mut macro_as_dict = HashMap::new();

    for nv in macros {
        let (name, value) = nv;
        macro_as_dict.insert(name.to_vec(), *value);
    }

    let mut possible_symbols = HashSet::new();
    let _ = for key in functions.keys() {
        possible_symbols.insert(key);
    };

    let _ = for key in constants.keys() {
        possible_symbols.insert(key);
    };

    let mut new_names: HashSet<Vec<u8>> = HashSet::new();
    new_names.insert(MAIN_NAME.as_bytes().to_vec());
    let mut used_names = new_names.clone();

    let _ = while new_names.len() > 0 {
        let iterate_names = new_names.clone();
        new_names = HashSet::new();

        for name in iterate_names {
            let functions_and_macros = vec![functions.get(&name), macro_as_dict.get(&name)];

            let matching_names_1 = functions_and_macros
                .iter()
                .map(|v| {
                    v.map(|v| {
                        let mut res = Vec::new();
                        flatten(allocator, *v, &mut res);
                        res
                    })
                    .unwrap_or_else(|| Vec::new())
                })
                .flatten()
                .collect::<Vec<NodePtr>>();

            let matching_names = matching_names_1
                .iter()
                .map(|v| match allocator.sexp(*v) {
                    SExp::Atom(b) => Some(allocator.buf(&b).to_vec()),
                    _ => None,
                })
                .flatten();

            for name in matching_names {
                if !used_names.contains(&name) {
                    used_names.insert(name.to_vec());
                    new_names.insert(name);
                }
            }
        }
    };

    // used_names.intersection_update(possible_symbols)
    let mut used_name_list: Vec<Vec<u8>> = Vec::new();
    for name in used_names.iter() {
        if possible_symbols.contains(name) && *name != MAIN_NAME.as_bytes() {
            used_name_list.push(name.to_vec());
        }
    }

    if directives.contains(&IncludeDirective::TreeSortByHash) {
        let mut hash_and_name_list: Vec<HashAndName> = used_name_list
            .iter()
            .map(|name| {
                let hash = functions
                    .get(name)
                    .map(|body| sha256tree(allocator, *body).data().clone())
                    .unwrap_or_else(|| Vec::new()); // Non functions don't count.
                HashAndName(hash, name.clone())
            })
            .collect();
        hash_and_name_list.sort();
        used_name_list = hash_and_name_list.iter().map(|hn| hn.1.clone()).collect();
    } else {
        used_name_list.sort();
    }
    return Ok(used_name_list);
}

fn parse_include(
    allocator: &mut Allocator,
    name: NodePtr,
    namespace: &mut HashSet<Vec<u8>>,
    functions: &mut HashMap<Vec<u8>, NodePtr>,
    constants: &mut HashMap<Vec<u8>, NodePtr>,
    macros: &mut Vec<(Vec<u8>, NodePtr)>,
    run_program: Rc<dyn TRunProgram>,
) -> Result<Option<IncludeDirective>, EvalErr> {
    // Short circuit include directive.
    match allocator.sexp(name) {
        SExp::Atom(nbuf) => {
            let name_vec = allocator.buf(&nbuf).clone();
            match KNOWN_INCLUDE_DIRECTIVES.get(name_vec) {
                Some(directive) => {
                    return Ok(Some(directive.clone()));
                }
                _ => {}
            }
        }
        _ => {}
    }

    return m! {
        prog <- assemble(
            allocator,
            &"(_read (_full_path_for_name 1))".to_string()
        );
        assembled_sexp <- run_program.run_program(
            allocator,
            prog,
            name,
            None
        );
        match proper_list(allocator, assembled_sexp.1, true) {
            None => { Err(EvalErr(name, "include returned malformed result".to_string())) },
            Some(assembled) => {
                for sexp in assembled {
                    match parse_mod_sexp(
                        allocator,
                        sexp,
                        namespace,
                        functions,
                        constants,
                        macros,
                        run_program.clone()
                    ) {
                        Err(e) => { return Err(e); },
                        Ok(_) => { }
                    }
                };
                Ok(None)
            }
        }
    };
}

fn unquote_args(
    allocator: &mut Allocator,
    code: NodePtr,
    args: &Vec<Vec<u8>>,
) -> Result<NodePtr, EvalErr> {
    match allocator.sexp(code) {
        SExp::Atom(code_buf) => {
            let code_atom = allocator.buf(&code_buf);
            let matching_args = args
                .iter()
                .filter(|arg| *arg == code_atom)
                .map(|v| v.clone())
                .collect::<Vec<Vec<u8>>>();
            if matching_args.len() > 0 {
                return m! {
                    unquote_atom <- allocator.new_atom("unquote".as_bytes());
                    enlist(allocator, &vec!(unquote_atom, code))
                };
            }

            return Ok(code);
        }
        SExp::Pair(c1, c2) => {
            return m! {
                unquoted_c2 <- unquote_args(allocator, c2, args);
                unquoted_c1 <- unquote_args(allocator, c1, args);
                allocator.new_pair(unquoted_c1, unquoted_c2)
            };
        }
    }
}

fn defun_inline_to_macro(
    allocator: &mut Allocator,
    declaration_sexp: NodePtr,
) -> Result<NodePtr, EvalErr> {
    m! {
        d2 <- rest(allocator, declaration_sexp);
        d3 <- rest(allocator, d2);
        defmacro_atom <- allocator.new_atom("defmacro".as_bytes());
        d2_first <- first(allocator, d2);
        d3_first <- first(allocator, d3);
        let mut r_vec = vec!(defmacro_atom, d2_first, d3_first);
        code_rest <- rest(allocator, d3);
        code <- first(allocator, code_rest);
        let mut arg_atom_list = Vec::new();
        let _ = flatten(allocator, d3_first, &mut arg_atom_list);
        let arg_name_list = arg_atom_list.iter().map(|x| {
            match allocator.sexp(*x) {
                SExp::Atom(a) => Some(allocator.buf(&a)),
                _ => None
            }
        }).flatten().filter(|x| x.len() > 0).
            map(|v| v.to_vec()).
            collect::<Vec<Vec<u8>>>();
        unquoted_code <- unquote_args(allocator, code, &arg_name_list);
        qq_atom <- allocator.new_atom("qq".as_bytes());
        qq_list <- enlist(allocator, &vec!(qq_atom, unquoted_code));
        let _ = r_vec.push(qq_list);
        enlist(allocator, &r_vec)
    }
}

fn parse_mod_sexp(
    allocator: &mut Allocator,
    declaration_sexp: NodePtr,
    namespace: &mut HashSet<Vec<u8>>,
    functions: &mut HashMap<Vec<u8>, NodePtr>,
    constants: &mut HashMap<Vec<u8>, NodePtr>,
    macros: &mut Vec<(Vec<u8>, NodePtr)>,
    run_program: Rc<dyn TRunProgram>,
) -> Result<Option<IncludeDirective>, EvalErr> {
    return m! {
        op_node <- first(allocator, declaration_sexp);
        dec_rest <- rest(allocator, declaration_sexp);
        name_node <- first(allocator, dec_rest);
        let op =
            match allocator.sexp(op_node) {
                SExp::Atom(b) => allocator.buf(&b).to_vec(),
                _ => Vec::new()
            };
        let name =
            match allocator.sexp(name_node) {
                SExp::Atom(b) => allocator.buf(&b).to_vec(),
                _ => Vec::new()
            };

        if op == "include".as_bytes() {
            parse_include(
                allocator,
                name_node,
                namespace,
                functions,
                constants,
                macros,
                run_program.clone()
            )
        } else if namespace.contains(&name) {
            Err(EvalErr(declaration_sexp, format!("symbol \"{}\" redefined", Bytes::new(Some(BytesFromType::Raw(name))).decode())))
        } else {
            namespace.insert(name.to_vec());

<<<<<<< HEAD
                if op == "defmacro".as_bytes() {
                    macros.push((name.to_vec(), declaration_sexp));
                    Ok(None)
                } else if op == "defun".as_bytes() {
                    m! {
                        declaration_sexp_r <- rest(allocator, declaration_sexp);
                        declaration_sexp_rr <- rest(allocator, declaration_sexp_r);
                        let _ = functions.insert(name, declaration_sexp_rr);
                        Ok(None)
                    }
                } else if op == "defun-inline".as_bytes() {
                    m! {
                        defined_macro <-
                            defun_inline_to_macro(allocator, declaration_sexp);
                        let _ = macros.push((name, defined_macro));
                        Ok(None)
                    }
                } else if op == "defconstant".as_bytes() {
                    m! {
                        r_of_declaration <- rest(allocator, declaration_sexp);
                        rr_of_declaration <- rest(allocator, r_of_declaration);
                        frr_of_declaration <- first(allocator, rr_of_declaration);
                        quoted_decl <- quote(allocator, frr_of_declaration);
                        let _ = constants.insert(name, quoted_decl);
                        Ok(None)
                    }
                } else {
                    Err(EvalErr(declaration_sexp, "expected defun, defmacro, or defconstant".to_string()))
=======
            if op == "defmacro".as_bytes() {
                macros.push((name.to_vec(), declaration_sexp));
                Ok(())
            } else if op == "defun".as_bytes() {
                m! {
                    declaration_sexp_r <- rest(allocator, declaration_sexp);
                    declaration_sexp_rr <- rest(allocator, declaration_sexp_r);
                    let _ = functions.insert(name, declaration_sexp_rr);
                    Ok(())
                }
            } else if op == "defun-inline".as_bytes() {
                m! {
                    defined_macro <-
                        defun_inline_to_macro(allocator, declaration_sexp);
                    let _ = macros.push((name, defined_macro));
                    Ok(())
                }
            } else if op == "defconstant".as_bytes() {
                m! {
                    r_of_declaration <- rest(allocator, declaration_sexp);
                    rr_of_declaration <- rest(allocator, r_of_declaration);
                    frr_of_declaration <- first(allocator, rr_of_declaration);
                    quoted_decl <- quote(allocator, frr_of_declaration);
                    let _ = constants.insert(name, quoted_decl);
                    Ok(())
>>>>>>> fc6d0a1a
                }
            } else {
                Err(EvalErr(declaration_sexp, "expected defun, defmacro, or defconstant".to_string()))
            }
        }
    };
}

fn compile_mod_stage_1(
    allocator: &mut Allocator,
    args: NodePtr,
    run_program: Rc<dyn TRunProgram>,
) -> Result<CollectionResult, EvalErr> {
    // stage 1: collect up names of globals (functions, constants, macros)
    m! {
        let mut functions = HashMap::new();
        let mut constants = HashMap::new();
        let mut macros = Vec::new();
        let mut namespace = HashSet::new();
        let mut directives = HashSet::new();

        // eslint-disable-next-line no-constant-condition
        match proper_list(allocator, args, true) {
            None => { return Err(EvalErr(args, "miscompiled mod is not a proper list\n".to_string())); },
            Some(alist) => {
                if alist.len() == 0 {
                    return Err(EvalErr(args, "miscompiled mod is 0 size\n".to_string()));
                }

                let main_local_arguments = alist[0];

                for i in 1..alist.len()-1 {
                    match parse_mod_sexp(
                        allocator,
                        alist[i],
                        &mut namespace,
                        &mut functions,
                        &mut constants,
                        &mut macros,
                        run_program.clone()
                    ) {
                        Err(e) => { return Err(e); },
                        Ok(None) => { }
                        Ok(Some(directive)) => {
                            directives.insert(directive.clone());
                        }
                    }
                }

                let uncompiled_main = alist[alist.len() - 1];
                return m! {
                    main_list <-
                        enlist(
                            allocator,
                            &vec!(main_local_arguments, uncompiled_main)
                        );

                    let _ = functions.insert(MAIN_NAME.as_bytes().to_vec(), main_list);
                    Ok(CollectionResult {
<<<<<<< HEAD
                        functions: functions,
                        constants: constants,
                        macros: macros,
                        directives: directives
=======
                        functions,
                        constants,
                        macros
>>>>>>> fc6d0a1a
                    })
                };
            }
        }
    };
}

// export type TSymbolTable = Array<[SExp, Bytes]>;

fn symbol_table_for_tree(
    allocator: &mut Allocator,
    tree: NodePtr,
    root_node: &NodePath,
) -> Result<Vec<(NodePtr, Vec<u8>)>, EvalErr> {
    if !non_nil(allocator, tree) {
        return Ok(Vec::new());
    }

    match allocator.sexp(tree) {
        SExp::Atom(_) => {
            return Ok(vec![(tree, root_node.as_path().data().to_vec())]);
        }
        SExp::Pair(_, _) => {
            return m! {
                let left_bytes = NodePath::new(None).first();
                let right_bytes = NodePath::new(None).rest();

                tree_first <- first(allocator, tree);
                tree_rest <- rest(allocator, tree);

                left <-
                    symbol_table_for_tree(
                        allocator,
                        tree_first,
                        &root_node.add(left_bytes)
                    );
                right <-
                    symbol_table_for_tree(
                        allocator,
                        tree_rest,
                        &root_node.add(right_bytes)
                    );

                let mut left_fin = left.to_vec();
                let mut right_fin = right.to_vec();
                let _ = left_fin.append(&mut right_fin);
                Ok(left_fin)
            };
        }
    }
}

fn build_macro_lookup_program(
    allocator: &mut Allocator,
    macro_lookup: NodePtr,
    macros: &Vec<(Vec<u8>, NodePtr)>,
    run_program: Rc<dyn TRunProgram>,
) -> Result<NodePtr, EvalErr> {
    return m! {
        com_atom <- allocator.new_atom("com".as_bytes());
        cons_atom <- allocator.new_atom(&vec!(4));
        opt_atom <- allocator.new_atom("opt".as_bytes());

        let runner = || run_program.clone();
        macro_lookup_program <- quote(allocator, macro_lookup);
        result_program <- foldM(
            allocator,
            &|allocator, macro_lookup_program, macro_def: &(Vec<u8>, NodePtr)| m! {
                cons_list <-
                    enlist(
                        allocator,
                        &vec!(cons_atom, macro_def.1, macro_lookup_program)
                    );
                quoted_to_compile <- quote(allocator, cons_list);
                compile_form <-
                    enlist(
                        allocator,
                        &vec!(com_atom, quoted_to_compile, macro_lookup_program)
                    );
                opt_form <- enlist(allocator, &vec!(opt_atom, compile_form));
                top_atom <- allocator.new_atom(NodePath::new(None).as_path().data());
                macro_evaluated <- evaluate(allocator, opt_form, top_atom);
                optimize_sexp(allocator, macro_evaluated, runner())
            },
            macro_lookup_program,
            &mut macros.iter()
        );
        Ok(result_program)
    };
}

fn add_one_function(
    allocator: &mut Allocator,
    args_root_node: &NodePath,
    macro_lookup_program: NodePtr,
    constants_symbol_table: &Vec<(NodePtr, Vec<u8>)>,
    compiled_functions_: HashMap<Vec<u8>, NodePtr>,
    name: &Vec<u8>,
    lambda_expression: NodePtr,
) -> Result<HashMap<Vec<u8>, NodePtr>, EvalErr> {
    let mut compiled_functions = compiled_functions_;
    return m! {
        com_atom <- allocator.new_atom("com".as_bytes());
        opt_atom <- allocator.new_atom("opt".as_bytes());

        le_first <- first(allocator, lambda_expression);
        local_symbol_table <- symbol_table_for_tree(
            allocator, le_first, args_root_node
        );
        let mut all_symbols = local_symbol_table.clone();
        let _ = all_symbols.append(&mut constants_symbol_table.clone());
        lambda_form_content <- rest(allocator, lambda_expression);
        lambda_body <- first(allocator, lambda_form_content);
        quoted_lambda_expr <- quote(allocator, lambda_body);
        all_symbols_list_sexp <-
            mapM(
                allocator,
                &mut all_symbols.iter(),
                &|allocator, pair| m! {
                    path_atom <- allocator.new_atom(&pair.1);
                    enlist(allocator, &vec!(pair.0, path_atom))
                }
            );

        all_symbols_list <-
            enlist(allocator, &all_symbols_list_sexp);

        quoted_symbols <- quote(allocator, all_symbols_list);
        com_list <- enlist(
            allocator,
            &vec!(
                com_atom,
                quoted_lambda_expr,
                macro_lookup_program,
                quoted_symbols
            )
        );
        opt_list <- enlist(allocator, &vec!(opt_atom, com_list));
        let _ = compiled_functions.insert(name.to_vec(), opt_list);
        Ok(compiled_functions)
    };
}

fn compile_functions(
    allocator: &mut Allocator,
    functions: &HashMap<Vec<u8>, NodePtr>,
    macro_lookup_program: NodePtr,
    constants_symbol_table: &Vec<(NodePtr, Vec<u8>)>,
    args_root_node: &NodePath,
) -> Result<HashMap<Vec<u8>, NodePtr>, EvalErr> {
    let compiled_functions = HashMap::new();

    return foldM(
        allocator,
        &|allocator: &mut Allocator, compiled_functions, name_exp: (&Vec<u8>, &NodePtr)| {
            add_one_function(
                allocator,
                args_root_node,
                macro_lookup_program,
                constants_symbol_table,
                compiled_functions,
                name_exp.0,
                *name_exp.1,
            )
        },
        compiled_functions,
        &mut functions.iter(),
    );
}

pub fn compile_mod(
    allocator: &mut Allocator,
    args: NodePtr,
    macro_lookup: NodePtr,
    _symbol_table: NodePtr,
    run_program: Rc<dyn TRunProgram>,
    _level: usize,
) -> Result<NodePtr, EvalErr> {
    // Deal with the "mod" keyword.
    return m! {
        cr <- compile_mod_stage_1(allocator, args, run_program.clone());
        a_atom <- allocator.new_atom(&vec!(2));
        cons_atom <- allocator.new_atom(&vec!(4));
        opt_atom <- allocator.new_atom("opt".as_bytes());

        // move macros into the macro lookup
        macro_lookup_program <- build_macro_lookup_program(
            allocator, macro_lookup, &cr.macros, run_program.clone()
        );

        // get a list of all symbols that are possibly used
        all_constants_names <- build_used_constants_names(
            allocator, &cr.functions, &cr.constants, &cr.macros,
            &cr.directives
        );

        let has_constants_tree = all_constants_names.len() > 0;
        // build defuns table, with function names as keys

        constants_tree <- build_tree(allocator, &all_constants_names);

        let constants_root_node = NodePath::new(None).first();
        let args_root_node =
            if has_constants_tree {
                NodePath::new(None).rest()
            } else {
                NodePath::new(None)
            };

        constants_symbol_table <- symbol_table_for_tree(
            allocator, constants_tree, &constants_root_node
        );

        compiled_functions <- compile_functions(
            allocator,
            &cr.functions,
            macro_lookup_program,
            &constants_symbol_table,
            &args_root_node,
        );

        let main_path = compiled_functions[MAIN_NAME.as_bytes()];

        if has_constants_tree {
            m! {
                let mut all_constants_lookup = HashMap::new();
                let _ = {
                    for (k,v) in compiled_functions {
                        if all_constants_names.contains(&k) {
                            all_constants_lookup.insert(k, v);
                        }
                    }
                };
                let _ = {
                    for (k,v) in cr.constants.iter() {
                        all_constants_lookup.insert(k.to_vec(), *v);
                    }
                };

                let all_constants_list =
                    all_constants_names.iter().map(
                        |name| all_constants_lookup.get(name)
                    ).flatten().map(|x| *x).collect::<Vec<NodePtr>>();

                all_constants_tree_program <-
                    build_tree_program(allocator, &all_constants_list);

                top_atom <- allocator.new_atom(NodePath::new(None).as_path().data());
                arg_tree <-
                    enlist(
                        allocator,
                        &vec!(cons_atom, all_constants_tree_program, top_atom)
                    );

                apply_list <-
                    enlist(
                        allocator,
                        &vec!(a_atom, main_path, arg_tree)
                    );
                quoted_apply_list <- quote(allocator, apply_list);
                opt_list <-
                    enlist(
                        allocator,
                        &vec!(opt_atom, quoted_apply_list)
                    );

                symbols <- build_symbol_dump(
                    allocator,
                    all_constants_lookup,
                    run_program.clone()
                );

                to_run <- assemble(
                    allocator,
                    &"(_set_symbol_table 1)".to_string()
                );

                _ <- run_program.run_program(
                    allocator,
                    to_run,
                    symbols,
                    None
                );

                Ok(opt_list)
            }
        } else {
            m! {
                top_atom <- allocator.new_atom(NodePath::new(None).as_path().data());
                apply_list <-
                    enlist(
                        allocator,
                        &vec!(a_atom, main_path, top_atom)
                    );
                quoted_apply_list <- quote(allocator, apply_list);
                enlist(
                    allocator,
                    &vec!(opt_atom, quoted_apply_list)
                )
            }
        }
    };
}<|MERGE_RESOLUTION|>--- conflicted
+++ resolved
@@ -344,52 +344,22 @@
         } else {
             namespace.insert(name.to_vec());
 
-<<<<<<< HEAD
-                if op == "defmacro".as_bytes() {
-                    macros.push((name.to_vec(), declaration_sexp));
-                    Ok(None)
-                } else if op == "defun".as_bytes() {
-                    m! {
-                        declaration_sexp_r <- rest(allocator, declaration_sexp);
-                        declaration_sexp_rr <- rest(allocator, declaration_sexp_r);
-                        let _ = functions.insert(name, declaration_sexp_rr);
-                        Ok(None)
-                    }
-                } else if op == "defun-inline".as_bytes() {
-                    m! {
-                        defined_macro <-
-                            defun_inline_to_macro(allocator, declaration_sexp);
-                        let _ = macros.push((name, defined_macro));
-                        Ok(None)
-                    }
-                } else if op == "defconstant".as_bytes() {
-                    m! {
-                        r_of_declaration <- rest(allocator, declaration_sexp);
-                        rr_of_declaration <- rest(allocator, r_of_declaration);
-                        frr_of_declaration <- first(allocator, rr_of_declaration);
-                        quoted_decl <- quote(allocator, frr_of_declaration);
-                        let _ = constants.insert(name, quoted_decl);
-                        Ok(None)
-                    }
-                } else {
-                    Err(EvalErr(declaration_sexp, "expected defun, defmacro, or defconstant".to_string()))
-=======
             if op == "defmacro".as_bytes() {
                 macros.push((name.to_vec(), declaration_sexp));
-                Ok(())
+                Ok(None)
             } else if op == "defun".as_bytes() {
                 m! {
                     declaration_sexp_r <- rest(allocator, declaration_sexp);
                     declaration_sexp_rr <- rest(allocator, declaration_sexp_r);
                     let _ = functions.insert(name, declaration_sexp_rr);
-                    Ok(())
+                    Ok(None)
                 }
             } else if op == "defun-inline".as_bytes() {
                 m! {
                     defined_macro <-
                         defun_inline_to_macro(allocator, declaration_sexp);
                     let _ = macros.push((name, defined_macro));
-                    Ok(())
+                    Ok(None)
                 }
             } else if op == "defconstant".as_bytes() {
                 m! {
@@ -398,8 +368,7 @@
                     frr_of_declaration <- first(allocator, rr_of_declaration);
                     quoted_decl <- quote(allocator, frr_of_declaration);
                     let _ = constants.insert(name, quoted_decl);
-                    Ok(())
->>>>>>> fc6d0a1a
+                    Ok(None)
                 }
             } else {
                 Err(EvalErr(declaration_sexp, "expected defun, defmacro, or defconstant".to_string()))
@@ -459,16 +428,10 @@
 
                     let _ = functions.insert(MAIN_NAME.as_bytes().to_vec(), main_list);
                     Ok(CollectionResult {
-<<<<<<< HEAD
-                        functions: functions,
-                        constants: constants,
-                        macros: macros,
-                        directives: directives
-=======
                         functions,
                         constants,
-                        macros
->>>>>>> fc6d0a1a
+                        macros,
+                        directives
                     })
                 };
             }
