--- conflicted
+++ resolved
@@ -517,12 +517,10 @@
     mut compiled: CompileOutput,
     name: &[u8],
     lambda_expression: NodePtr,
-<<<<<<< HEAD
     has_constants_tree: bool,
 ) -> Result<CompileOutput, EvalErr> {
     let com_atom = allocator.new_atom("com".as_bytes())?;
     let opt_atom = allocator.new_atom("opt".as_bytes())?;
-
     let function_args = first(allocator, lambda_expression)?;
     let local_symbol_table = symbol_table_for_tree(allocator, function_args, args_root_node)?;
     let mut all_symbols = local_symbol_table;
@@ -536,7 +534,6 @@
     })?;
 
     let all_symbols_list = enlist(allocator, &all_symbols_list_sexp)?;
-
     let quoted_symbols = quote(allocator, all_symbols_list)?;
     let com_list = enlist(
         allocator,
@@ -559,50 +556,6 @@
     );
 
     Ok(compiled)
-=======
-) -> Result<HashMap<Vec<u8>, NodePtr>, EvalErr> {
-    let mut compiled_functions = compiled_functions_;
-    m! {
-        com_atom <- allocator.new_atom("com".as_bytes());
-        opt_atom <- allocator.new_atom("opt".as_bytes());
-
-        le_first <- first(allocator, lambda_expression);
-        local_symbol_table <- symbol_table_for_tree(
-            allocator, le_first, args_root_node
-        );
-        let mut all_symbols = local_symbol_table;
-        let _ = all_symbols.append(&mut constants_symbol_table.to_owned());
-        lambda_form_content <- rest(allocator, lambda_expression);
-        lambda_body <- first(allocator, lambda_form_content);
-        quoted_lambda_expr <- quote(allocator, lambda_body);
-        all_symbols_list_sexp <-
-            map_m(
-                allocator,
-                &mut all_symbols.iter(),
-                &|allocator, pair| m! {
-                    path_atom <- allocator.new_atom(&pair.1);
-                    enlist(allocator, &[pair.0, path_atom])
-                }
-            );
-
-        all_symbols_list <-
-            enlist(allocator, &all_symbols_list_sexp);
-
-        quoted_symbols <- quote(allocator, all_symbols_list);
-        com_list <- enlist(
-            allocator,
-            &[
-                com_atom,
-                quoted_lambda_expr,
-                macro_lookup_program,
-                quoted_symbols
-            ]
-        );
-        opt_list <- enlist(allocator, &[opt_atom, com_list]);
-        let _ = compiled_functions.insert(name.to_vec(), opt_list);
-        Ok(compiled_functions)
-    }
->>>>>>> 283f38af
 }
 
 fn compile_functions(
@@ -742,22 +695,11 @@
             let apply_list =
                 enlist(
                     allocator,
-<<<<<<< HEAD
                     &[a_atom, main_path, arg_tree]
                 )?;
             let quoted_apply_list = quote(allocator, apply_list)?;
             let opt_list =
                 enlist(
-=======
-                    if produce_extra_info {
-                        "(_set_symbol_table (c (c (q . \"source_file\") (_get_source_file)) 1))"
-                    } else {
-                        "(_set_symbol_table 1)"
-                    }
-                );
-
-                _ <- run_program.run_program(
->>>>>>> 283f38af
                     allocator,
                     &[opt_atom, quoted_apply_list]
                 )?;
@@ -783,7 +725,11 @@
 
             let to_run = assemble(
                 allocator,
-                "(_set_symbol_table 1)"
+                if produce_extra_info {
+                    "(_set_symbol_table (c (c (q . \"source_file\") (_get_source_file)) 1))"
+                } else {
+                    "(_set_symbol_table 1)"
+                }
             )?;
 
             let _ = run_program.run_program(
