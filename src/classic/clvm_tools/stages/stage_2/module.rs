--- conflicted
+++ resolved
@@ -177,11 +177,7 @@
     let assembled_sexp = run_program.run_program(allocator, prog, name, None)?;
 
     match proper_list(allocator, assembled_sexp.1, true) {
-        None => Err(EvalErr(
-            name,
-<<<<<<< HEAD
-            "include returned malformed result".to_string(),
-        )),
+        None => { Err(EvalErr(name, "include returned malformed result".to_string())) },
         Some(assembled) => {
             for sexp in assembled {
                 parse_mod_sexp(
@@ -190,30 +186,11 @@
                     namespace,
                     functions,
                     constants,
+                    delayed_constants,
                     macros,
-                    run_program.clone(),
+                    run_program.clone()
                 )?;
-=======
-            None
-        );
-        match proper_list(allocator, assembled_sexp.1, true) {
-            None => { Err(EvalErr(name, "include returned malformed result".to_string())) },
-            Some(assembled) => {
-                for sexp in assembled {
-                    parse_mod_sexp(
-                        allocator,
-                        sexp,
-                        namespace,
-                        functions,
-                        constants,
-                        delayed_constants,
-                        macros,
-                        run_program.clone()
-                    )?;
-                };
-                Ok(())
->>>>>>> 3dcce392
-            }
+            };
             Ok(())
         }
     }
