--- conflicted
+++ resolved
@@ -384,6 +384,7 @@
     args: NodePtr,
     macro_lookup: NodePtr,
     run_program: Rc<dyn TRunProgram>,
+    produce_extra_info: bool
 ) -> Result<CollectionResult, EvalErr> {
     // stage 1: collect up names of globals (functions, constants, macros)
     m! {
@@ -471,7 +472,8 @@
                                 allocator,
                                 macro_lookup,
                                 run_program.clone(),
-                                &result_collection
+                                &result_collection,
+                                produce_extra_info
                             )?;
 
                         let compilation_result =
@@ -688,29 +690,11 @@
     macro_lookup: NodePtr,
     run_program: Rc<dyn TRunProgram>,
     cr: &CollectionResult,
+    produce_extra_info: bool
 ) -> Result<NodePtr, EvalErr> {
-<<<<<<< HEAD
     let a_atom = allocator.new_atom(&[2])?;
     let cons_atom = allocator.new_atom(&[4])?;
     let opt_atom = allocator.new_atom("opt".as_bytes())?;
-=======
-    // Deal with the "mod" keyword.
-    m! {
-        produce_extra_info_prog <- assemble(allocator, "(_symbols_extra_info)");
-        let produce_extra_info_null = allocator.null();
-        extra_info_res <- run_program.run_program(
-            allocator,
-            produce_extra_info_prog,
-            produce_extra_info_null,
-            None
-        );
-        let produce_extra_info = non_nil(allocator, extra_info_res.1);
-
-        cr <- compile_mod_stage_1(allocator, args, run_program.clone());
-        a_atom <- allocator.new_atom(&[2]);
-        cons_atom <- allocator.new_atom(&[4]);
-        opt_atom <- allocator.new_atom("opt".as_bytes());
->>>>>>> bb08f296
 
     // move macros into the macro lookup
     let macro_lookup_program =
@@ -778,18 +762,14 @@
 
         let symbols = build_symbol_dump(allocator, all_constants_lookup, run_program.clone())?;
 
-<<<<<<< HEAD
-        let to_run = assemble(allocator, "(_set_symbol_table 1)")?;
-=======
-                to_run <- assemble(
-                    allocator,
-                    if produce_extra_info {
-                        "(_set_symbol_table (c (c (q . \"source_file\") (_get_source_file)) 1))"
-                    } else {
-                        "(_set_symbol_table 1)"
-                    }
-                );
->>>>>>> bb08f296
+        let to_run = assemble(
+            allocator,
+            if produce_extra_info {
+                "(_set_symbol_table (c (c (q . \"source_file\") (_get_source_file)) 1))"
+            } else {
+                "(_set_symbol_table 1)"
+            }
+        )?;
 
         run_program.run_program(allocator, to_run, symbols, None)?;
 
@@ -810,6 +790,16 @@
     _level: usize,
 ) -> Result<NodePtr, EvalErr> {
     // Deal with the "mod" keyword.
-    let cr = compile_mod_stage_1(allocator, args, macro_lookup, run_program.clone())?;
-    finish_compile_from_collection(allocator, macro_lookup, run_program, &cr)
+   let produce_extra_info_prog = assemble(allocator, "(_symbols_extra_info)")?;
+   let produce_extra_info_null = allocator.null();
+   let extra_info_res = run_program.run_program(
+       allocator,
+       produce_extra_info_prog,
+       produce_extra_info_null,
+       None
+   )?;
+   let produce_extra_info = non_nil(allocator, extra_info_res.1);
+
+   let cr = compile_mod_stage_1(allocator, args, macro_lookup, run_program.clone(), produce_extra_info)?;
+   finish_compile_from_collection(allocator, macro_lookup, run_program, &cr, produce_extra_info)
 }