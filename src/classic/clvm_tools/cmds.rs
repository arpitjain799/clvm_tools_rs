use core::cell::RefCell;

use std::collections::{BTreeMap, HashMap};
use std::fs;
use std::io;
use std::io::Write;
use std::mem::swap;
use std::rc::Rc;
use std::sync::mpsc::{channel, Receiver, Sender};
use std::sync::{Arc, Mutex};
use std::thread;
use std::time::SystemTime;

use core::cmp::max;

use linked_hash_map::LinkedHashMap;
use yaml_rust::{Yaml, YamlEmitter};

use clvm_rs::allocator::{Allocator, NodePtr};
use clvm_rs::reduction::EvalErr;
use clvm_rs::run_program::PreEval;

use crate::classic::clvm::__type_compatibility__::{t, Bytes, BytesFromType, Stream, Tuple};
use crate::classic::clvm::keyword_from_atom;
use crate::classic::clvm::serialize::{sexp_from_stream, sexp_to_stream, SimpleCreateCLVMObject};
use crate::classic::clvm::sexp::{enlist, proper_list, sexp_as_bin};
use crate::classic::clvm_tools::binutils::{assemble_from_ir, disassemble, disassemble_with_kw};
use crate::classic::clvm_tools::clvmc::{detect_modern, write_sym_output};
use crate::classic::clvm_tools::debug::{
    do_strict_checks, trace_pre_eval, trace_to_table, trace_to_text,
};
use crate::classic::clvm_tools::ir::reader::read_ir;
use crate::classic::clvm_tools::sha256tree::sha256tree;
use crate::classic::clvm_tools::stages;
use crate::classic::clvm_tools::stages::stage_0::{
    DefaultProgramRunner, RunProgramOption, TRunProgram,
};
use crate::classic::clvm_tools::stages::stage_2::operators::run_program_for_search_paths;
use crate::classic::platform::PathJoin;

use crate::classic::platform::argparse::{
    Argument, ArgumentParser, ArgumentValue, ArgumentValueConv, IntConversion, NArgsSpec,
    TArgOptionAction, TArgumentParserProps,
};

use crate::compiler::cldb::{hex_to_modern_sexp, CldbNoOverride, CldbRun, CldbRunEnv};
use crate::compiler::clvm::start_step;
use crate::compiler::compiler::{compile_file, run_optimizer, DefaultCompilerOpts};
use crate::compiler::comptypes::{CompileErr, CompilerOpts};
use crate::compiler::debug::build_symbol_table_mut;
use crate::compiler::frontend::frontend;
use crate::compiler::preprocessor::gather_dependencies;
use crate::compiler::prims;
use crate::compiler::sexp;
use crate::compiler::sexp::{decode_string, parse_sexp};
use crate::compiler::srcloc::Srcloc;
use crate::compiler::typechia::standard_type_context;
use crate::compiler::types::theory::TypeTheory;
use crate::compiler::untype::untype_code;

use crate::util::collapse;
use crate::util::version;

pub struct PathOrCodeConv {}

impl ArgumentValueConv for PathOrCodeConv {
    fn convert(&self, arg: &str) -> Result<ArgumentValue, String> {
        match fs::read_to_string(arg) {
            Ok(s) => Ok(ArgumentValue::ArgString(Some(arg.to_string()), s)),
            Err(_) => Ok(ArgumentValue::ArgString(None, arg.to_string())),
        }
    }
}

// export function stream_to_bin(write_f: (f: Stream) => void){
//   const f = new Stream();
//   write_f(f);
//   return f.getValue();
// }

pub trait TConversion {
    fn invoke(
        &self,
        allocator: &mut Allocator,
        text: &str,
    ) -> Result<Tuple<NodePtr, String>, String>;
}
pub fn call_tool(
    allocator: &mut Allocator,
    tool_name: &str,
    desc: &str,
    conversion: Box<dyn TConversion>,
    input_args: &[String],
) {
    let props = TArgumentParserProps {
        description: desc.to_string(),
        prog: tool_name.to_string(),
    };

    let mut parser = ArgumentParser::new(Some(props));
    parser.add_argument(
        vec!["-H".to_string(), "--script-hash".to_string()],
        Argument::new()
            .set_action(TArgOptionAction::StoreTrue)
            .set_help("Show only sha256 tree hash of program".to_string()),
    );
    parser.add_argument(
        vec!["path_or_code".to_string()],
        Argument::new()
            .set_n_args(NArgsSpec::KleeneStar)
            .set_type(Rc::new(PathOrCodeConv {}))
            .set_help("path to clvm script, or literal script".to_string()),
    );

    let rest_args: Vec<String> = input_args.iter().skip(1).cloned().collect();
    let args_res = parser.parse_args(&rest_args);
    let args: HashMap<String, ArgumentValue> = match args_res {
        Ok(a) => a,
        Err(e) => {
            println!("{e}");
            return;
        }
    };

    let args_path_or_code_val = match args.get(&"path_or_code".to_string()) {
        None => ArgumentValue::ArgArray(vec![]),
        Some(v) => v.clone(),
    };

    let args_path_or_code = match args_path_or_code_val {
        ArgumentValue::ArgArray(v) => v,
        _ => vec![],
    };

    for program in args_path_or_code {
        match program {
            ArgumentValue::ArgString(_, s) => {
                if s == "-" {
                    panic!("Read stdin is not supported at this time");
                }

                let conv_result = conversion.invoke(allocator, &s);
                match conv_result {
                    Ok(conv_result) => {
                        let sexp = *conv_result.first();
                        let text = conv_result.rest();
                        if args.contains_key(&"script_hash".to_string()) {
                            println!("{}", sha256tree(allocator, sexp).hex());
                        } else if !text.is_empty() {
                            println!("{text}");
                        }
                    }
                    Err(e) => {
                        panic!("Conversion returned error: {:?}", e);
                    }
                }
            }
            _ => {
                panic!("inappropriate argument conversion");
            }
        }
    }
}

pub struct OpcConversion {}

impl TConversion for OpcConversion {
    fn invoke(
        &self,
        allocator: &mut Allocator,
        hex_text: &str,
    ) -> Result<Tuple<NodePtr, String>, String> {
        read_ir(hex_text)
            .and_then(|ir_sexp| assemble_from_ir(allocator, Rc::new(ir_sexp)).map_err(|e| e.1))
            .map(|sexp| t(sexp, sexp_as_bin(allocator, sexp).hex()))
    }
}

pub struct OpdConversion {}

impl TConversion for OpdConversion {
    fn invoke(
        &self,
        allocator: &mut Allocator,
        hex_text: &str,
    ) -> Result<Tuple<NodePtr, String>, String> {
        let mut stream = Stream::new(Some(Bytes::new(Some(BytesFromType::Hex(
            hex_text.to_string(),
        )))));

        sexp_from_stream(allocator, &mut stream, Box::new(SimpleCreateCLVMObject {}))
            .map_err(|e| e.1)
            .map(|sexp| {
                let disassembled = disassemble(allocator, sexp.1);
                t(sexp.1, disassembled)
            })
    }
}

pub fn opc(args: &[String]) {
    let mut allocator = Allocator::new();
    call_tool(
        &mut allocator,
        "opc",
        "Compile a clvm script.",
        Box::new(OpcConversion {}),
        args,
    );
}

pub fn opd(args: &[String]) {
    let mut allocator = Allocator::new();
    call_tool(
        &mut allocator,
        "opd",
        "Disassemble a compiled clvm script from hex.",
        Box::new(OpdConversion {}),
        args,
    );
}

struct StageImport {}

impl ArgumentValueConv for StageImport {
    fn convert(&self, arg: &str) -> Result<ArgumentValue, String> {
        if arg == "0" {
            return Ok(ArgumentValue::ArgInt(0));
        } else if arg == "1" {
            return Ok(ArgumentValue::ArgInt(1));
        } else if arg == "2" {
            return Ok(ArgumentValue::ArgInt(2));
        }
        Err(format!("Unknown stage: {arg}"))
    }
}

pub fn run(args: &[String]) {
    env_logger::init();

    let mut s = Stream::new(None);
    launch_tool(&mut s, args, "run", 2);
    io::stdout()
        .write_all(s.get_value().data())
        .expect("stdout");
}

pub fn brun(args: &[String]) {
    let mut s = Stream::new(None);
    launch_tool(&mut s, args, "brun", 0);
    io::stdout()
        .write_all(s.get_value().data())
        .expect("stdout");
}

fn to_yaml(entries: &[BTreeMap<String, String>]) -> Yaml {
    let result_array: Vec<Yaml> = entries
        .iter()
        .map(|tm| {
            let mut h = LinkedHashMap::new();
            for (k, v) in tm.iter() {
                h.insert(Yaml::String(k.clone()), Yaml::String(v.clone()));
            }
            Yaml::Hash(h)
        })
        .collect();
    Yaml::Array(result_array)
}

// Return a hash for yaml generation containing the name of the matched function
// and a subset of the arguments.
//
// Grab either the first argument (like haskell's trace) or the full argument list
// (including a passed-through value) based on first_arg.
pub fn cldb_handle_trace(
    trace_first_arg: bool,
    trace: &[String],
    result: &BTreeMap<String, String>,
) -> Option<BTreeMap<String, String>> {
    result
        .get("Function")
        .filter(|f| trace.contains(f))
        .and_then(|func| result.get("Value").map(|args| (func, args)))
        .and_then(|(func, args)| {
            parse_sexp(Srcloc::start("*run*"), args.bytes())
                .ok()
                .map(|parsed_sexp| (func, parsed_sexp))
        })
        .filter(|(_func, parsed_sexp)| !parsed_sexp.is_empty())
        .and_then(|(func, parsed_sexp)| {
            parsed_sexp[0]
                .proper_list()
                .map(|rest_of_args| (func, rest_of_args))
        })
        .filter(|(_func, rest_of_args)| rest_of_args.len() > 1)
        .map(|(func, rest_of_args)| {
            // If we can make a list from the args,
            //   choose the first arg if first_arg is true
            //   otherwise pick everything after the left env
            let use_args = if trace_first_arg {
                Rc::new(rest_of_args[1].clone())
            } else {
                let rest_list: Vec<Rc<sexp::SExp>> =
                    rest_of_args.iter().skip(1).cloned().map(Rc::new).collect();
                Rc::new(sexp::enlist(rest_of_args[0].loc(), &rest_list))
            };
            (func, use_args)
        })
        .map(|(func, use_args)| {
            let mut new_hash = BTreeMap::new();
            new_hash.insert(func.clone(), use_args.to_string());
            new_hash
        })
}

pub fn cldb(out: &mut dyn std::io::Write, args: &[String]) {
    let tool_name = "cldb".to_string();
    let props = TArgumentParserProps {
        description: "Execute a clvm script.".to_string(),
        prog: format!("clvm_tools {tool_name}"),
    };

    let mut search_paths = Vec::new();
    let mut parser = ArgumentParser::new(Some(props));
    parser.add_argument(
        vec!["-i".to_string(), "--include".to_string()],
        Argument::new()
            .set_type(Rc::new(PathJoin {}))
            .set_help("add a search path for included files".to_string())
            .set_action(TArgOptionAction::Append)
            .set_default(ArgumentValue::ArgArray(vec![])),
    );
    parser.add_argument(
        vec!["-O".to_string(), "--optimize".to_string()],
        Argument::new()
            .set_action(TArgOptionAction::StoreTrue)
            .set_help("run optimizer".to_string()),
    );
    parser.add_argument(
        vec!["-x".to_string(), "--hex".to_string()],
        Argument::new()
            .set_action(TArgOptionAction::StoreTrue)
            .set_help("parse input program and arguments from hex".to_string()),
    );
    parser.add_argument(
        vec!["--trace-first-arg".to_string()],
        Argument::new()
            .set_action(TArgOptionAction::StoreTrue)
            .set_help("show first argument only of traced functions".to_string()),
    );
    parser.add_argument(
        vec!["-t".to_string(), "--trace".to_string()],
        Argument::new()
            .set_action(TArgOptionAction::Append)
            .set_default(ArgumentValue::ArgArray(vec![])),
    );
    parser.add_argument(
        vec!["-y".to_string(), "--symbol-table".to_string()],
        Argument::new()
            .set_type(Rc::new(PathOrCodeConv {}))
            .set_help("path to symbol file".to_string()),
    );
    parser.add_argument(
        vec!["-p".to_string(), "--only-print".to_string()],
        Argument::new()
            .set_action(TArgOptionAction::StoreTrue)
            .set_help("only show printing from the program".to_string()),
    );
    parser.add_argument(
        vec!["path_or_code".to_string()],
        Argument::new()
            .set_type(Rc::new(PathOrCodeConv {}))
            .set_help("filepath to clvm script, or a literal script".to_string()),
    );
    parser.add_argument(
        vec!["env".to_string()],
        Argument::new()
            .set_n_args(NArgsSpec::Optional)
            .set_type(Rc::new(PathOrCodeConv {}))
            .set_help("clvm script environment, as clvm src, or hex".to_string()),
    );
    let arg_vec = args[1..].to_vec();

    let mut input_file = None;
    let mut input_program = "()".to_string();

    let prog_srcloc = Srcloc::start("*program*");
    let args_srcloc = Srcloc::start("*args*");

    let mut args = Rc::new(sexp::SExp::atom_from_string(args_srcloc.clone(), ""));
    let mut parsed_args_result: String = "".to_string();

    let parsed_args: HashMap<String, ArgumentValue> = match parser.parse_args(&arg_vec) {
        Err(e) => {
            writeln!(out, "FAIL: {e}").ok();
            return;
        }
        Ok(pa) => pa,
    };

    if let Some(ArgumentValue::ArgArray(v)) = parsed_args.get("include") {
        for p in v {
            if let ArgumentValue::ArgString(_, s) = p {
                search_paths.push(s.to_string());
            }
        }
    }

    if let Some(ArgumentValue::ArgString(file, path_or_code)) = parsed_args.get("path_or_code") {
        input_file = file.clone();
        input_program = path_or_code.to_string();
    }

    if let Some(ArgumentValue::ArgString(_, s)) = parsed_args.get("env") {
        parsed_args_result = s.to_string();
    }

    let trace = if let Some(ArgumentValue::ArgArray(arr)) = parsed_args.get("trace") {
        arr.iter()
            .filter_map(|s| {
                if let ArgumentValue::ArgString(_, s) = s {
                    Some(s.clone())
                } else {
                    None
                }
            })
            .collect()
    } else {
        vec![]
    };

    let trace_first_arg = matches!(
        parsed_args.get("trace_first_arg"),
        Some(ArgumentValue::ArgBool(true))
    );

    let mut allocator = Allocator::new();

    let symbol_table = parsed_args
        .get("symbol_table")
        .and_then(|jstring| match jstring {
            ArgumentValue::ArgString(_, s) => {
                let decoded_symbol_table: Option<HashMap<String, String>> =
                    serde_json::from_str(s).ok();
                decoded_symbol_table
            }
            _ => None,
        });

    let only_print = parsed_args.get("only_print").map(|_| true).unwrap_or(false);

    let do_optimize = parsed_args
        .get("optimize")
        .map(|x| matches!(x, ArgumentValue::ArgBool(true)))
        .unwrap_or_else(|| false);
    let runner = Rc::new(DefaultProgramRunner::new());
    let use_filename = input_file
        .clone()
        .unwrap_or_else(|| "*command*".to_string());
    let opts = Rc::new(DefaultCompilerOpts::new(&use_filename))
        .set_optimize(do_optimize)
        .set_search_paths(&search_paths);

    let mut use_symbol_table = symbol_table.unwrap_or_default();
    let unopt_res = compile_file(
        &mut allocator,
        runner.clone(),
        opts.clone(),
        &input_program,
        &mut use_symbol_table,
    );

    let mut output = Vec::new();
    let yamlette_string = |to_print: Vec<BTreeMap<String, String>>| {
        let mut result = String::new();
        let mut emitter = YamlEmitter::new(&mut result);
        match emitter.dump(&to_yaml(&to_print)) {
            Ok(_) => result,
            Err(e) => format!("error producing yaml: {e:?}"),
        }
    };

    let res = match parsed_args.get("hex") {
        Some(ArgumentValue::ArgBool(true)) => hex_to_modern_sexp(
            &mut allocator,
            &use_symbol_table,
            prog_srcloc.clone(),
            &input_program,
        )
        .map_err(|_| CompileErr(prog_srcloc, "Failed to parse hex".to_string())),
        _ => {
            if do_optimize {
                unopt_res.and_then(|x| run_optimizer(&mut allocator, runner.clone(), Rc::new(x)))
            } else {
                unopt_res.map(Rc::new)
            }
        }
    };

    let program = match res {
        Ok(r) => r,
        Err(c) => {
            let mut parse_error = BTreeMap::new();
            parse_error.insert("Error-Location".to_string(), c.0.to_string());
            parse_error.insert("Error".to_string(), c.1);
            output.push(parse_error.clone());
            writeln!(out, "{}", yamlette_string(output)).ok();
            return;
        }
    };

    match parsed_args.get("hex") {
        Some(ArgumentValue::ArgBool(true)) => {
            match hex_to_modern_sexp(
                &mut allocator,
                &HashMap::new(),
                args_srcloc,
                &parsed_args_result,
            ) {
                Ok(r) => {
                    args = r;
                }
                Err(p) => {
                    let mut parse_error = BTreeMap::new();
                    parse_error.insert("Error".to_string(), p.to_string());
                    output.push(parse_error.clone());
                    writeln!(out, "{}", yamlette_string(output)).ok();
                    return;
                }
            }
        }
        _ => match parse_sexp(Srcloc::start("*arg*"), parsed_args_result.bytes()) {
            Ok(r) => {
                if !r.is_empty() {
                    args = r[0].clone();
                }
            }
            Err(c) => {
                let mut parse_error = BTreeMap::new();
                parse_error.insert("Error-Location".to_string(), c.0.to_string());
                parse_error.insert("Error".to_string(), c.1);
                output.push(parse_error.clone());
                writeln!(out, "{}", yamlette_string(output)).ok();
                return;
            }
        },
    };

    let mut prim_map = HashMap::new();
    for p in prims::prims().iter() {
        prim_map.insert(p.0.clone(), Rc::new(p.1.clone()));
    }
    let program_lines: Vec<String> = input_program.lines().map(|x| x.to_string()).collect();
    let step = start_step(program, args);
    let cldbenv = CldbRunEnv::new(
        input_file,
        program_lines,
        Box::new(CldbNoOverride::new_symbols(use_symbol_table)),
    );
    let mut cldbrun = CldbRun::new(runner, Rc::new(prim_map), Box::new(cldbenv), step);

    loop {
        if cldbrun.is_ended() {
            writeln!(out, "{}", yamlette_string(output)).ok();
            return;
        }

        if let Some(result) = cldbrun.step(&mut allocator) {
<<<<<<< HEAD
            if trace.is_empty() {
                output.push(result);
            } else if let Some(result) = cldb_handle_trace(trace_first_arg, &trace, &result) {
=======
            if only_print {
                if let Some(p) = result.get("Print") {
                    let mut only_print = BTreeMap::new();
                    only_print.insert("Print".to_string(), p.clone());
                    output.push(only_print);
                }
            } else {
>>>>>>> 66f1a695
                output.push(result);
            }
        }
    }
}

struct RunLog<T> {
    log_entries: RefCell<Vec<T>>,
}

impl<T> RunLog<T> {
    fn push(&self, new_log: T) {
        self.log_entries.replace_with(|log| {
            let mut empty_log = Vec::new();
            swap(&mut empty_log, &mut *log);
            empty_log.push(new_log);
            empty_log
        });
    }

    fn finish(&self) -> Vec<T> {
        let mut empty_log = Vec::new();
        self.log_entries.replace_with(|log| {
            swap(&mut empty_log, &mut *log);
            Vec::new()
        });
        empty_log
    }
}

fn calculate_cost_offset(
    allocator: &mut Allocator,
    run_program: Rc<dyn TRunProgram>,
    run_script: NodePtr,
) -> i64 {
    /*
     These commands are used by the test suite, and many of them expect certain costs.
     If boilerplate invocation code changes by a fixed cost, you can tweak this
     value so you don't have to change all the tests' expected costs.
     Eventually you should re-tare this to zero and alter the tests' costs though.
     This is a hack and need to go away, probably when we do dialects for real,
     and then the dialect can have a `run_program` API.
    */
    let almost_empty_list = enlist(allocator, &[allocator.null()]).unwrap();
    let cost = run_program
        .run_program(allocator, run_script, almost_empty_list, None)
        .map(|x| x.0)
        .unwrap_or_else(|_| 0);

    53 - cost as i64
}

fn fix_log(
    allocator: &mut Allocator,
    log_result: &mut [NodePtr],
    log_updates: &[(NodePtr, Option<NodePtr>)],
) {
    let mut update_map: HashMap<NodePtr, Option<NodePtr>> = HashMap::new();
    for update in log_updates {
        update_map.insert(update.0, update.1);
    }

    for (i, entry) in log_result.to_vec().iter().enumerate() {
        update_map.get(entry).and_then(|v| *v).map(|v| {
            proper_list(allocator, *entry, true).map(|list| {
                let mut updated = list.to_vec();
                updated.push(v);
                log_result[i] = enlist(allocator, &updated).unwrap();
            })
        });
    }
}

pub fn launch_tool(stdout: &mut Stream, args: &[String], tool_name: &str, default_stage: u32) {
    let props = TArgumentParserProps {
        description: "Execute a clvm script.".to_string(),
        prog: format!("clvm_tools {tool_name}"),
    };

    let mut parser = ArgumentParser::new(Some(props));
    parser.add_argument(
        vec!["--version".to_string()],
        Argument::new()
            .set_action(TArgOptionAction::StoreTrue)
            .set_help("Show version".to_string()),
    );
    parser.add_argument(
        vec!["-s".to_string(), "--stage".to_string()],
        Argument::new()
            .set_type(Rc::new(StageImport {}))
            .set_help("stage number to include".to_string())
            .set_default(ArgumentValue::ArgInt(default_stage as i64)),
    );
    parser.add_argument(
        vec!["--strict".to_string()],
        Argument::new()
            .set_action(TArgOptionAction::StoreTrue)
            .set_help("Unknown opcodes are always fatal errors in strict mode".to_string()),
    );
    parser.add_argument(
        vec!["-x".to_string(), "--hex".to_string()],
        Argument::new()
            .set_action(TArgOptionAction::StoreTrue)
            .set_help("Read program and environment as hexadecimal bytecode".to_string()),
    );
    parser.add_argument(
        vec!["-v".to_string(), "--verbose".to_string()],
        Argument::new()
            .set_action(TArgOptionAction::StoreTrue)
            .set_help("Display resolve of all reductions, for debugging".to_string()),
    );
    parser.add_argument(
        vec!["-t".to_string(), "--table".to_string()],
        Argument::new()
            .set_action(TArgOptionAction::StoreTrue)
            .set_help("Print diagnostic table of reductions, for debugging".to_string()),
    );
    parser.add_argument(
        vec!["-c".to_string(), "--cost".to_string()],
        Argument::new()
            .set_action(TArgOptionAction::StoreTrue)
            .set_help("Show cost".to_string()),
    );
    parser.add_argument(
        vec!["--time".to_string()],
        Argument::new()
            .set_action(TArgOptionAction::StoreTrue)
            .set_help("Print execution time".to_string()),
    );
    parser.add_argument(
        vec!["-d".to_string(), "--dump".to_string()],
        Argument::new()
            .set_action(TArgOptionAction::StoreTrue)
            .set_help("dump hex version of final output".to_string()),
    );
    parser.add_argument(
        vec!["--quiet".to_string()],
        Argument::new()
            .set_action(TArgOptionAction::StoreTrue)
            .set_help("Suppress printing the program result".to_string()),
    );
    parser.add_argument(
        vec!["-y".to_string(), "--symbol-table".to_string()],
        Argument::new()
            .set_type(Rc::new(PathJoin {}))
            .set_help(".SYM file generated by compiler".to_string()),
    );
    parser.add_argument(
        vec!["-n".to_string(), "--no-keywords".to_string()],
        Argument::new()
            .set_action(TArgOptionAction::StoreTrue)
            .set_help("Output result as data, not as a program".to_string()),
    );
    parser.add_argument(
        vec!["-i".to_string(), "--include".to_string()],
        Argument::new()
            .set_type(Rc::new(PathJoin {}))
            .set_help("add a search path for included files".to_string())
            .set_action(TArgOptionAction::Append)
            .set_default(ArgumentValue::ArgArray(vec![])),
    );
    parser.add_argument(
        vec!["path_or_code".to_string()],
        Argument::new()
            .set_type(Rc::new(PathOrCodeConv {}))
            .set_help("filepath to clvm script, or a literal script".to_string()),
    );
    parser.add_argument(
        vec!["env".to_string()],
        Argument::new()
            .set_n_args(NArgsSpec::Optional)
            .set_type(Rc::new(PathOrCodeConv {}))
            .set_help("clvm script environment, as clvm src, or hex".to_string()),
    );
    parser.add_argument(
        vec!["-m".to_string(), "--max-cost".to_string()],
        Argument::new()
            .set_type(Rc::new(IntConversion::new(Rc::new(|| "help".to_string()))))
            .set_default(ArgumentValue::ArgInt(11000000000))
            .set_help("Maximum cost".to_string()),
    );
    parser.add_argument(
        vec!["-O".to_string(), "--optimize".to_string()],
        Argument::new()
            .set_action(TArgOptionAction::StoreTrue)
            .set_help("run optimizer".to_string()),
    );
    parser.add_argument(
        vec!["--typecheck".to_string()],
        Argument::new()
            .set_action(TArgOptionAction::StoreTrue)
            .set_help("type check".to_string()),
    );
    parser.add_argument(
        vec!["--only-exn".to_string()],
        Argument::new()
            .set_action(TArgOptionAction::StoreTrue)
            .set_help("Only show frames along the exception path".to_string()),
    );
    parser.add_argument(
        vec!["-M".to_string(), "--dependencies".to_string()],
        Argument::new()
            .set_action(TArgOptionAction::StoreTrue)
            .set_help("Visit dependencies and output a list of used files".to_string()),
    );
    parser.add_argument(
        vec!["-g".to_string(), "--extra-syms".to_string()],
        Argument::new()
            .set_action(TArgOptionAction::StoreTrue)
            .set_help("Produce more diagnostic info in symbols".to_string()),
    );
    parser.add_argument(
        vec!["--symbol-output-file".to_string()],
        Argument::new()
            .set_type(Rc::new(PathJoin {}))
            .set_default(ArgumentValue::ArgString(None, "main.sym".to_string())),
    );

    if tool_name == "run" {
        parser.add_argument(
            vec!["--check-unused-args".to_string()],
            Argument::new()
                .set_action(TArgOptionAction::StoreTrue)
                .set_help(
                    "check for unused uncurried parameters (by convention lower case)".to_string(),
                ),
        );
    }

    let arg_vec = args[1..].to_vec();
    let parsed_args: HashMap<String, ArgumentValue> = match parser.parse_args(&arg_vec) {
        Err(e) => {
            stdout.write_str(&format!("FAIL: {e}\n"));
            return;
        }
        Ok(pa) => pa,
    };

    if parsed_args.contains_key("version") {
        let version = version();
        println!("{version}");
        return;
    }

    let empty_map = HashMap::new();
    let keywords = match parsed_args.get("no_keywords") {
        None => keyword_from_atom(),
        Some(ArgumentValue::ArgBool(_b)) => &empty_map,
        _ => keyword_from_atom(),
    };

    // If extra symbol output is desired (not all keys are hashes, but there's
    // more info).
    let extra_symbol_info = parsed_args.get("extra_syms").map(|_| true).unwrap_or(false);

    // Get name of included file so we can use it to initialize the compiler's
    // runner, which contains operators used at compile time in clvm to update
    // symbols.  This is the only means we have of communicating with the
    // compilation process from this level.
    let mut input_file = None;
    let mut input_program = "()".to_string();

    if let Some(ArgumentValue::ArgString(file, path_or_code)) = parsed_args.get("path_or_code") {
        input_file = file.clone();
        input_program = path_or_code.to_string();
    }

    let reported_input_file = input_file
        .as_ref()
        .cloned()
        .unwrap_or_else(|| "*command*".to_string());

    let search_paths = if let Some(ArgumentValue::ArgArray(v)) = parsed_args.get("include") {
        v.iter()
            .filter_map(|p| {
                if let ArgumentValue::ArgString(_, s) = p {
                    Some(s.to_string())
                } else {
                    None
                }
            })
            .collect()
    } else {
        Vec::new()
    };

    let mut allocator = Allocator::new();

    let input_serialized = None;
    let mut input_sexp: Option<NodePtr> = None;

    let time_start = SystemTime::now();
    let mut time_read_hex = SystemTime::now();
    let mut time_assemble = SystemTime::now();
    let typecheck = parsed_args.get("typecheck").map(|_| true).unwrap_or(false);

    let mut input_args = "()".to_string();

    if let (
        Some(ArgumentValue::ArgBool(true)),
        Some(ArgumentValue::ArgString(file, file_content)),
    ) = (
        parsed_args.get("dependencies"),
        parsed_args.get("path_or_code"),
    ) {
        if let Some(filename) = &file {
            let opts = DefaultCompilerOpts::new(filename).set_search_paths(&search_paths);

            match gather_dependencies(opts, filename, file_content) {
                Err(e) => {
                    stdout.write_str(&format!("{}: {}\n", e.0, e.1));
                }
                Ok(res) => {
                    for r in res.iter() {
                        stdout.write_str(&decode_string(&r.name));
                        stdout.write_str("\n");
                    }
                }
            }
        } else {
            stdout.write_str("FAIL: must specify a filename\n");
        }
        return;
    }

    if let Some(ArgumentValue::ArgString(file, path_or_code)) = parsed_args.get("env") {
        input_file = file.clone();
        input_args = path_or_code.to_string();
    }

    let special_runner =
        run_program_for_search_paths(&reported_input_file, &search_paths, extra_symbol_info);
    let dpr = special_runner.clone();
    let run_program = special_runner;

    match parsed_args.get("hex") {
        Some(_) => {
            let assembled_serialized =
                Bytes::new(Some(BytesFromType::Hex(input_program.to_string())));

            let env_serialized = if input_args.is_empty() {
                Bytes::new(Some(BytesFromType::Hex("80".to_string())))
            } else {
                Bytes::new(Some(BytesFromType::Hex(input_args)))
            };

            time_read_hex = SystemTime::now();

            let mut prog_stream = Stream::new(Some(assembled_serialized));
            let input_prog_sexp = sexp_from_stream(
                &mut allocator,
                &mut prog_stream,
                Box::new(SimpleCreateCLVMObject {}),
            )
            .map(|x| Some(x.1))
            .unwrap();

            let mut arg_stream = Stream::new(Some(env_serialized));
            let input_arg_sexp = sexp_from_stream(
                &mut allocator,
                &mut arg_stream,
                Box::new(SimpleCreateCLVMObject {}),
            )
            .map(|x| Some(x.1))
            .unwrap();
            if let (Some(ip), Some(ia)) = (input_prog_sexp, input_arg_sexp) {
                input_sexp = allocator.new_pair(ip, ia).ok();
            }
        }
        _ => {
            let src_sexp;
            if let Some(ArgumentValue::ArgString(f, content)) = parsed_args.get("path_or_code") {
                match read_ir(content) {
                    Ok(s) => {
                        input_program = content.clone();
                        input_file = f.clone();
                        src_sexp = s;
                    }
                    Err(e) => {
                        stdout.write_str(&format!("FAIL: {e}\n"));
                        return;
                    }
                }
            } else {
                stdout.write_str(&format!("FAIL: {}\n", "non-string argument"));
                return;
            }

            let assembled_sexp = assemble_from_ir(&mut allocator, Rc::new(src_sexp)).unwrap();
            let use_filename = input_file
                .clone()
                .unwrap_or_else(|| "*command*".to_string());

            let untyped_sexp_err =
                untype_code(&mut allocator, Srcloc::start(&use_filename), assembled_sexp);
            if let Err(e) = untyped_sexp_err {
                stdout.write_str(&format!("{}: failed to strip type annotations", e.1));
                return;
            }
            let untyped_sexp = untyped_sexp_err.unwrap();
            let mut parsed_args_result = "()".to_string();

            if let Some(ArgumentValue::ArgString(_f, s)) = parsed_args.get("env") {
                parsed_args_result = s.to_string();
            }

            let env_ir = read_ir(&parsed_args_result).unwrap();
            let env = assemble_from_ir(&mut allocator, Rc::new(env_ir)).unwrap();
            time_assemble = SystemTime::now();

            input_sexp = allocator.new_pair(untyped_sexp, env).ok();
        }
    }

    // Symbol table related checks: should one be loaded, should one be saved.
    // This code is confusingly woven due to 'run' and 'brun' serving many roles.
    let mut symbol_table: Option<HashMap<String, String>> = None;
    let mut emit_symbol_output = false;

    let symbol_table_clone = parsed_args
        .get("symbol_table")
        .and_then(|jstring| match jstring {
            ArgumentValue::ArgString(_, s) => fs::read_to_string(s).ok().and_then(|s| {
                let decoded_symbol_table: Option<HashMap<String, String>> =
                    serde_json::from_str(&s).ok();
                decoded_symbol_table
            }),
            _ => None,
        })
        .map(|st| {
            emit_symbol_output = true;
            symbol_table = Some(st.clone());
            st
        });

    if let Some(ArgumentValue::ArgBool(true)) = parsed_args.get("verbose") {
        emit_symbol_output = true;
    }

    // Add unused check.
    let do_check_unused = parsed_args
        .get("check_unused_args")
        .map(|a| matches!(a, ArgumentValue::ArgBool(true)))
        .unwrap_or(false);

    let choices = input_sexp
        .map(|i| detect_modern(&mut allocator, i))
        .unwrap_or_else(Default::default);
    let mut stderr_output = |s: String| {
        if choices.dialect.is_some() {
            eprintln!("{s}");
        } else {
            stdout.write_str(&s);
        }
    };

    // Figure out how we should check things, we have unused checking
    // and strict mode, which run the same infrastructure but to different
    // purposes.
    // If strict and no dialect, we'll compile with classic but we'll
    // use the same modern parse here to check for strict variable use.
    if do_check_unused || (choices.strict && choices.dialect.is_none()) || typecheck {
        let opts = Rc::new(DefaultCompilerOpts::new(&reported_input_file))
            .set_search_paths(&search_paths)
            .set_strict(choices.strict);
        match do_strict_checks(
            &mut allocator,
            run_program.clone(),
            opts.clone(),
            &input_program,
            do_check_unused,
            choices.strict,
        ) {
            Ok((success, output)) => {
                stderr_output(output);
                if !success {
                    return;
                }
            }
            Err(e) => {
                stderr_output(format!("{}: {}\n", e.0, e.1));
                return;
            }
        }

        if typecheck {
            let loc = Srcloc::start(&reported_input_file);
            if let Err(e) = parse_sexp(loc, input_program.bytes())
                .map_err(|e| CompileErr(e.0.clone(), e.1))
                .and_then(|pre_forms| {
                    let context = standard_type_context();
                    let compileform = frontend(opts.clone(), &pre_forms)?;
                    let target_type = context.typecheck_chialisp_program(&compileform)?;
                    Ok(context.reify(&target_type, None))
                })
            {
                stderr_output(format!("{}: {}\n", e.0, e.1));
                return;
            }
        }
    }

    let symbol_table_output = parsed_args
        .get("symbol_output_file")
        .and_then(|s| {
            if let ArgumentValue::ArgString(_, v) = s {
                Some(v.clone())
            } else {
                None
            }
        })
        .unwrap_or_else(|| "main.sym".to_string());

    // In testing: short circuit for modern compilation.
    if let Some(dialect) = choices.dialect {
        let do_optimize = parsed_args
            .get("optimize")
            .map(|x| matches!(x, ArgumentValue::ArgBool(true)))
            .unwrap_or_else(|| false);
        let runner = Rc::new(DefaultProgramRunner::new());
        let use_filename = input_file.unwrap_or_else(|| "*command*".to_string());
        let opts = Rc::new(DefaultCompilerOpts::new(&use_filename))
            .set_optimize(do_optimize)
            .set_search_paths(&search_paths)
            .set_frontend_opt(dialect > 21)
            .set_strict(choices.strict);
        let mut symbol_table = HashMap::new();

        let unopt_res = compile_file(
            &mut allocator,
            runner.clone(),
            opts.clone(),
            &input_program,
            &mut symbol_table,
        );
        let res = if do_optimize {
            unopt_res.and_then(|x| run_optimizer(&mut allocator, runner, Rc::new(x)))
        } else {
            unopt_res.map(Rc::new)
        };

        match res {
            Ok(r) => {
                stdout.write_str(&r.to_string());

                build_symbol_table_mut(&mut symbol_table, &r);
                write_sym_output(&symbol_table, &symbol_table_output).expect("writing symbols");
            }
            Err(c) => {
                stdout.write_str(&format!("{}: {}", c.0, c.1));
            }
        }

        return;
    }

    let mut pre_eval_f: Option<PreEval> = None;

    // Collections used to generate the run log.
    let log_entries: Arc<Mutex<RunLog<NodePtr>>> = Arc::new(Mutex::new(RunLog {
        log_entries: RefCell::new(Vec::new()),
    }));
    #[allow(clippy::type_complexity)]
    let log_updates: Arc<Mutex<RunLog<(NodePtr, Option<NodePtr>)>>> =
        Arc::new(Mutex::new(RunLog {
            log_entries: RefCell::new(Vec::new()),
        }));

    // clvm_rs uses boxed callbacks with unspecified lifetimes so in order to
    // support logging as intended, we must have values that can be moved so
    // the callbacks can become immortal.  Our strategy is to use channels
    // and threads for this.
    let (pre_eval_req_out, pre_eval_req_in) = channel();
    let (pre_eval_resp_out, pre_eval_resp_in): (Sender<()>, Receiver<()>) = channel();

    let (post_eval_req_out, post_eval_req_in) = channel();
    let (post_eval_resp_out, post_eval_resp_in): (Sender<()>, Receiver<()>) = channel();

    let post_eval_fn: Rc<dyn Fn(NodePtr, Option<NodePtr>)> = Rc::new(move |at, n| {
        post_eval_req_out.send((at, n)).ok();
        post_eval_resp_in.recv().unwrap();
    });

    #[allow(clippy::type_complexity)]
    let pre_eval_fn: Rc<dyn Fn(&mut Allocator, NodePtr)> = Rc::new(move |_allocator, new_log| {
        pre_eval_req_out.send(new_log).ok();
        pre_eval_resp_in.recv().unwrap();
    });

    #[allow(clippy::type_complexity)]
    let closure: Rc<dyn Fn(NodePtr) -> Box<dyn Fn(Option<NodePtr>)>> = Rc::new(move |v| {
        let post_eval_fn_clone = post_eval_fn.clone();
        Box::new(move |n| {
            let post_eval_fn_clone_2 = post_eval_fn_clone.clone();
            (*post_eval_fn_clone_2)(v, n)
        })
    });

    if emit_symbol_output {
        #[allow(clippy::type_complexity)]
        let pre_eval_f_closure: Box<
            dyn Fn(
                &mut Allocator,
                NodePtr,
                NodePtr,
            ) -> Result<Option<Box<(dyn Fn(Option<NodePtr>))>>, EvalErr>,
        > = Box::new(move |allocator, sexp, args| {
            let pre_eval_clone = pre_eval_fn.clone();
            trace_pre_eval(
                allocator,
                &|allocator, n| (*pre_eval_clone)(allocator, n),
                symbol_table_clone.clone(),
                sexp,
                args,
            )
            .map(|t| {
                t.map(|log_ent| {
                    let closure_clone = closure.clone();
                    (*closure_clone)(log_ent)
                })
            })
        });

        pre_eval_f = Some(pre_eval_f_closure);
    }

    let run_script = match parsed_args.get("stage") {
        Some(ArgumentValue::ArgInt(0)) => stages::brun(&mut allocator),
        _ => stages::run(&mut allocator),
    };

    let cost_offset = calculate_cost_offset(&mut allocator, run_program.clone(), run_script);

    let max_cost = parsed_args
        .get("max_cost")
        .map(|x| match x {
            ArgumentValue::ArgInt(i) => *i - cost_offset,
            _ => 0,
        })
        .unwrap_or_else(|| 0);
    let max_cost = max(0, max_cost);

    if input_sexp.is_none() {
        input_sexp = sexp_from_stream(
            &mut allocator,
            &mut Stream::new(input_serialized),
            Box::new(SimpleCreateCLVMObject {}),
        )
        .map(|x| Some(x.1))
        .unwrap();
    };

    // Part 2 of doing pre_eval: Have a thing that receives the messages and
    // performs some action.
    let log_entries_clone = log_entries.clone();
    thread::spawn(move || {
        let pre_in = pre_eval_req_in;
        let pre_out = pre_eval_resp_out;

        while let Ok(received) = pre_in.recv() {
            {
                let locked = log_entries_clone.lock();
                locked.unwrap().push(received);
            }
            pre_out.send(()).ok();
        }
    });

    let log_updates_clone = log_updates.clone();
    thread::spawn(move || {
        let post_in = post_eval_req_in;
        let post_out = post_eval_resp_out;

        while let Ok(received) = post_in.recv() {
            {
                let locked = log_updates_clone.lock();
                locked.unwrap().push(received);
            }
            post_out.send(()).ok();
        }
    });

    let time_parse_input = SystemTime::now();
    let res = run_program
        .run_program(
            &mut allocator,
            run_script,
            input_sexp.unwrap(),
            Some(RunProgramOption {
                max_cost: if max_cost == 0 {
                    None
                } else {
                    Some(max_cost as u64)
                },
                pre_eval_f,
                strict: parsed_args
                    .get("strict")
                    .map(|_| true)
                    .unwrap_or_else(|| false),
            }),
        )
        .map(|run_program_result| {
            let mut cost: i64 = run_program_result.0 as i64;
            let result = run_program_result.1;
            let time_done = SystemTime::now();

            if parsed_args.get("cost").is_some() {
                if cost > 0 {
                    cost += cost_offset;
                }
                stdout.write_str(&format!("cost = {cost}\n"));
            };

            if let Some(ArgumentValue::ArgBool(true)) = parsed_args.get("time") {
                if parsed_args.get("hex").is_some() {
                    stdout.write_str(&format!(
                        "read_hex: {}\n",
                        time_read_hex
                            .duration_since(time_start)
                            .unwrap()
                            .as_millis()
                    ));
                } else {
                    stdout.write_str(&format!(
                        "assemble_from_ir: {}\n",
                        time_assemble
                            .duration_since(time_start)
                            .unwrap()
                            .as_millis()
                    ));
                    stdout.write_str(&format!(
                        "to_sexp_f: {}\n",
                        time_parse_input
                            .duration_since(time_assemble)
                            .unwrap()
                            .as_millis()
                    ));
                }

                stdout.write_str(&format!(
                    "run_program: {}\n",
                    time_done
                        .duration_since(time_parse_input)
                        .unwrap()
                        .as_millis()
                ));
            }

            let mut run_output = disassemble_with_kw(&mut allocator, result, keywords);
            if let Some(ArgumentValue::ArgBool(true)) = parsed_args.get("dump") {
                let mut f = Stream::new(None);
                sexp_to_stream(&mut allocator, result, &mut f);
                run_output = f.get_value().hex();
            } else if let Some(ArgumentValue::ArgBool(true)) = parsed_args.get("quiet") {
                run_output = "".to_string();
            };

            run_output
        });

    let output = collapse(res.map_err(|ex| {
        format!(
            "FAIL: {} {}",
            ex.1,
            disassemble_with_kw(&mut allocator, ex.0, keywords)
        )
    }));

    let compile_sym_out = dpr.get_compiles();
    if !compile_sym_out.is_empty() {
        write_sym_output(&compile_sym_out, &symbol_table_output).ok();
    }

    stdout.write_str(&format!("{output}\n"));

    // Third part of our scheme: now that we have results from the forward pass
    // and the pass doing the post callbacks, we can integrate them in the main
    // thread.  We didn't do this in the callbacks because we didn't want to
    // deal with a possibly escaping mutable allocator &.
    let mut log_content = log_entries.lock().unwrap().finish();
    let log_updates = log_updates.lock().unwrap().finish();
    fix_log(&mut allocator, &mut log_content, &log_updates);

    let only_exn = parsed_args
        .get("only_exn")
        .map(|_| true)
        .unwrap_or_else(|| false);

    if emit_symbol_output {
        stdout.write_str("\n");
        trace_to_text(
            &mut allocator,
            stdout,
            only_exn,
            &log_content,
            symbol_table.clone(),
            &disassemble,
        );
        if parsed_args.get("table").is_some() {
            trace_to_table(
                &mut allocator,
                stdout,
                only_exn,
                &log_content,
                symbol_table,
                &disassemble,
            );
        }
    }
}

/*
Copyright 2018 Chia Network Inc
Licensed under the Apache License, Version 2.0 (the "License");
you may not use this file except in compliance with the License.
You may obtain a copy of the License at
   http://www.apache.org/licenses/LICENSE-2.0
Unless required by applicable law or agreed to in writing, software
distributed under the License is distributed on an "AS IS" BASIS,
WITHOUT WARRANTIES OR CONDITIONS OF ANY KIND, either express or implied.
See the License for the specific language governing permissions and
limitations under the License.
 */<|MERGE_RESOLUTION|>--- conflicted
+++ resolved
@@ -266,52 +266,6 @@
     Yaml::Array(result_array)
 }
 
-// Return a hash for yaml generation containing the name of the matched function
-// and a subset of the arguments.
-//
-// Grab either the first argument (like haskell's trace) or the full argument list
-// (including a passed-through value) based on first_arg.
-pub fn cldb_handle_trace(
-    trace_first_arg: bool,
-    trace: &[String],
-    result: &BTreeMap<String, String>,
-) -> Option<BTreeMap<String, String>> {
-    result
-        .get("Function")
-        .filter(|f| trace.contains(f))
-        .and_then(|func| result.get("Value").map(|args| (func, args)))
-        .and_then(|(func, args)| {
-            parse_sexp(Srcloc::start("*run*"), args.bytes())
-                .ok()
-                .map(|parsed_sexp| (func, parsed_sexp))
-        })
-        .filter(|(_func, parsed_sexp)| !parsed_sexp.is_empty())
-        .and_then(|(func, parsed_sexp)| {
-            parsed_sexp[0]
-                .proper_list()
-                .map(|rest_of_args| (func, rest_of_args))
-        })
-        .filter(|(_func, rest_of_args)| rest_of_args.len() > 1)
-        .map(|(func, rest_of_args)| {
-            // If we can make a list from the args,
-            //   choose the first arg if first_arg is true
-            //   otherwise pick everything after the left env
-            let use_args = if trace_first_arg {
-                Rc::new(rest_of_args[1].clone())
-            } else {
-                let rest_list: Vec<Rc<sexp::SExp>> =
-                    rest_of_args.iter().skip(1).cloned().map(Rc::new).collect();
-                Rc::new(sexp::enlist(rest_of_args[0].loc(), &rest_list))
-            };
-            (func, use_args)
-        })
-        .map(|(func, use_args)| {
-            let mut new_hash = BTreeMap::new();
-            new_hash.insert(func.clone(), use_args.to_string());
-            new_hash
-        })
-}
-
 pub fn cldb(out: &mut dyn std::io::Write, args: &[String]) {
     let tool_name = "cldb".to_string();
     let props = TArgumentParserProps {
@@ -348,12 +302,6 @@
             .set_help("show first argument only of traced functions".to_string()),
     );
     parser.add_argument(
-        vec!["-t".to_string(), "--trace".to_string()],
-        Argument::new()
-            .set_action(TArgOptionAction::Append)
-            .set_default(ArgumentValue::ArgArray(vec![])),
-    );
-    parser.add_argument(
         vec!["-y".to_string(), "--symbol-table".to_string()],
         Argument::new()
             .set_type(Rc::new(PathOrCodeConv {}))
@@ -413,25 +361,6 @@
     if let Some(ArgumentValue::ArgString(_, s)) = parsed_args.get("env") {
         parsed_args_result = s.to_string();
     }
-
-    let trace = if let Some(ArgumentValue::ArgArray(arr)) = parsed_args.get("trace") {
-        arr.iter()
-            .filter_map(|s| {
-                if let ArgumentValue::ArgString(_, s) = s {
-                    Some(s.clone())
-                } else {
-                    None
-                }
-            })
-            .collect()
-    } else {
-        vec![]
-    };
-
-    let trace_first_arg = matches!(
-        parsed_args.get("trace_first_arg"),
-        Some(ArgumentValue::ArgBool(true))
-    );
 
     let mut allocator = Allocator::new();
 
@@ -565,11 +494,6 @@
         }
 
         if let Some(result) = cldbrun.step(&mut allocator) {
-<<<<<<< HEAD
-            if trace.is_empty() {
-                output.push(result);
-            } else if let Some(result) = cldb_handle_trace(trace_first_arg, &trace, &result) {
-=======
             if only_print {
                 if let Some(p) = result.get("Print") {
                     let mut only_print = BTreeMap::new();
@@ -577,7 +501,6 @@
                     output.push(only_print);
                 }
             } else {
->>>>>>> 66f1a695
                 output.push(result);
             }
         }
