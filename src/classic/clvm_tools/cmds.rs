use core::cell::RefCell;

use std::collections::{BTreeMap, HashMap};
use std::fs;
use std::io;
use std::io::Write;
use std::mem::swap;
use std::rc::Rc;
use std::sync::mpsc::{channel, Receiver, Sender};
use std::sync::{Arc, Mutex};
use std::thread;
use std::time::SystemTime;

use core::cmp::max;

use clvm_rs::allocator::{Allocator, NodePtr};
use clvm_rs::reduction::EvalErr;
use clvm_rs::run_program::PreEval;

#[macro_use]
use yamlette::yamlette;
use yamlette::model::yaml::str::FORCE_QUOTES;

use crate::classic::clvm::__type_compatibility__::{t, Bytes, BytesFromType, Stream, Tuple};
use crate::classic::clvm::serialize::{sexp_from_stream, sexp_to_stream, SimpleCreateCLVMObject};
use crate::classic::clvm::sexp::{enlist, proper_list, sexp_as_bin};
use crate::classic::clvm::KEYWORD_FROM_ATOM;
use crate::classic::clvm_tools::binutils::{assemble_from_ir, disassemble, disassemble_with_kw};
use crate::classic::clvm_tools::clvmc::detect_modern;
use crate::classic::clvm_tools::debug::trace_pre_eval;
use crate::classic::clvm_tools::debug::{trace_to_table, trace_to_text};
use crate::classic::clvm_tools::ir::reader::read_ir;
use crate::classic::clvm_tools::sha256tree::sha256tree;
use crate::classic::clvm_tools::stages;
use crate::classic::clvm_tools::stages::stage_0::{
    DefaultProgramRunner, RunProgramOption, TRunProgram,
};
use crate::classic::clvm_tools::stages::stage_2::operators::run_program_for_search_paths;
use crate::classic::platform::PathJoin;

use crate::classic::platform::argparse::{
    Argument, ArgumentParser, ArgumentValue, ArgumentValueConv, IntConversion, NArgsSpec,
    TArgOptionAction, TArgumentParserProps,
};

use crate::compiler::cldb::{hex_to_modern_sexp, CldbRun, CldbRunEnv};
use crate::compiler::clvm::start_step;
use crate::compiler::compiler::{compile_file, run_optimizer, DefaultCompilerOpts};
use crate::compiler::comptypes::{CompileErr, CompilerOpts};
use crate::compiler::debug::build_symbol_table_mut;
use crate::compiler::prims;
use crate::compiler::sexp;
use crate::compiler::sexp::parse_sexp;
use crate::compiler::srcloc::Srcloc;
use crate::util::collapse;

pub struct PathOrCodeConv {}

impl ArgumentValueConv for PathOrCodeConv {
    fn convert(&self, arg: &String) -> Result<ArgumentValue, String> {
        match fs::read_to_string(arg) {
            Ok(s) => Ok(ArgumentValue::ArgString(Some(arg.to_string()), s)),
            Err(_) => Ok(ArgumentValue::ArgString(None, arg.to_string())),
        }
    }
}

// export function stream_to_bin(write_f: (f: Stream) => void){
//   const f = new Stream();
//   write_f(f);
//   return f.getValue();
// }

pub trait TConversion {
    fn invoke<'a>(
        &self,
        allocator: &'a mut Allocator,
        text: &String,
    ) -> Result<Tuple<NodePtr, String>, String>;
}
pub fn call_tool<'a>(
    allocator: &'a mut Allocator,
    tool_name: String,
    desc: String,
    conversion: Box<dyn TConversion>,
    input_args: &Vec<String>,
) {
    let props = TArgumentParserProps {
        description: desc,
        prog: tool_name.to_string(),
    };

    let mut parser = ArgumentParser::new(Some(props));
    parser.add_argument(
        vec!["-H".to_string(), "--script-hash".to_string()],
        Argument::new()
            .set_action(TArgOptionAction::StoreTrue)
            .set_help("Show only sha256 tree hash of program".to_string()),
    );
    parser.add_argument(
        vec!["path_or_code".to_string()],
        Argument::new()
            .set_n_args(NArgsSpec::KleeneStar)
            .set_type(Rc::new(PathOrCodeConv {}))
            .set_help("path to clvm script, or literal script".to_string()),
    );

    let mut rest_args = Vec::new();
    for a in input_args[1..].into_iter() {
        rest_args.push(a.to_string());
    }
    let args_res = parser.parse_args(&rest_args);
    let args: HashMap<String, ArgumentValue>;

    match args_res {
        Ok(a) => {
            args = a;
        }
        Err(e) => {
            println!("{:?}", e);
            return;
        }
    }

    let args_path_or_code_val = match args.get(&"path_or_code".to_string()) {
        None => ArgumentValue::ArgArray(vec![]),
        Some(v) => v.clone(),
    };

    let args_path_or_code = match args_path_or_code_val {
        ArgumentValue::ArgArray(v) => v,
        _ => vec![],
    };

    for program in args_path_or_code {
        match program {
            ArgumentValue::ArgString(_, s) => {
                if s == "-" {
                    panic!("Read stdin is not supported at this time");
                }

                let conv_result = conversion.invoke(allocator, &s);
                match conv_result {
                    Ok(conv_result) => {
                        let sexp = conv_result.first().clone();
                        let text = conv_result.rest();
                        if args.contains_key(&"script_hash".to_string()) {
                            println!("{}", sha256tree(allocator, sexp).hex());
                        } else if text.len() > 0 {
                            println!("{}", text);
                        }
                    }
                    Err(e) => {
                        panic!("Conversion returned error: {:?}", e);
                    }
                }
            }
            _ => {
                panic!("inappropriate argument conversion");
            }
        }
    }
}

pub struct OpcConversion {}

impl TConversion for OpcConversion {
    fn invoke<'a>(
        &self,
        allocator: &'a mut Allocator,
        hex_text: &String,
    ) -> Result<Tuple<NodePtr, String>, String> {
        read_ir(hex_text)
            .and_then(|ir_sexp| assemble_from_ir(allocator, Rc::new(ir_sexp)).map_err(|e| e.1))
            .map(|sexp| t(sexp, sexp_as_bin(allocator, sexp).hex()))
    }
}

pub struct OpdConversion {}

impl TConversion for OpdConversion {
    fn invoke<'a>(
        &self,
        allocator: &'a mut Allocator,
        hex_text: &String,
    ) -> Result<Tuple<NodePtr, String>, String> {
        let mut stream = Stream::new(Some(Bytes::new(Some(BytesFromType::Hex(
            hex_text.to_string(),
        )))));

        sexp_from_stream(allocator, &mut stream, Box::new(SimpleCreateCLVMObject {}))
            .map_err(|e| e.1)
            .map(|sexp| {
                let disassembled = disassemble(allocator, sexp.1);
                t(sexp.1, disassembled)
            })
    }
}

pub fn opc(args: &Vec<String>) {
    let mut allocator = Allocator::new();
    call_tool(
        &mut allocator,
        "opc".to_string(),
        "Compile a clvm script.".to_string(),
        Box::new(OpcConversion {}),
        args,
    );
}

pub fn opd(args: &Vec<String>) {
    let mut allocator = Allocator::new();
    call_tool(
        &mut allocator,
        "opd".to_string(),
        "Disassemble a compiled clvm script from hex.".to_string(),
        Box::new(OpdConversion {}),
        args,
    );
}

struct StageImport {}

impl ArgumentValueConv for StageImport {
    fn convert(&self, arg: &String) -> Result<ArgumentValue, String> {
        if arg == "0" {
            return Ok(ArgumentValue::ArgInt(0));
        } else if arg == "1" {
            return Ok(ArgumentValue::ArgInt(1));
        } else if arg == "2" {
            return Ok(ArgumentValue::ArgInt(2));
        }
        return Err(format!("Unknown stage: {}", arg));
    }
}

pub fn run(args: &Vec<String>) {
    let mut s = Stream::new(None);
    launch_tool(&mut s, args, &"run".to_string(), 2);
    io::stdout().write_all(s.get_value().data());
}

pub fn brun(args: &Vec<String>) {
    let mut s = Stream::new(None);
    launch_tool(&mut s, args, &"brun".to_string(), 0);
    io::stdout().write_all(s.get_value().data());
}

pub fn cldb(args: &Vec<String>) {
    let tool_name = "cldb".to_string();
    let props = TArgumentParserProps {
        description: "Execute a clvm script.".to_string(),
        prog: format!("clvm_tools {}", tool_name),
    };

    let mut parser = ArgumentParser::new(Some(props));
    parser.add_argument(
        vec!["-i".to_string(), "--include".to_string()],
        Argument::new()
            .set_type(Rc::new(PathJoin {}))
            .set_help("add a search path for included files".to_string())
            .set_action(TArgOptionAction::Append)
            .set_default(ArgumentValue::ArgArray(vec![])),
    );
    parser.add_argument(
        vec!["-O".to_string(), "--optimize".to_string()],
        Argument::new()
            .set_action(TArgOptionAction::StoreTrue)
            .set_help("run optimizer".to_string()),
    );
    parser.add_argument(
        vec!["-x".to_string(), "--hex".to_string()],
        Argument::new()
            .set_action(TArgOptionAction::StoreTrue)
            .set_help("parse input program and arguments from hex".to_string()),
    );
    parser.add_argument(
        vec!["-y".to_string(), "--symbol-table".to_string()],
        Argument::new()
            .set_type(Rc::new(PathOrCodeConv {}))
            .set_help("path to symbol file".to_string()),
    );
    parser.add_argument(
        vec!["path_or_code".to_string()],
        Argument::new()
            .set_type(Rc::new(PathOrCodeConv {}))
            .set_help("filepath to clvm script, or a literal script".to_string()),
    );
    parser.add_argument(
        vec!["env".to_string()],
        Argument::new()
            .set_n_args(NArgsSpec::Optional)
            .set_type(Rc::new(PathOrCodeConv {}))
            .set_help("clvm script environment, as clvm src, or hex".to_string()),
    );
    let arg_vec = args[1..].to_vec();
    let parsedArgs: HashMap<String, ArgumentValue>;

    let mut input_file = None;
    let mut input_program = "()".to_string();

    let prog_srcloc = Srcloc::start(&"*program*".to_string());
    let args_srcloc = Srcloc::start(&"*args*".to_string());

    let mut args = Rc::new(sexp::SExp::atom_from_string(
        args_srcloc.clone(),
        &"".to_string(),
    ));
    let mut parsed_args_result: String = "".to_string();

    match parser.parse_args(&arg_vec) {
        Err(e) => {
            println!("FAIL: {}", e);
            return;
        }
        Ok(pa) => {
            parsedArgs = pa;
        }
    }

    match parsedArgs.get("path_or_code") {
        Some(ArgumentValue::ArgString(file, path_or_code)) => {
            input_file = file.clone();
            input_program = path_or_code.to_string();
        }
        _ => {}
    }

    match parsedArgs.get("env") {
        Some(ArgumentValue::ArgString(_, s)) => {
            parsed_args_result = s.to_string();
        }
        _ => {}
    }

    let mut allocator = Allocator::new();

    let symbol_table = parsedArgs
        .get("symbol_table")
        .and_then(|jstring| match jstring {
            ArgumentValue::ArgString(_, s) => {
                let decoded_symbol_table: Option<HashMap<String, String>> =
                    serde_json::from_str(&s).ok();
                decoded_symbol_table
            }
            _ => None,
        });

    let do_optimize = parsedArgs
        .get("optimize")
        .map(|x| match x {
            ArgumentValue::ArgBool(true) => true,
            _ => false,
        })
        .unwrap_or_else(|| false);
    let runner = Rc::new(DefaultProgramRunner::new());
    let use_filename = input_file
        .clone()
        .unwrap_or_else(|| "*command*".to_string());
    let opts = Rc::new(DefaultCompilerOpts::new(&use_filename)).set_optimize(do_optimize);

    let unopt_res = compile_file(&mut allocator, runner.clone(), opts.clone(), &input_program);

    let mut program = Rc::new(sexp::SExp::Nil(Srcloc::start(&"*nil*".to_string())));
    let mut output = Vec::new();
    let yamlette_string = |to_print: Vec<BTreeMap<String, String>>| match yamlette!(write; [[( # FORCE_QUOTES => to_print )]])
    {
        Ok(s) => s,
        Err(e) => format!("error producing yaml: {:?}", e),
    };

    let res = match parsedArgs.get("hex") {
        Some(ArgumentValue::ArgBool(true)) => hex_to_modern_sexp(
            &mut allocator,
            &symbol_table.unwrap_or_else(|| HashMap::new()),
            prog_srcloc.clone(),
            &input_program,
        )
        .map_err(|_| CompileErr(prog_srcloc, "Failed to parse hex".to_string())),
        _ => {
            if do_optimize {
                unopt_res.and_then(|x| run_optimizer(&mut allocator, runner.clone(), Rc::new(x)))
            } else {
                unopt_res.map(|x| Rc::new(x))
            }
        }
    };

    match res {
        Ok(r) => {
            program = r.clone();
        }
        Err(c) => {
            let mut parse_error = BTreeMap::new();
            parse_error.insert("Error-Location".to_string(), c.0.to_string());
            parse_error.insert("Error".to_string(), c.1);
            output.push(parse_error.clone());
            println!("{}", yamlette_string(output));
            return;
        }
    }

    match parsedArgs.get("hex") {
        Some(ArgumentValue::ArgBool(true)) => {
            match hex_to_modern_sexp(
                &mut allocator,
                &HashMap::new(),
                args_srcloc.clone(),
                &parsed_args_result,
            ) {
                Ok(r) => {
                    args = r;
                }
                Err(p) => {
                    let mut parse_error = BTreeMap::new();
                    parse_error.insert("Error".to_string(), p.to_string());
                    output.push(parse_error.clone());
                    println!("{}", yamlette_string(output));
                    return;
                }
            }
        }
        _ => match parse_sexp(Srcloc::start(&"*arg*".to_string()), &parsed_args_result) {
            Ok(r) => {
                if r.len() > 0 {
                    args = r[0].clone();
                }
            }
            Err(c) => {
                let mut parse_error = BTreeMap::new();
                parse_error.insert("Error-Location".to_string(), c.0.to_string());
                parse_error.insert("Error".to_string(), c.1);
                output.push(parse_error.clone());
                println!("{}", yamlette_string(output));
                return;
            }
        },
    };

    let mut prim_map = HashMap::new();
    for p in prims::prims().iter() {
        prim_map.insert(p.0.clone(), Rc::new(p.1.clone()));
    }
    let program_lines: Vec<String> = input_program.lines().map(|x| x.to_string()).collect();
    let step = start_step(program.clone(), args.clone());
    let cldbenv = CldbRunEnv::new(input_file, program_lines);
    let mut cldbrun = CldbRun::new(runner, Rc::new(prim_map), Box::new(cldbenv), step);

    loop {
<<<<<<< HEAD
        if cldbrun.is_ended() {
            println!("{}", yamlette_string(output));
            return;
=======
        let new_step = run_step(&mut allocator, runner.clone(), prim_map.clone(), &step);

        match &new_step {
            Ok(RunStep::OpResult(l, x, p)) => {
                if in_expr {
                    to_print.insert("Result-Location".to_string(), l.to_string());
                    to_print.insert("Value".to_string(), x.to_string());
                    to_print.insert("Row".to_string(), output.len().to_string());
                    match x.get_number().ok() {
                        Some(n) => {
                            outputs_to_step.insert(
                                n,
                                PriorResult {
                                    reference: output.len(),
                                    value: x.clone(),
                                },
                            );
                        }
                        _ => {}
                    }
                    in_expr = false;
                    output.push(to_print.clone());
                    to_print = BTreeMap::new();
                    in_expr = false;
                }
            }
            Ok(RunStep::Done(l, x)) => {
                to_print.insert("Final-Location".to_string(), l.to_string());
                to_print.insert("Final".to_string(), x.to_string());
                output.push(to_print.clone());
                println!("{}", yamlette_string(output));
                return;
            }
            Ok(RunStep::Step(sexp, c, p)) => {}
            Ok(RunStep::Op(sexp, c, a, None, p)) => {
                let history_len = get_history_len(p.clone());
                to_print.insert("Operator-Location".to_string(), a.loc().to_string());
                to_print.insert("Operator".to_string(), sexp.to_string());
                match sexp.get_number().ok() {
                    Some(v) => {
                        if v == 11_u32.to_bigint().unwrap() {
                            let arg_associations =
                                get_arg_associations(&outputs_to_step, a.clone());
                            let args = format_arg_inputs(&arg_associations);
                            to_print.insert("Argument-Refs".to_string(), args);
                        }
                    }
                    _ => {}
                }
                add_context(sexp.borrow(), c.borrow(), Some(a.clone()), &mut to_print);
                add_function(input_file.clone(), sexp, &mut to_print);
                in_expr = true;
            }
            Ok(RunStep::Op(sexp, c, a, Some(v), p)) => {}
            Err(RunFailure::RunExn(l, s)) => {
                to_print.insert("Throw-Location".to_string(), l.to_string());
                to_print.insert("Throw".to_string(), s.to_string());
                output.push(to_print.clone());
                println!("{}", yamlette_string(output));
                return;
            }
            Err(RunFailure::RunErr(l, s)) => {
                to_print.insert("Failure-Location".to_string(), l.to_string());
                to_print.insert("Failure".to_string(), s.to_string());
                output.push(to_print.clone());
                println!("{}", yamlette_string(output));
                return;
            }
>>>>>>> ce4aff7c
        }

        match cldbrun.step(&mut allocator) {
            Some(result) => {
                output.push(result);
            }
            _ => {}
        }
    }
}

struct RunLog<T> {
    log_entries: RefCell<Vec<T>>,
}

impl<T> RunLog<T> {
    fn push(&self, new_log: T) {
        self.log_entries.replace_with(|log| {
            let mut empty_log = Vec::new();
            swap(&mut empty_log, &mut *log);
            empty_log.push(new_log);
            empty_log
        });
    }

    fn finish(&self) -> Vec<T> {
        let mut empty_log = Vec::new();
        self.log_entries.replace_with(|log| {
            swap(&mut empty_log, &mut *log);
            Vec::new()
        });
        empty_log
    }
}

fn calculate_cost_offset(
    allocator: &mut Allocator,
    run_program: Rc<dyn TRunProgram>,
    run_script: NodePtr,
) -> i64 {
    /*
     These commands are used by the test suite, and many of them expect certain costs.
     If boilerplate invocation code changes by a fixed cost, you can tweak this
     value so you don't have to change all the tests' expected costs.
     Eventually you should re-tare this to zero and alter the tests' costs though.
     This is a hack and need to go away, probably when we do dialects for real,
     and then the dialect can have a `run_program` API.
    */
    let almost_empty_list = enlist(allocator, &vec![allocator.null()]).unwrap();
    let cost = run_program
        .run_program(allocator, run_script, almost_empty_list, None)
        .map(|x| x.0)
        .unwrap_or_else(|_| 0);

    53 - cost as i64
}

fn fix_log(
    allocator: &mut Allocator,
    log_result: &mut Vec<NodePtr>,
    log_updates: &Vec<(NodePtr, Option<NodePtr>)>,
) {
    let mut update_map: HashMap<NodePtr, Option<NodePtr>> = HashMap::new();
    for update in log_updates {
        update_map.insert(update.0, update.1);
    }

    for i in 0..log_result.len() {
        let entry = log_result[i];
        update_map.get(&entry).and_then(|v| *v).map(|v| {
            proper_list(allocator, entry, true).map(|list| {
                let mut updated = list.to_vec();
                updated.push(v);
                log_result[i] = enlist(allocator, &updated).unwrap();
            })
        });
    }
}

fn write_sym_output(
    compiled_lookup: &HashMap<String, String>,
    path: &String,
) -> Result<(), String> {
    m! {
        output <- serde_json::to_string(compiled_lookup).map_err(|_| {
            "failed to serialize to json".to_string()
        });

        fs::write(path.clone(), output).map_err(|_| {
            format!("failed to write {}", path)
        }).map(|_| ())
    }
}

pub fn launch_tool(
    stdout: &mut Stream,
    args: &Vec<String>,
    tool_name: &String,
    default_stage: u32,
) {
    let props = TArgumentParserProps {
        description: "Execute a clvm script.".to_string(),
        prog: format!("clvm_tools {}", tool_name),
    };

    let mut parser = ArgumentParser::new(Some(props));
    parser.add_argument(
        vec!["--strict".to_string()],
        Argument::new()
            .set_action(TArgOptionAction::StoreTrue)
            .set_help("Unknown opcodes are always fatal errors in strict mode".to_string()),
    );
    parser.add_argument(
        vec!["-x".to_string(), "--hex".to_string()],
        Argument::new()
            .set_action(TArgOptionAction::StoreTrue)
            .set_help("Read program and environment as hexadecimal bytecode".to_string()),
    );
    parser.add_argument(
        vec!["-s".to_string(), "--stage".to_string()],
        Argument::new()
            .set_type(Rc::new(StageImport {}))
            .set_help("stage number to include".to_string())
            .set_default(ArgumentValue::ArgInt(default_stage as i64)),
    );
    parser.add_argument(
        vec!["-v".to_string(), "--verbose".to_string()],
        Argument::new()
            .set_action(TArgOptionAction::StoreTrue)
            .set_help("Display resolve of all reductions, for debugging".to_string()),
    );
    parser.add_argument(
        vec!["-t".to_string(), "--table".to_string()],
        Argument::new()
            .set_action(TArgOptionAction::StoreTrue)
            .set_help("Print diagnostic table of reductions, for debugging".to_string()),
    );
    parser.add_argument(
        vec!["-c".to_string(), "--cost".to_string()],
        Argument::new()
            .set_action(TArgOptionAction::StoreTrue)
            .set_help("Show cost".to_string()),
    );
    parser.add_argument(
        vec!["--time".to_string()],
        Argument::new()
            .set_action(TArgOptionAction::StoreTrue)
            .set_help("Print execution time".to_string()),
    );
    parser.add_argument(
        vec!["-d".to_string(), "--dump".to_string()],
        Argument::new()
            .set_action(TArgOptionAction::StoreTrue)
            .set_help("dump hex version of final output".to_string()),
    );
    parser.add_argument(
        vec!["--quiet".to_string()],
        Argument::new()
            .set_action(TArgOptionAction::StoreTrue)
            .set_help("Suppress printing the program result".to_string()),
    );
    parser.add_argument(
        vec!["-y".to_string(), "--symbol-table".to_string()],
        Argument::new()
            .set_type(Rc::new(PathJoin {}))
            .set_help(".SYM file generated by compiler".to_string()),
    );
    parser.add_argument(
        vec!["-n".to_string(), "--no-keywords".to_string()],
        Argument::new()
            .set_action(TArgOptionAction::StoreTrue)
            .set_help("Output result as data, not as a program".to_string()),
    );
    parser.add_argument(
        vec!["-i".to_string(), "--include".to_string()],
        Argument::new()
            .set_type(Rc::new(PathJoin {}))
            .set_help("add a search path for included files".to_string())
            .set_action(TArgOptionAction::Append)
            .set_default(ArgumentValue::ArgArray(vec![])),
    );
    parser.add_argument(
        vec!["path_or_code".to_string()],
        Argument::new()
            .set_type(Rc::new(PathOrCodeConv {}))
            .set_help("filepath to clvm script, or a literal script".to_string()),
    );
    parser.add_argument(
        vec!["env".to_string()],
        Argument::new()
            .set_n_args(NArgsSpec::Optional)
            .set_type(Rc::new(PathOrCodeConv {}))
            .set_help("clvm script environment, as clvm src, or hex".to_string()),
    );
    parser.add_argument(
        vec!["-m".to_string(), "--max-cost".to_string()],
        Argument::new()
            .set_type(Rc::new(IntConversion::new(Rc::new(|| "help".to_string()))))
            .set_default(ArgumentValue::ArgInt(11000000000))
            .set_help("Maximum cost".to_string()),
    );
    parser.add_argument(
        vec!["-O".to_string(), "--optimize".to_string()],
        Argument::new()
            .set_action(TArgOptionAction::StoreTrue)
            .set_help("run optimizer".to_string()),
    );

    let arg_vec = args[1..].to_vec();
    let parsedArgs: HashMap<String, ArgumentValue>;

    match parser.parse_args(&arg_vec) {
        Err(e) => {
            stdout.write_string(format!("FAIL: {}\n", e));
            return;
        }
        Ok(pa) => {
            parsedArgs = pa;
        }
    }

    let empty_map = HashMap::new();
    let keywords = match parsedArgs.get("no_keywords") {
        None => KEYWORD_FROM_ATOM(),
        Some(ArgumentValue::ArgBool(_b)) => &empty_map,
        _ => KEYWORD_FROM_ATOM(),
    };

    let dpr;
    let run_program: Rc<dyn TRunProgram>;
    match parsedArgs.get("include") {
        Some(ArgumentValue::ArgArray(v)) => {
            let mut bare_paths = Vec::with_capacity(v.len());
            for p in v {
                match p {
                    ArgumentValue::ArgString(_, s) => bare_paths.push(s.to_string()),
                    _ => {}
                }
            }
            let special_runner = run_program_for_search_paths(&bare_paths);
            dpr = special_runner.clone();
            run_program = special_runner;
        }
        _ => {
            let ordinary_runner = run_program_for_search_paths(&Vec::new());
            dpr = ordinary_runner.clone();
            run_program = ordinary_runner;
        }
    }

    let mut allocator = Allocator::new();

    let mut input_file = None;
    let mut input_serialized = None;
    let mut input_sexp;

    let time_start = SystemTime::now();
    let mut time_read_hex = SystemTime::now();
    let mut time_assemble = SystemTime::now();
    let time_parse_input;

    let mut input_program = "()".to_string();
    let mut input_args = "()".to_string();

    match parsedArgs.get("path_or_code") {
        Some(ArgumentValue::ArgString(file, path_or_code)) => {
            input_file = file.clone();
            input_program = path_or_code.to_string();
        }
        _ => {}
    }

    match parsedArgs.get("hex") {
        Some(_) => {
            let assembled_serialized =
                Bytes::new(Some(BytesFromType::Hex(input_program.to_string())));
            if input_args.len() == 0 {
                input_args = "80".to_string();
            }

            let env_serialized = Bytes::new(Some(BytesFromType::Hex(input_args.to_string())));
            time_read_hex = SystemTime::now();

            input_serialized = Some(
                Bytes::new(Some(BytesFromType::Raw(vec![0xff])))
                    .concat(&assembled_serialized)
                    .concat(&env_serialized),
            );

            let mut stream = Stream::new(input_serialized.clone());
            input_sexp = sexp_from_stream(
                &mut allocator,
                &mut stream,
                Box::new(SimpleCreateCLVMObject {}),
            )
            .map(|x| Some(x.1))
            .unwrap();
        }
        _ => {
            let src_sexp;
            match parsedArgs.get("path_or_code") {
                Some(ArgumentValue::ArgString(f, content)) => match read_ir(&content) {
                    Ok(s) => {
                        input_program = content.clone();
                        input_file = f.clone();
                        src_sexp = s;
                    }
                    Err(e) => {
                        stdout.write_string(format!("FAIL: {}\n", e));
                        return;
                    }
                },
                _ => {
                    stdout.write_string(format!("FAIL: {}\n", "non-string argument"));
                    return;
                }
            }

            let assembled_sexp = assemble_from_ir(&mut allocator, Rc::new(src_sexp)).unwrap();
            let mut parsed_args_result = "()".to_string();

            match parsedArgs.get("env") {
                Some(ArgumentValue::ArgString(f, s)) => {
                    parsed_args_result = s.to_string();
                }
                _ => {}
            }

            let env_ir = read_ir(&parsed_args_result).unwrap();
            let env = assemble_from_ir(&mut allocator, Rc::new(env_ir)).unwrap();
            time_assemble = SystemTime::now();

            input_sexp = allocator
                .new_pair(assembled_sexp, env)
                .map(|x| Some(x))
                .unwrap();
        }
    }

    // Symbol table related checks: should one be loaded, should one be saved.
    // This code is confusingly woven due to 'run' and 'brun' serving many roles.
    let mut symbol_table: Option<HashMap<String, String>> = None;
    let mut emit_symbol_output = false;

    let symbol_table_clone = parsedArgs
        .get("symbol_table")
        .and_then(|jstring| match jstring {
            ArgumentValue::ArgString(_, s) => fs::read_to_string(s).ok().and_then(|s| {
                let decoded_symbol_table: Option<HashMap<String, String>> =
                    serde_json::from_str(&s).ok();
                decoded_symbol_table
            }),
            _ => None,
        })
        .map(|st| {
            emit_symbol_output = true;
            symbol_table = Some(st.clone());
            st
        });

    match parsedArgs.get("verbose") {
        Some(ArgumentValue::ArgBool(true)) => {
            emit_symbol_output = true;
        }
        _ => {}
    }

    // In testing: short circuit for modern compilation.
    if input_sexp
        .map(|i| detect_modern(&mut allocator, i))
        .unwrap_or_else(|| false)
    {
        let do_optimize = parsedArgs
            .get("optimize")
            .map(|x| match x {
                ArgumentValue::ArgBool(true) => true,
                _ => false,
            })
            .unwrap_or_else(|| false);
        let runner = Rc::new(DefaultProgramRunner::new());
        let use_filename = input_file.unwrap_or_else(|| "*command*".to_string());
        let opts = Rc::new(DefaultCompilerOpts::new(&use_filename)).set_optimize(do_optimize);

        let unopt_res = compile_file(&mut allocator, runner.clone(), opts.clone(), &input_program);
        let res = if do_optimize {
            unopt_res.and_then(|x| run_optimizer(&mut allocator, runner, Rc::new(x)))
        } else {
            unopt_res.map(|x| Rc::new(x))
        };

        match res {
            Ok(r) => {
                println!("{}", r.to_string());

                let mut st = HashMap::new();
                build_symbol_table_mut(&mut st, &r);
                write_sym_output(&st, &"main.sym".to_string());
            }
            Err(c) => {
                println!("{}: {}", c.0.to_string(), c.1);
            }
        }

        return;
    }

    let mut pre_eval_f: Option<PreEval> = None;

    // Collections used to generate the run log.
    let log_entries: Arc<Mutex<RunLog<NodePtr>>> = Arc::new(Mutex::new(RunLog {
        log_entries: RefCell::new(Vec::new()),
    }));
    let log_updates: Arc<Mutex<RunLog<(NodePtr, Option<NodePtr>)>>> =
        Arc::new(Mutex::new(RunLog {
            log_entries: RefCell::new(Vec::new()),
        }));

    // clvm_rs uses boxed callbacks with unspecified lifetimes so in order to
    // support logging as intended, we must have values that can be moved so
    // the callbacks can become immortal.  Our strategy is to use channels
    // and threads for this.
    let (pre_eval_req_out, pre_eval_req_in) = channel();
    let (pre_eval_resp_out, pre_eval_resp_in): (Sender<()>, Receiver<()>) = channel();

    let (post_eval_req_out, post_eval_req_in) = channel();
    let (post_eval_resp_out, post_eval_resp_in): (Sender<()>, Receiver<()>) = channel();

    let post_eval_fn: Rc<dyn Fn(NodePtr, Option<NodePtr>)> = Rc::new(move |at, n| {
        post_eval_req_out.send((at, n));
        post_eval_resp_in.recv().unwrap();
    });

    let pre_eval_fn: Rc<dyn Fn(&mut Allocator, NodePtr)> = Rc::new(move |_allocator, new_log| {
        pre_eval_req_out.send(new_log);
        pre_eval_resp_in.recv().unwrap();
    });

    let closure: Rc<dyn Fn(NodePtr) -> Box<dyn Fn(Option<NodePtr>)>> = Rc::new(move |v| {
        let post_eval_fn_clone = post_eval_fn.clone();
        Box::new(move |n| {
            let post_eval_fn_clone_2 = post_eval_fn_clone.clone();
            (*post_eval_fn_clone_2)(v, n)
        })
    });

    if emit_symbol_output {
        let pre_eval_f_closure: Box<
            dyn Fn(
                &mut Allocator,
                NodePtr,
                NodePtr,
            ) -> Result<Option<Box<(dyn Fn(Option<NodePtr>))>>, EvalErr>,
        > = Box::new(move |allocator, sexp, args| {
            let pre_eval_clone = pre_eval_fn.clone();
            trace_pre_eval(
                allocator,
                &|allocator, n| (*pre_eval_clone)(allocator, n),
                symbol_table_clone.clone(),
                sexp,
                args,
            )
            .map(|t| {
                t.map(|log_ent| {
                    let closure_clone = closure.clone();
                    (*closure_clone)(log_ent)
                })
            })
        });

        pre_eval_f = Some(pre_eval_f_closure);
    }

    let run_script = match parsedArgs.get("stage") {
        Some(ArgumentValue::ArgInt(0)) => stages::brun(&mut allocator),
        _ => stages::run(&mut allocator),
    };

    let mut output = "(didn't finish)".to_string();
    let cost_offset = calculate_cost_offset(&mut allocator, run_program.clone(), run_script);

    let max_cost = parsedArgs
        .get("max_cost")
        .map(|x| match x {
            ArgumentValue::ArgInt(i) => *i as i64 - cost_offset,
            _ => 0,
        })
        .unwrap_or_else(|| 0);
    let max_cost = max(0, max_cost);

    if input_sexp.is_none() {
        input_sexp = sexp_from_stream(
            &mut allocator,
            &mut Stream::new(input_serialized.clone()),
            Box::new(SimpleCreateCLVMObject {}),
        )
        .map(|x| Some(x.1))
        .unwrap();
    };

    // Part 2 of doing pre_eval: Have a thing that receives the messages and
    // performs some action.
    let log_entries_clone = log_entries.clone();
    thread::spawn(move || {
        let pre_in = pre_eval_req_in;
        let pre_out = pre_eval_resp_out;

        loop {
            match pre_in.recv() {
                Ok(received) => {
                    {
                        let locked = log_entries_clone.lock();
                        locked.unwrap().push(received);
                    }
                    pre_out.send(());
                }
                Err(_e) => {
                    break;
                }
            }
        }
    });

    let log_updates_clone = log_updates.clone();
    thread::spawn(move || {
        let post_in = post_eval_req_in;
        let post_out = post_eval_resp_out;

        loop {
            match post_in.recv() {
                Ok(received) => {
                    {
                        let locked = log_updates_clone.lock();
                        locked.unwrap().push(received);
                    }
                    post_out.send(());
                }
                Err(_e) => {
                    break;
                }
            }
        }
    });

    time_parse_input = SystemTime::now();

    let res = run_program
        .run_program(
            &mut allocator,
            run_script,
            input_sexp.unwrap(),
            Some(RunProgramOption {
                operator_lookup: None,
                max_cost: if max_cost == 0 {
                    None
                } else {
                    Some(max_cost as u64)
                },
                pre_eval_f,
                strict: parsedArgs
                    .get("strict")
                    .map(|_| true)
                    .unwrap_or_else(|| false),
            }),
        )
        .map(|run_program_result| {
            let mut cost: i64 = run_program_result.0 as i64;
            let result = run_program_result.1;
            let time_done = SystemTime::now();

            let _ = if !parsedArgs.get("cost").is_none() {
                if cost > 0 {
                    cost += cost_offset;
                }
                stdout.write_string(format!("cost = {}\n", cost));
            };

            let _ = match parsedArgs.get("time") {
                Some(ArgumentValue::ArgInt(_t)) => {
                    match parsedArgs.get("hex") {
                        Some(_) => {
                            stdout.write_string(format!(
                                "read_hex: {}\n",
                                time_read_hex
                                    .duration_since(time_start)
                                    .unwrap()
                                    .as_millis()
                            ));
                        }
                        _ => {
                            stdout.write_string(format!(
                                "assemble_from_ir: {}\n",
                                time_assemble
                                    .duration_since(time_start)
                                    .unwrap()
                                    .as_millis()
                            ));
                            stdout.write_string(format!(
                                "to_sexp_f: {}\n",
                                time_parse_input
                                    .duration_since(time_assemble)
                                    .unwrap()
                                    .as_millis()
                            ));
                        }
                    }
                    stdout.write_string(format!(
                        "run_program: {}\n",
                        time_done
                            .duration_since(time_parse_input)
                            .unwrap()
                            .as_millis()
                    ));
                }
                _ => {}
            };

            let _ = output = disassemble_with_kw(&mut allocator, result, keywords);
            let _ = match parsedArgs.get("dump") {
                Some(ArgumentValue::ArgBool(true)) => {
                    let mut f = Stream::new(None);
                    sexp_to_stream(&mut allocator, result, &mut f);
                    output = f.get_value().hex();
                }
                _ => match parsedArgs.get("quiet") {
                    Some(ArgumentValue::ArgBool(true)) => {
                        output = "".to_string();
                    }
                    _ => {}
                },
            };

            output
        });

    let output = collapse(res.map_err(|ex| {
        format!(
            "FAIL: {} {}",
            ex.1,
            disassemble_with_kw(&mut allocator, ex.0, keywords)
        )
    }));

    let compile_sym_out = dpr.get_compiles();
    if compile_sym_out.len() > 0 {
        write_sym_output(&compile_sym_out, &"main.sym".to_string());
    }

    stdout.write_string(format!("{}\n", output));

    // Third part of our scheme: now that we have results from the forward pass
    // and the pass doing the post callbacks, we can integrate them in the main
    // thread.  We didn't do this in the callbacks because we didn't want to
    // deal with a possibly escaping mutable allocator &.
    let mut log_content = log_entries.lock().unwrap().finish();
    let log_updates = log_updates.lock().unwrap().finish();
    fix_log(&mut allocator, &mut log_content, &log_updates);

    if emit_symbol_output {
        stdout.write_string(format!("\n"));
        trace_to_text(
            &mut allocator,
            stdout,
            &log_content,
            symbol_table.clone(),
            &disassemble,
        );
        if !parsedArgs.get("table").is_none() {
            trace_to_table(
                &mut allocator,
                stdout,
                &mut log_content,
                symbol_table,
                &disassemble,
            );
        }
    }
}

/*
Copyright 2018 Chia Network Inc
Licensed under the Apache License, Version 2.0 (the "License");
you may not use this file except in compliance with the License.
You may obtain a copy of the License at
   http://www.apache.org/licenses/LICENSE-2.0
Unless required by applicable law or agreed to in writing, software
distributed under the License is distributed on an "AS IS" BASIS,
WITHOUT WARRANTIES OR CONDITIONS OF ANY KIND, either express or implied.
See the License for the specific language governing permissions and
limitations under the License.
 */<|MERGE_RESOLUTION|>--- conflicted
+++ resolved
@@ -447,80 +447,9 @@
     let mut cldbrun = CldbRun::new(runner, Rc::new(prim_map), Box::new(cldbenv), step);
 
     loop {
-<<<<<<< HEAD
         if cldbrun.is_ended() {
             println!("{}", yamlette_string(output));
             return;
-=======
-        let new_step = run_step(&mut allocator, runner.clone(), prim_map.clone(), &step);
-
-        match &new_step {
-            Ok(RunStep::OpResult(l, x, p)) => {
-                if in_expr {
-                    to_print.insert("Result-Location".to_string(), l.to_string());
-                    to_print.insert("Value".to_string(), x.to_string());
-                    to_print.insert("Row".to_string(), output.len().to_string());
-                    match x.get_number().ok() {
-                        Some(n) => {
-                            outputs_to_step.insert(
-                                n,
-                                PriorResult {
-                                    reference: output.len(),
-                                    value: x.clone(),
-                                },
-                            );
-                        }
-                        _ => {}
-                    }
-                    in_expr = false;
-                    output.push(to_print.clone());
-                    to_print = BTreeMap::new();
-                    in_expr = false;
-                }
-            }
-            Ok(RunStep::Done(l, x)) => {
-                to_print.insert("Final-Location".to_string(), l.to_string());
-                to_print.insert("Final".to_string(), x.to_string());
-                output.push(to_print.clone());
-                println!("{}", yamlette_string(output));
-                return;
-            }
-            Ok(RunStep::Step(sexp, c, p)) => {}
-            Ok(RunStep::Op(sexp, c, a, None, p)) => {
-                let history_len = get_history_len(p.clone());
-                to_print.insert("Operator-Location".to_string(), a.loc().to_string());
-                to_print.insert("Operator".to_string(), sexp.to_string());
-                match sexp.get_number().ok() {
-                    Some(v) => {
-                        if v == 11_u32.to_bigint().unwrap() {
-                            let arg_associations =
-                                get_arg_associations(&outputs_to_step, a.clone());
-                            let args = format_arg_inputs(&arg_associations);
-                            to_print.insert("Argument-Refs".to_string(), args);
-                        }
-                    }
-                    _ => {}
-                }
-                add_context(sexp.borrow(), c.borrow(), Some(a.clone()), &mut to_print);
-                add_function(input_file.clone(), sexp, &mut to_print);
-                in_expr = true;
-            }
-            Ok(RunStep::Op(sexp, c, a, Some(v), p)) => {}
-            Err(RunFailure::RunExn(l, s)) => {
-                to_print.insert("Throw-Location".to_string(), l.to_string());
-                to_print.insert("Throw".to_string(), s.to_string());
-                output.push(to_print.clone());
-                println!("{}", yamlette_string(output));
-                return;
-            }
-            Err(RunFailure::RunErr(l, s)) => {
-                to_print.insert("Failure-Location".to_string(), l.to_string());
-                to_print.insert("Failure".to_string(), s.to_string());
-                output.push(to_print.clone());
-                println!("{}", yamlette_string(output));
-                return;
-            }
->>>>>>> ce4aff7c
         }
 
         match cldbrun.step(&mut allocator) {
