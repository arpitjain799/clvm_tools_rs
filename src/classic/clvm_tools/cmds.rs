use core::cell::RefCell;

use std::collections::{BTreeMap, HashMap};
use std::fs;
use std::io;
use std::io::Write;
use std::mem::swap;
use std::rc::Rc;
use std::sync::mpsc::{channel, Receiver, Sender};
use std::sync::{Arc, Mutex};
use std::thread;
use std::time::SystemTime;

use core::cmp::max;

use linked_hash_map::LinkedHashMap;
use yaml_rust::{Yaml, YamlEmitter};

use clvm_rs::allocator::{Allocator, NodePtr};
use clvm_rs::reduction::EvalErr;
use clvm_rs::run_program::PreEval;

use crate::classic::clvm::__type_compatibility__::{t, Bytes, BytesFromType, Stream, Tuple};
use crate::classic::clvm::keyword_from_atom;
use crate::classic::clvm::serialize::{sexp_from_stream, sexp_to_stream, SimpleCreateCLVMObject};
use crate::classic::clvm::sexp::{enlist, proper_list, sexp_as_bin};
use crate::classic::clvm_tools::binutils::{assemble_from_ir, disassemble, disassemble_with_kw};
use crate::classic::clvm_tools::clvmc::detect_modern;
use crate::classic::clvm_tools::debug::{
    check_unused, trace_pre_eval, trace_to_table, trace_to_text,
};
use crate::classic::clvm_tools::ir::reader::read_ir;
use crate::classic::clvm_tools::sha256tree::sha256tree;
use crate::classic::clvm_tools::stages;
use crate::classic::clvm_tools::stages::stage_0::{
    DefaultProgramRunner, RunProgramOption, TRunProgram,
};
use crate::classic::clvm_tools::stages::stage_2::operators::run_program_for_search_paths;
use crate::classic::platform::PathJoin;

use crate::classic::platform::argparse::{
    Argument, ArgumentParser, ArgumentValue, ArgumentValueConv, IntConversion, NArgsSpec,
    TArgOptionAction, TArgumentParserProps,
};

use crate::compiler::cldb::{hex_to_modern_sexp, CldbNoOverride, CldbRun, CldbRunEnv};
use crate::compiler::clvm::start_step;
use crate::compiler::compiler::{compile_file, run_optimizer, DefaultCompilerOpts};
use crate::compiler::comptypes::{CompileErr, CompilerOpts};
use crate::compiler::debug::build_symbol_table_mut;
use crate::compiler::prims;
use crate::compiler::sexp;
use crate::compiler::sexp::parse_sexp;
use crate::compiler::srcloc::Srcloc;
use crate::util::collapse;

pub struct PathOrCodeConv {}

impl ArgumentValueConv for PathOrCodeConv {
    fn convert(&self, arg: &str) -> Result<ArgumentValue, String> {
        match fs::read_to_string(arg) {
            Ok(s) => Ok(ArgumentValue::ArgString(Some(arg.to_string()), s)),
            Err(_) => Ok(ArgumentValue::ArgString(None, arg.to_string())),
        }
    }
}

// export function stream_to_bin(write_f: (f: Stream) => void){
//   const f = new Stream();
//   write_f(f);
//   return f.getValue();
// }

pub trait TConversion {
    fn invoke<'a>(
        &self,
        allocator: &'a mut Allocator,
        text: &str,
    ) -> Result<Tuple<NodePtr, String>, String>;
}
pub fn call_tool(
    allocator: &mut Allocator,
    tool_name: &str,
    desc: &str,
    conversion: Box<dyn TConversion>,
    input_args: &[String],
) {
    let props = TArgumentParserProps {
        description: desc.to_string(),
        prog: tool_name.to_string(),
    };

    let mut parser = ArgumentParser::new(Some(props));
    parser.add_argument(
        vec!["-H".to_string(), "--script-hash".to_string()],
        Argument::new()
            .set_action(TArgOptionAction::StoreTrue)
            .set_help("Show only sha256 tree hash of program".to_string()),
    );
    parser.add_argument(
        vec!["path_or_code".to_string()],
        Argument::new()
            .set_n_args(NArgsSpec::KleeneStar)
            .set_type(Rc::new(PathOrCodeConv {}))
            .set_help("path to clvm script, or literal script".to_string()),
    );

    let rest_args: Vec<String> = input_args.iter().skip(1).cloned().collect();
    let args_res = parser.parse_args(&rest_args);
    let args: HashMap<String, ArgumentValue> = match args_res {
        Ok(a) => a,
        Err(e) => {
            println!("{}", e);
            return;
        }
    };

    let args_path_or_code_val = match args.get(&"path_or_code".to_string()) {
        None => ArgumentValue::ArgArray(vec![]),
        Some(v) => v.clone(),
    };

    let args_path_or_code = match args_path_or_code_val {
        ArgumentValue::ArgArray(v) => v,
        _ => vec![],
    };

    for program in args_path_or_code {
        match program {
            ArgumentValue::ArgString(_, s) => {
                if s == "-" {
                    panic!("Read stdin is not supported at this time");
                }

                let conv_result = conversion.invoke(allocator, &s);
                match conv_result {
                    Ok(conv_result) => {
                        let sexp = *conv_result.first();
                        let text = conv_result.rest();
                        if args.contains_key(&"script_hash".to_string()) {
                            println!("{}", sha256tree(allocator, sexp).hex());
                        } else if !text.is_empty() {
                            println!("{}", text);
                        }
                    }
                    Err(e) => {
                        panic!("Conversion returned error: {:?}", e);
                    }
                }
            }
            _ => {
                panic!("inappropriate argument conversion");
            }
        }
    }
}

pub struct OpcConversion {}

impl TConversion for OpcConversion {
    fn invoke<'a>(
        &self,
        allocator: &'a mut Allocator,
        hex_text: &str,
    ) -> Result<Tuple<NodePtr, String>, String> {
        read_ir(hex_text)
            .and_then(|ir_sexp| assemble_from_ir(allocator, Rc::new(ir_sexp)).map_err(|e| e.1))
            .map(|sexp| t(sexp, sexp_as_bin(allocator, sexp).hex()))
    }
}

pub struct OpdConversion {}

impl TConversion for OpdConversion {
    fn invoke<'a>(
        &self,
        allocator: &'a mut Allocator,
        hex_text: &str,
    ) -> Result<Tuple<NodePtr, String>, String> {
        let mut stream = Stream::new(Some(Bytes::new(Some(BytesFromType::Hex(
            hex_text.to_string(),
        )))));

        sexp_from_stream(allocator, &mut stream, Box::new(SimpleCreateCLVMObject {}))
            .map_err(|e| e.1)
            .map(|sexp| {
                let disassembled = disassemble(allocator, sexp.1);
                t(sexp.1, disassembled)
            })
    }
}

pub fn opc(args: &[String]) {
    let mut allocator = Allocator::new();
    call_tool(
        &mut allocator,
        "opc",
        "Compile a clvm script.",
        Box::new(OpcConversion {}),
        args,
    );
}

pub fn opd(args: &[String]) {
    let mut allocator = Allocator::new();
    call_tool(
        &mut allocator,
        "opd",
        "Disassemble a compiled clvm script from hex.",
        Box::new(OpdConversion {}),
        args,
    );
}

struct StageImport {}

impl ArgumentValueConv for StageImport {
    fn convert(&self, arg: &str) -> Result<ArgumentValue, String> {
        if arg == "0" {
            return Ok(ArgumentValue::ArgInt(0));
        } else if arg == "1" {
            return Ok(ArgumentValue::ArgInt(1));
        } else if arg == "2" {
            return Ok(ArgumentValue::ArgInt(2));
        }
        Err(format!("Unknown stage: {}", arg))
    }
}

pub fn run(args: &[String]) {
    let mut s = Stream::new(None);
    launch_tool(&mut s, args, "run", 2);
    io::stdout()
        .write_all(s.get_value().data())
        .expect("stdout");
}

pub fn brun(args: &[String]) {
    let mut s = Stream::new(None);
    launch_tool(&mut s, args, "brun", 0);
    io::stdout()
        .write_all(s.get_value().data())
        .expect("stdout");
}

fn to_yaml(entries: &[BTreeMap<String, String>]) -> Yaml {
    let result_array: Vec<Yaml> = entries
        .iter()
        .map(|tm| {
            let mut h = LinkedHashMap::new();
            for (k, v) in tm.iter() {
                h.insert(Yaml::String(k.clone()), Yaml::String(v.clone()));
            }
            Yaml::Hash(h)
        })
        .collect();
    Yaml::Array(result_array)
}

pub fn cldb(args: &[String]) {
    let tool_name = "cldb".to_string();
    let props = TArgumentParserProps {
        description: "Execute a clvm script.".to_string(),
        prog: format!("clvm_tools {}", tool_name),
    };

    let mut search_paths = Vec::new();
    let mut parser = ArgumentParser::new(Some(props));
    parser.add_argument(
        vec!["-i".to_string(), "--include".to_string()],
        Argument::new()
            .set_type(Rc::new(PathJoin {}))
            .set_help("add a search path for included files".to_string())
            .set_action(TArgOptionAction::Append)
            .set_default(ArgumentValue::ArgArray(vec![])),
    );
    parser.add_argument(
        vec!["-O".to_string(), "--optimize".to_string()],
        Argument::new()
            .set_action(TArgOptionAction::StoreTrue)
            .set_help("run optimizer".to_string()),
    );
    parser.add_argument(
        vec!["-x".to_string(), "--hex".to_string()],
        Argument::new()
            .set_action(TArgOptionAction::StoreTrue)
            .set_help("parse input program and arguments from hex".to_string()),
    );
    parser.add_argument(
        vec!["-y".to_string(), "--symbol-table".to_string()],
        Argument::new()
            .set_type(Rc::new(PathOrCodeConv {}))
            .set_help("path to symbol file".to_string()),
    );
    parser.add_argument(
        vec!["path_or_code".to_string()],
        Argument::new()
            .set_type(Rc::new(PathOrCodeConv {}))
            .set_help("filepath to clvm script, or a literal script".to_string()),
    );
    parser.add_argument(
        vec!["env".to_string()],
        Argument::new()
            .set_n_args(NArgsSpec::Optional)
            .set_type(Rc::new(PathOrCodeConv {}))
            .set_help("clvm script environment, as clvm src, or hex".to_string()),
    );
    let arg_vec = args[1..].to_vec();

    let mut input_file = None;
    let mut input_program = "()".to_string();

    let prog_srcloc = Srcloc::start("*program*");
    let args_srcloc = Srcloc::start("*args*");

    let mut args = Rc::new(sexp::SExp::atom_from_string(args_srcloc.clone(), ""));
    let mut parsed_args_result: String = "".to_string();

    let parsed_args: HashMap<String, ArgumentValue> = match parser.parse_args(&arg_vec) {
        Err(e) => {
            println!("FAIL: {}", e);
            return;
        }
        Ok(pa) => pa,
    };

    if let Some(ArgumentValue::ArgArray(v)) = parsed_args.get("include") {
        for p in v {
            if let ArgumentValue::ArgString(_, s) = p {
                search_paths.push(s.to_string());
            }
        }
    }

    if let Some(ArgumentValue::ArgString(file, path_or_code)) = parsed_args.get("path_or_code") {
        input_file = file.clone();
        input_program = path_or_code.to_string();
    }

    if let Some(ArgumentValue::ArgString(_, s)) = parsed_args.get("env") {
        parsed_args_result = s.to_string();
    }

    let mut allocator = Allocator::new();

    let symbol_table = parsed_args
        .get("symbol_table")
        .and_then(|jstring| match jstring {
            ArgumentValue::ArgString(_, s) => {
                let decoded_symbol_table: Option<HashMap<String, String>> =
                    serde_json::from_str(s).ok();
                decoded_symbol_table
            }
            _ => None,
        });

    let do_optimize = parsed_args
        .get("optimize")
        .map(|x| matches!(x, ArgumentValue::ArgBool(true)))
        .unwrap_or_else(|| false);
    let runner = Rc::new(DefaultProgramRunner::new());
    let use_filename = input_file
        .clone()
        .unwrap_or_else(|| "*command*".to_string());
    let opts = Rc::new(DefaultCompilerOpts::new(&use_filename))
        .set_optimize(do_optimize)
        .set_search_paths(&search_paths);

    let mut use_symbol_table = symbol_table.unwrap_or_default();
    let unopt_res = compile_file(
        &mut allocator,
        runner.clone(),
        opts.clone(),
        &input_program,
        &mut use_symbol_table,
    );

    let mut output = Vec::new();
    let yamlette_string = |to_print: Vec<BTreeMap<String, String>>| {
        let mut result = String::new();
        let mut emitter = YamlEmitter::new(&mut result);
        match emitter.dump(&to_yaml(&to_print)) {
            Ok(_) => result,
            Err(e) => format!("error producing yaml: {:?}", e),
        }
    };

    let res = match parsed_args.get("hex") {
        Some(ArgumentValue::ArgBool(true)) => hex_to_modern_sexp(
            &mut allocator,
            &use_symbol_table,
            prog_srcloc.clone(),
            &input_program,
        )
        .map_err(|_| CompileErr(prog_srcloc, "Failed to parse hex".to_string())),
        _ => {
            if do_optimize {
                unopt_res.and_then(|x| run_optimizer(&mut allocator, runner.clone(), Rc::new(x)))
            } else {
                unopt_res.map(Rc::new)
            }
        }
    };

    let program = match res {
        Ok(r) => r,
        Err(c) => {
            let mut parse_error = BTreeMap::new();
            parse_error.insert("Error-Location".to_string(), c.0.to_string());
            parse_error.insert("Error".to_string(), c.1);
            output.push(parse_error.clone());
            println!("{}", yamlette_string(output));
            return;
        }
    };

    match parsed_args.get("hex") {
        Some(ArgumentValue::ArgBool(true)) => {
            match hex_to_modern_sexp(
                &mut allocator,
                &HashMap::new(),
                args_srcloc,
                &parsed_args_result,
            ) {
                Ok(r) => {
                    args = r;
                }
                Err(p) => {
                    let mut parse_error = BTreeMap::new();
                    parse_error.insert("Error".to_string(), p.to_string());
                    output.push(parse_error.clone());
                    println!("{}", yamlette_string(output));
                    return;
                }
            }
        }
<<<<<<< HEAD
        _ => match parse_sexp(Srcloc::start(&"*arg*".to_string()), parsed_args_result.as_bytes().iter().copied()) {
=======
        _ => match parse_sexp(Srcloc::start("*arg*"), &parsed_args_result) {
>>>>>>> 8d534d80
            Ok(r) => {
                if !r.is_empty() {
                    args = r[0].clone();
                }
            }
            Err(c) => {
                let mut parse_error = BTreeMap::new();
                parse_error.insert("Error-Location".to_string(), c.0.to_string());
                parse_error.insert("Error".to_string(), c.1);
                output.push(parse_error.clone());
                println!("{}", yamlette_string(output));
                return;
            }
        },
    };

    let mut prim_map = HashMap::new();
    for p in prims::prims().iter() {
        prim_map.insert(p.0.clone(), Rc::new(p.1.clone()));
    }
    let program_lines: Vec<String> = input_program.lines().map(|x| x.to_string()).collect();
    let step = start_step(program, args);
    let cldbenv = CldbRunEnv::new(
        input_file,
        program_lines,
        Box::new(CldbNoOverride::new_symbols(use_symbol_table)),
    );
    let mut cldbrun = CldbRun::new(runner, Rc::new(prim_map), Box::new(cldbenv), step);

    loop {
        if cldbrun.is_ended() {
            println!("{}", yamlette_string(output));
            return;
        }

        if let Some(result) = cldbrun.step(&mut allocator) {
            output.push(result);
        }
    }
}

struct RunLog<T> {
    log_entries: RefCell<Vec<T>>,
}

impl<T> RunLog<T> {
    fn push(&self, new_log: T) {
        self.log_entries.replace_with(|log| {
            let mut empty_log = Vec::new();
            swap(&mut empty_log, &mut *log);
            empty_log.push(new_log);
            empty_log
        });
    }

    fn finish(&self) -> Vec<T> {
        let mut empty_log = Vec::new();
        self.log_entries.replace_with(|log| {
            swap(&mut empty_log, &mut *log);
            Vec::new()
        });
        empty_log
    }
}

fn calculate_cost_offset(
    allocator: &mut Allocator,
    run_program: Rc<dyn TRunProgram>,
    run_script: NodePtr,
) -> i64 {
    /*
     These commands are used by the test suite, and many of them expect certain costs.
     If boilerplate invocation code changes by a fixed cost, you can tweak this
     value so you don't have to change all the tests' expected costs.
     Eventually you should re-tare this to zero and alter the tests' costs though.
     This is a hack and need to go away, probably when we do dialects for real,
     and then the dialect can have a `run_program` API.
    */
    let almost_empty_list = enlist(allocator, &[allocator.null()]).unwrap();
    let cost = run_program
        .run_program(allocator, run_script, almost_empty_list, None)
        .map(|x| x.0)
        .unwrap_or_else(|_| 0);

    53 - cost as i64
}

fn fix_log(
    allocator: &mut Allocator,
    log_result: &mut [NodePtr],
    log_updates: &[(NodePtr, Option<NodePtr>)],
) {
    let mut update_map: HashMap<NodePtr, Option<NodePtr>> = HashMap::new();
    for update in log_updates {
        update_map.insert(update.0, update.1);
    }

    for (i, entry) in log_result.to_vec().iter().enumerate() {
        update_map.get(entry).and_then(|v| *v).map(|v| {
            proper_list(allocator, *entry, true).map(|list| {
                let mut updated = list.to_vec();
                updated.push(v);
                log_result[i] = enlist(allocator, &updated).unwrap();
            })
        });
    }
}

fn write_sym_output(compiled_lookup: &HashMap<String, String>, path: &str) -> Result<(), String> {
    m! {
        output <- serde_json::to_string(compiled_lookup).map_err(|_| {
            "failed to serialize to json".to_string()
        });

        fs::write(path, output).map_err(|_| {
            format!("failed to write {}", path)
        }).map(|_| ())
    }
}

pub fn launch_tool(stdout: &mut Stream, args: &[String], tool_name: &str, default_stage: u32) {
    let props = TArgumentParserProps {
        description: "Execute a clvm script.".to_string(),
        prog: format!("clvm_tools {}", tool_name),
    };

    let mut parser = ArgumentParser::new(Some(props));
    parser.add_argument(
        vec!["-s".to_string(), "--stage".to_string()],
        Argument::new()
            .set_type(Rc::new(StageImport {}))
            .set_help("stage number to include".to_string())
            .set_default(ArgumentValue::ArgInt(default_stage as i64)),
    );
    parser.add_argument(
        vec!["--strict".to_string()],
        Argument::new()
            .set_action(TArgOptionAction::StoreTrue)
            .set_help("Unknown opcodes are always fatal errors in strict mode".to_string()),
    );
    parser.add_argument(
        vec!["-x".to_string(), "--hex".to_string()],
        Argument::new()
            .set_action(TArgOptionAction::StoreTrue)
            .set_help("Read program and environment as hexadecimal bytecode".to_string()),
    );
    parser.add_argument(
        vec!["-v".to_string(), "--verbose".to_string()],
        Argument::new()
            .set_action(TArgOptionAction::StoreTrue)
            .set_help("Display resolve of all reductions, for debugging".to_string()),
    );
    parser.add_argument(
        vec!["-t".to_string(), "--table".to_string()],
        Argument::new()
            .set_action(TArgOptionAction::StoreTrue)
            .set_help("Print diagnostic table of reductions, for debugging".to_string()),
    );
    parser.add_argument(
        vec!["-c".to_string(), "--cost".to_string()],
        Argument::new()
            .set_action(TArgOptionAction::StoreTrue)
            .set_help("Show cost".to_string()),
    );
    parser.add_argument(
        vec!["--time".to_string()],
        Argument::new()
            .set_action(TArgOptionAction::StoreTrue)
            .set_help("Print execution time".to_string()),
    );
    parser.add_argument(
        vec!["-d".to_string(), "--dump".to_string()],
        Argument::new()
            .set_action(TArgOptionAction::StoreTrue)
            .set_help("dump hex version of final output".to_string()),
    );
    parser.add_argument(
        vec!["--quiet".to_string()],
        Argument::new()
            .set_action(TArgOptionAction::StoreTrue)
            .set_help("Suppress printing the program result".to_string()),
    );
    parser.add_argument(
        vec!["-y".to_string(), "--symbol-table".to_string()],
        Argument::new()
            .set_type(Rc::new(PathJoin {}))
            .set_help(".SYM file generated by compiler".to_string()),
    );
    parser.add_argument(
        vec!["-n".to_string(), "--no-keywords".to_string()],
        Argument::new()
            .set_action(TArgOptionAction::StoreTrue)
            .set_help("Output result as data, not as a program".to_string()),
    );
    parser.add_argument(
        vec!["-i".to_string(), "--include".to_string()],
        Argument::new()
            .set_type(Rc::new(PathJoin {}))
            .set_help("add a search path for included files".to_string())
            .set_action(TArgOptionAction::Append)
            .set_default(ArgumentValue::ArgArray(vec![])),
    );
    parser.add_argument(
        vec!["path_or_code".to_string()],
        Argument::new()
            .set_type(Rc::new(PathOrCodeConv {}))
            .set_help("filepath to clvm script, or a literal script".to_string()),
    );
    parser.add_argument(
        vec!["env".to_string()],
        Argument::new()
            .set_n_args(NArgsSpec::Optional)
            .set_type(Rc::new(PathOrCodeConv {}))
            .set_help("clvm script environment, as clvm src, or hex".to_string()),
    );
    parser.add_argument(
        vec!["-m".to_string(), "--max-cost".to_string()],
        Argument::new()
            .set_type(Rc::new(IntConversion::new(Rc::new(|| "help".to_string()))))
            .set_default(ArgumentValue::ArgInt(11000000000))
            .set_help("Maximum cost".to_string()),
    );
    parser.add_argument(
        vec!["-O".to_string(), "--optimize".to_string()],
        Argument::new()
            .set_action(TArgOptionAction::StoreTrue)
            .set_help("run optimizer".to_string()),
    );
    parser.add_argument(
        vec!["--only-exn".to_string()],
        Argument::new()
            .set_action(TArgOptionAction::StoreTrue)
            .set_help("Only show frames along the exception path".to_string()),
    );

    if tool_name == "run" {
        parser.add_argument(
            vec!["--check-unused-args".to_string()],
            Argument::new()
                .set_action(TArgOptionAction::StoreTrue)
                .set_help(
                    "check for unused uncurried parameters (by convention lower case)".to_string(),
                ),
        );
    }

    let arg_vec = args[1..].to_vec();
    let parsed_args: HashMap<String, ArgumentValue> = match parser.parse_args(&arg_vec) {
        Err(e) => {
            stdout.write_str(&format!("FAIL: {}\n", e));
            return;
        }
        Ok(pa) => pa,
    };

    let empty_map = HashMap::new();
    let keywords = match parsed_args.get("no_keywords") {
        None => keyword_from_atom(),
        Some(ArgumentValue::ArgBool(_b)) => &empty_map,
        _ => keyword_from_atom(),
    };

    let dpr;
    let run_program: Rc<dyn TRunProgram>;
    let mut search_paths = Vec::new();
    match parsed_args.get("include") {
        Some(ArgumentValue::ArgArray(v)) => {
            let mut bare_paths = Vec::with_capacity(v.len());
            for p in v {
                if let ArgumentValue::ArgString(_, s) = p {
                    bare_paths.push(s.to_string());
                }
            }
            let special_runner = run_program_for_search_paths(&bare_paths);
            search_paths = bare_paths;
            dpr = special_runner.clone();
            run_program = special_runner;
        }
        _ => {
            let ordinary_runner = run_program_for_search_paths(&Vec::new());
            dpr = ordinary_runner.clone();
            run_program = ordinary_runner;
        }
    }

    let mut allocator = Allocator::new();

    let mut input_file = None;
    let input_serialized = None;
    let mut input_sexp: Option<NodePtr> = None;

    let time_start = SystemTime::now();
    let mut time_read_hex = SystemTime::now();
    let mut time_assemble = SystemTime::now();

    let mut input_program = "()".to_string();
    let mut input_args = "()".to_string();

    if let Some(ArgumentValue::ArgString(file, path_or_code)) = parsed_args.get("path_or_code") {
        input_file = file.clone();
        input_program = path_or_code.to_string();
    }

    if let Some(ArgumentValue::ArgString(file, path_or_code)) = parsed_args.get("env") {
        input_file = file.clone();
        input_args = path_or_code.to_string();
    }

    match parsed_args.get("hex") {
        Some(_) => {
            let assembled_serialized =
                Bytes::new(Some(BytesFromType::Hex(input_program.to_string())));

            let env_serialized = if input_args.is_empty() {
                Bytes::new(Some(BytesFromType::Hex("80".to_string())))
            } else {
                Bytes::new(Some(BytesFromType::Hex(input_args)))
            };

            time_read_hex = SystemTime::now();

            let mut prog_stream = Stream::new(Some(assembled_serialized));
            let input_prog_sexp = sexp_from_stream(
                &mut allocator,
                &mut prog_stream,
                Box::new(SimpleCreateCLVMObject {}),
            )
            .map(|x| Some(x.1))
            .unwrap();

            let mut arg_stream = Stream::new(Some(env_serialized));
            let input_arg_sexp = sexp_from_stream(
                &mut allocator,
                &mut arg_stream,
                Box::new(SimpleCreateCLVMObject {}),
            )
            .map(|x| Some(x.1))
            .unwrap();
            if let (Some(ip), Some(ia)) = (input_prog_sexp, input_arg_sexp) {
                input_sexp = allocator.new_pair(ip, ia).ok();
            }
        }
        _ => {
            let src_sexp;
            if let Some(ArgumentValue::ArgString(f, content)) = parsed_args.get("path_or_code") {
                match read_ir(content) {
                    Ok(s) => {
                        input_program = content.clone();
                        input_file = f.clone();
                        src_sexp = s;
                    }
                    Err(e) => {
                        stdout.write_str(&format!("FAIL: {}\n", e));
                        return;
                    }
                }
            } else {
                stdout.write_str(&format!("FAIL: {}\n", "non-string argument"));
                return;
            }

            let assembled_sexp = assemble_from_ir(&mut allocator, Rc::new(src_sexp)).unwrap();
            let mut parsed_args_result = "()".to_string();

            if let Some(ArgumentValue::ArgString(_f, s)) = parsed_args.get("env") {
                parsed_args_result = s.to_string();
            }

            let env_ir = read_ir(&parsed_args_result).unwrap();
            let env = assemble_from_ir(&mut allocator, Rc::new(env_ir)).unwrap();
            time_assemble = SystemTime::now();

            input_sexp = allocator.new_pair(assembled_sexp, env).ok();
        }
    }

    // Symbol table related checks: should one be loaded, should one be saved.
    // This code is confusingly woven due to 'run' and 'brun' serving many roles.
    let mut symbol_table: Option<HashMap<String, String>> = None;
    let mut emit_symbol_output = false;

    let symbol_table_clone = parsed_args
        .get("symbol_table")
        .and_then(|jstring| match jstring {
            ArgumentValue::ArgString(_, s) => fs::read_to_string(s).ok().and_then(|s| {
                let decoded_symbol_table: Option<HashMap<String, String>> =
                    serde_json::from_str(&s).ok();
                decoded_symbol_table
            }),
            _ => None,
        })
        .map(|st| {
            emit_symbol_output = true;
            symbol_table = Some(st.clone());
            st
        });

    if let Some(ArgumentValue::ArgBool(true)) = parsed_args.get("verbose") {
        emit_symbol_output = true;
    }

    // Add unused check.
    let do_check_unused = parsed_args
        .get("check_unused_args")
        .map(|a| matches!(a, ArgumentValue::ArgBool(true)))
        .unwrap_or(false);

    let dialect = input_sexp.and_then(|i| detect_modern(&mut allocator, i));
    let mut stderr_output = |s: String| {
        if dialect.is_some() {
            eprintln!("{}", s);
        } else {
            stdout.write_str(&s);
        }
    };

    if do_check_unused {
        let use_filename = input_file
            .as_ref()
            .cloned()
            .unwrap_or_else(|| "*command*".to_string());
        let opts = Rc::new(DefaultCompilerOpts::new(&use_filename)).set_search_paths(&search_paths);
        match check_unused(opts, &input_program) {
            Ok((success, output)) => {
                stderr_output(output);
                if !success {
                    return;
                }
            }
            Err(e) => {
                stderr_output(format!("{}: {}\n", e.0, e.1));
                return;
            }
        }
    }

    // In testing: short circuit for modern compilation.
    if let Some(dialect) = dialect {
        let do_optimize = parsed_args
            .get("optimize")
            .map(|x| matches!(x, ArgumentValue::ArgBool(true)))
            .unwrap_or_else(|| false);
        let runner = Rc::new(DefaultProgramRunner::new());
        let use_filename = input_file.unwrap_or_else(|| "*command*".to_string());
        let opts = Rc::new(DefaultCompilerOpts::new(&use_filename))
            .set_optimize(do_optimize)
            .set_search_paths(&search_paths)
            .set_frontend_opt(dialect > 21);
        let mut symbol_table = HashMap::new();

        let unopt_res = compile_file(
            &mut allocator,
            runner.clone(),
            opts.clone(),
            &input_program,
            &mut symbol_table,
        );
        let res = if do_optimize {
            unopt_res.and_then(|x| run_optimizer(&mut allocator, runner, Rc::new(x)))
        } else {
            unopt_res.map(Rc::new)
        };

        match res {
            Ok(r) => {
                stdout.write_str(&r.to_string());

                build_symbol_table_mut(&mut symbol_table, &r);
                write_sym_output(&symbol_table, "main.sym").expect("writing symbols");
            }
            Err(c) => {
                stdout.write_str(&format!("{}: {}", c.0, c.1));
            }
        }

        return;
    }

    let mut pre_eval_f: Option<PreEval> = None;

    // Collections used to generate the run log.
    let log_entries: Arc<Mutex<RunLog<NodePtr>>> = Arc::new(Mutex::new(RunLog {
        log_entries: RefCell::new(Vec::new()),
    }));
    #[allow(clippy::type_complexity)]
    let log_updates: Arc<Mutex<RunLog<(NodePtr, Option<NodePtr>)>>> =
        Arc::new(Mutex::new(RunLog {
            log_entries: RefCell::new(Vec::new()),
        }));

    // clvm_rs uses boxed callbacks with unspecified lifetimes so in order to
    // support logging as intended, we must have values that can be moved so
    // the callbacks can become immortal.  Our strategy is to use channels
    // and threads for this.
    let (pre_eval_req_out, pre_eval_req_in) = channel();
    let (pre_eval_resp_out, pre_eval_resp_in): (Sender<()>, Receiver<()>) = channel();

    let (post_eval_req_out, post_eval_req_in) = channel();
    let (post_eval_resp_out, post_eval_resp_in): (Sender<()>, Receiver<()>) = channel();

    let post_eval_fn: Rc<dyn Fn(NodePtr, Option<NodePtr>)> = Rc::new(move |at, n| {
        post_eval_req_out.send((at, n)).ok();
        post_eval_resp_in.recv().unwrap();
    });

    #[allow(clippy::type_complexity)]
    let pre_eval_fn: Rc<dyn Fn(&mut Allocator, NodePtr)> = Rc::new(move |_allocator, new_log| {
        pre_eval_req_out.send(new_log).ok();
        pre_eval_resp_in.recv().unwrap();
    });

    #[allow(clippy::type_complexity)]
    let closure: Rc<dyn Fn(NodePtr) -> Box<dyn Fn(Option<NodePtr>)>> = Rc::new(move |v| {
        let post_eval_fn_clone = post_eval_fn.clone();
        Box::new(move |n| {
            let post_eval_fn_clone_2 = post_eval_fn_clone.clone();
            (*post_eval_fn_clone_2)(v, n)
        })
    });

    if emit_symbol_output {
        #[allow(clippy::type_complexity)]
        let pre_eval_f_closure: Box<
            dyn Fn(
                &mut Allocator,
                NodePtr,
                NodePtr,
            ) -> Result<Option<Box<(dyn Fn(Option<NodePtr>))>>, EvalErr>,
        > = Box::new(move |allocator, sexp, args| {
            let pre_eval_clone = pre_eval_fn.clone();
            trace_pre_eval(
                allocator,
                &|allocator, n| (*pre_eval_clone)(allocator, n),
                symbol_table_clone.clone(),
                sexp,
                args,
            )
            .map(|t| {
                t.map(|log_ent| {
                    let closure_clone = closure.clone();
                    (*closure_clone)(log_ent)
                })
            })
        });

        pre_eval_f = Some(pre_eval_f_closure);
    }

    let run_script = match parsed_args.get("stage") {
        Some(ArgumentValue::ArgInt(0)) => stages::brun(&mut allocator),
        _ => stages::run(&mut allocator),
    };

    let cost_offset = calculate_cost_offset(&mut allocator, run_program.clone(), run_script);

    let max_cost = parsed_args
        .get("max_cost")
        .map(|x| match x {
            ArgumentValue::ArgInt(i) => *i as i64 - cost_offset,
            _ => 0,
        })
        .unwrap_or_else(|| 0);
    let max_cost = max(0, max_cost);

    if input_sexp.is_none() {
        input_sexp = sexp_from_stream(
            &mut allocator,
            &mut Stream::new(input_serialized),
            Box::new(SimpleCreateCLVMObject {}),
        )
        .map(|x| Some(x.1))
        .unwrap();
    };

    // Part 2 of doing pre_eval: Have a thing that receives the messages and
    // performs some action.
    let log_entries_clone = log_entries.clone();
    thread::spawn(move || {
        let pre_in = pre_eval_req_in;
        let pre_out = pre_eval_resp_out;

        while let Ok(received) = pre_in.recv() {
            {
                let locked = log_entries_clone.lock();
                locked.unwrap().push(received);
            }
            pre_out.send(()).ok();
        }
    });

    let log_updates_clone = log_updates.clone();
    thread::spawn(move || {
        let post_in = post_eval_req_in;
        let post_out = post_eval_resp_out;

        while let Ok(received) = post_in.recv() {
            {
                let locked = log_updates_clone.lock();
                locked.unwrap().push(received);
            }
            post_out.send(()).ok();
        }
    });

    let time_parse_input = SystemTime::now();
    let res = run_program
        .run_program(
            &mut allocator,
            run_script,
            input_sexp.unwrap(),
            Some(RunProgramOption {
                max_cost: if max_cost == 0 {
                    None
                } else {
                    Some(max_cost as u64)
                },
                pre_eval_f,
                strict: parsed_args
                    .get("strict")
                    .map(|_| true)
                    .unwrap_or_else(|| false),
            }),
        )
        .map(|run_program_result| {
            let mut cost: i64 = run_program_result.0 as i64;
            let result = run_program_result.1;
            let time_done = SystemTime::now();

            if parsed_args.get("cost").is_some() {
                if cost > 0 {
                    cost += cost_offset;
                }
                stdout.write_str(&format!("cost = {}\n", cost));
            };

            if let Some(ArgumentValue::ArgBool(true)) = parsed_args.get("time") {
                if parsed_args.get("hex").is_some() {
                    stdout.write_str(&format!(
                        "read_hex: {}\n",
                        time_read_hex
                            .duration_since(time_start)
                            .unwrap()
                            .as_millis()
                    ));
                } else {
                    stdout.write_str(&format!(
                        "assemble_from_ir: {}\n",
                        time_assemble
                            .duration_since(time_start)
                            .unwrap()
                            .as_millis()
                    ));
                    stdout.write_str(&format!(
                        "to_sexp_f: {}\n",
                        time_parse_input
                            .duration_since(time_assemble)
                            .unwrap()
                            .as_millis()
                    ));
                }

                stdout.write_str(&format!(
                    "run_program: {}\n",
                    time_done
                        .duration_since(time_parse_input)
                        .unwrap()
                        .as_millis()
                ));
            }

            let mut run_output = disassemble_with_kw(&mut allocator, result, keywords);
            if let Some(ArgumentValue::ArgBool(true)) = parsed_args.get("dump") {
                let mut f = Stream::new(None);
                sexp_to_stream(&mut allocator, result, &mut f);
                run_output = f.get_value().hex();
            } else if let Some(ArgumentValue::ArgBool(true)) = parsed_args.get("quiet") {
                run_output = "".to_string();
            };

            run_output
        });

    let output = collapse(res.map_err(|ex| {
        format!(
            "FAIL: {} {}",
            ex.1,
            disassemble_with_kw(&mut allocator, ex.0, keywords)
        )
    }));

    let compile_sym_out = dpr.get_compiles();
    if !compile_sym_out.is_empty() {
        write_sym_output(&compile_sym_out, "main.sym").ok();
    }

    stdout.write_str(&format!("{}\n", output));

    // Third part of our scheme: now that we have results from the forward pass
    // and the pass doing the post callbacks, we can integrate them in the main
    // thread.  We didn't do this in the callbacks because we didn't want to
    // deal with a possibly escaping mutable allocator &.
    let mut log_content = log_entries.lock().unwrap().finish();
    let log_updates = log_updates.lock().unwrap().finish();
    fix_log(&mut allocator, &mut log_content, &log_updates);

    let only_exn = parsed_args
        .get("only_exn")
        .map(|_| true)
        .unwrap_or_else(|| false);

    if emit_symbol_output {
        stdout.write_str("\n");
        trace_to_text(
            &mut allocator,
            stdout,
            only_exn,
            &log_content,
            symbol_table.clone(),
            &disassemble,
        );
        if parsed_args.get("table").is_some() {
            trace_to_table(
                &mut allocator,
                stdout,
                only_exn,
                &log_content,
                symbol_table,
                &disassemble,
            );
        }
    }
}

/*
Copyright 2018 Chia Network Inc
Licensed under the Apache License, Version 2.0 (the "License");
you may not use this file except in compliance with the License.
You may obtain a copy of the License at
   http://www.apache.org/licenses/LICENSE-2.0
Unless required by applicable law or agreed to in writing, software
distributed under the License is distributed on an "AS IS" BASIS,
WITHOUT WARRANTIES OR CONDITIONS OF ANY KIND, either express or implied.
See the License for the specific language governing permissions and
limitations under the License.
 */<|MERGE_RESOLUTION|>--- conflicted
+++ resolved
@@ -434,11 +434,7 @@
                 }
             }
         }
-<<<<<<< HEAD
-        _ => match parse_sexp(Srcloc::start(&"*arg*".to_string()), parsed_args_result.as_bytes().iter().copied()) {
-=======
-        _ => match parse_sexp(Srcloc::start("*arg*"), &parsed_args_result) {
->>>>>>> 8d534d80
+        _ => match parse_sexp(Srcloc::start("*arg*"), parsed_args_result.as_bytes().iter().copied()) {
             Ok(r) => {
                 if !r.is_empty() {
                     args = r[0].clone();
