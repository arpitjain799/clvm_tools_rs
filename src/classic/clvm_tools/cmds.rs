--- conflicted
+++ resolved
@@ -292,7 +292,7 @@
     let mut emitter = YamlEmitter::new(&mut result);
     match emitter.dump(&to_yaml(to_print, |s| s.clone())) {
         Ok(_) => result,
-        Err(e) => format!("error producing yaml: {:?}", e),
+        Err(e) => format!("error producing yaml: {e:?}"),
     }
 }
 
@@ -347,7 +347,7 @@
                 );
                 let mut arg_values = BTreeMap::new();
                 for (k, v) in runner.running[run_idx].named_args.iter() {
-                    arg_values.insert(k.clone(), YamlElement::String(format!("{}", v)));
+                    arg_values.insert(k.clone(), YamlElement::String(format!("{v}")));
                 }
                 function_entry.insert(
                     "Function-Args".to_string(),
@@ -393,11 +393,11 @@
                 // Nothing
             }
             Err(RunFailure::RunErr(l, e)) => {
-                println!("Runtime Error: {}: {}", l, e);
+                println!("Runtime Error: {l}: {e}");
                 break;
             }
             Err(RunFailure::RunExn(l, e)) => {
-                println!("Raised exception: {}: {}", l, e);
+                println!("Raised exception: {l}: {e}");
                 break;
             }
         }
@@ -526,17 +526,6 @@
 
     let mut use_symbol_table = symbol_table.unwrap_or_default();
     let mut output = Vec::new();
-<<<<<<< HEAD
-=======
-    let yamlette_string = |to_print: Vec<BTreeMap<String, String>>| {
-        let mut result = String::new();
-        let mut emitter = YamlEmitter::new(&mut result);
-        match emitter.dump(&to_yaml(&to_print)) {
-            Ok(_) => result,
-            Err(e) => format!("error producing yaml: {e:?}"),
-        }
-    };
->>>>>>> 2142cd23
 
     let res = match parsed_args.get("hex") {
         Some(ArgumentValue::ArgBool(true)) => hex_to_modern_sexp(
@@ -644,7 +633,7 @@
 
         // Print the tree
         let string_result = yamlette_string(&result);
-        println!("{}", string_result);
+        println!("{string_result}");
         return;
     }
 
