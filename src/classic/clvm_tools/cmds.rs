--- conflicted
+++ resolved
@@ -659,12 +659,12 @@
             .set_help("Only show frames along the exception path".to_string()),
     );
     parser.add_argument(
-<<<<<<< HEAD
         vec!["-M".to_string(), "--dependencies".to_string()],
         Argument::new()
             .set_action(TArgOptionAction::StoreTrue)
             .set_help("Visit dependencies and output a list of used files".to_string()),
-=======
+    );
+    parser.add_argument(
         vec!["-g".to_string(), "--extra-syms".to_string()],
         Argument::new()
             .set_action(TArgOptionAction::StoreTrue)
@@ -675,7 +675,6 @@
         Argument::new()
             .set_type(Rc::new(PathJoin {}))
             .set_default(ArgumentValue::ArgString(None, "main.sym".to_string())),
->>>>>>> bb08f296
     );
 
     if tool_name == "run" {
@@ -705,8 +704,6 @@
         _ => keyword_from_atom(),
     };
 
-<<<<<<< HEAD
-=======
     // If extra symbol output is desired (not all keys are hashes, but there's
     // more info).
     let extra_symbol_info = parsed_args.get("extra_syms").map(|_| true).unwrap_or(false);
@@ -728,32 +725,17 @@
         .cloned()
         .unwrap_or_else(|| "*command*".to_string());
 
-    let dpr;
-    let run_program: Rc<dyn TRunProgram>;
     let mut search_paths = Vec::new();
-    match parsed_args.get("include") {
-        Some(ArgumentValue::ArgArray(v)) => {
-            let mut bare_paths = Vec::with_capacity(v.len());
-            for p in v {
-                if let ArgumentValue::ArgString(_, s) = p {
-                    bare_paths.push(s.to_string());
-                }
-            }
-            let special_runner =
-                run_program_for_search_paths(&reported_input_file, &bare_paths, extra_symbol_info);
-            search_paths = bare_paths;
-            dpr = special_runner.clone();
-            run_program = special_runner;
-        }
-        _ => {
-            let ordinary_runner =
-                run_program_for_search_paths(&reported_input_file, &Vec::new(), extra_symbol_info);
-            dpr = ordinary_runner.clone();
-            run_program = ordinary_runner;
-        }
-    }
-
->>>>>>> bb08f296
+    if let Some(ArgumentValue::ArgArray(v)) = parsed_args.get("include") {
+        let mut bare_paths = Vec::with_capacity(v.len());
+        for p in v {
+            if let ArgumentValue::ArgString(_, s) = p {
+                bare_paths.push(s.to_string());
+            }
+        }
+        search_paths = bare_paths;
+    }
+
     let mut allocator = Allocator::new();
 
     let input_serialized = None;
@@ -764,17 +746,6 @@
     let mut time_assemble = SystemTime::now();
 
     let mut input_args = "()".to_string();
-
-<<<<<<< HEAD
-    let mut search_paths = Vec::new();
-
-    if let Some(ArgumentValue::ArgArray(v)) = parsed_args.get("include") {
-        for p in v {
-            if let ArgumentValue::ArgString(_, s) = p {
-                search_paths.push(s.to_string());
-            }
-        }
-    }
 
     if let (
         Some(ArgumentValue::ArgBool(true)),
@@ -799,23 +770,16 @@
             }
         } else {
             stdout.write_str("FAIL: must specify a filename\n");
-        }
+            }
         return;
     }
 
-    if let Some(ArgumentValue::ArgString(file, path_or_code)) = parsed_args.get("path_or_code") {
-        input_file = file.clone();
-        input_program = path_or_code.to_string();
-    }
-
-=======
->>>>>>> bb08f296
     if let Some(ArgumentValue::ArgString(file, path_or_code)) = parsed_args.get("env") {
         input_file = file.clone();
         input_args = path_or_code.to_string();
     }
 
-    let special_runner = run_program_for_search_paths(input_file.clone(), &search_paths);
+    let special_runner = run_program_for_search_paths(&reported_input_file, &search_paths, extra_symbol_info);
     let dpr = special_runner.clone();
     let run_program = special_runner;
 
