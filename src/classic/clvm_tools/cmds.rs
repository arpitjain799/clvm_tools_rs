use core::cell::RefCell;

use std::collections::{BTreeMap, HashMap};
use std::fs;
use std::io;
use std::io::Write;
use std::mem::swap;
use std::rc::Rc;
use std::sync::mpsc::{channel, Receiver, Sender};
use std::sync::{Arc, Mutex};
use std::thread;
use std::time::SystemTime;

use core::cmp::max;

use linked_hash_map::LinkedHashMap;
use yaml_rust::{Yaml, YamlEmitter};

use clvm_rs::allocator::{Allocator, NodePtr};
use clvm_rs::reduction::EvalErr;
use clvm_rs::run_program::PreEval;

use crate::classic::clvm::__type_compatibility__::{t, Bytes, BytesFromType, Stream, Tuple};
use crate::classic::clvm::keyword_from_atom;
use crate::classic::clvm::serialize::{sexp_from_stream, sexp_to_stream, SimpleCreateCLVMObject};
use crate::classic::clvm::sexp::{enlist, proper_list, sexp_as_bin};
use crate::classic::clvm_tools::binutils::{assemble_from_ir, disassemble, disassemble_with_kw};
use crate::classic::clvm_tools::clvmc::{detect_modern, write_sym_output};
use crate::classic::clvm_tools::debug::{
    check_unused, trace_pre_eval, trace_to_table, trace_to_text,
};
use crate::classic::clvm_tools::ir::reader::read_ir;
use crate::classic::clvm_tools::sha256tree::sha256tree;
use crate::classic::clvm_tools::stages;
use crate::classic::clvm_tools::stages::stage_0::{
    DefaultProgramRunner, RunProgramOption, TRunProgram,
};
use crate::classic::clvm_tools::stages::stage_2::operators::run_program_for_search_paths;
use crate::classic::platform::PathJoin;

use crate::classic::platform::argparse::{
    Argument, ArgumentParser, ArgumentValue, ArgumentValueConv, IntConversion, NArgsSpec,
    TArgOptionAction, TArgumentParserProps,
};

use crate::compiler::cldb::{hex_to_modern_sexp, CldbNoOverride, CldbRun, CldbRunEnv};
use crate::compiler::clvm::start_step;
use crate::compiler::compiler::{compile_file, run_optimizer, DefaultCompilerOpts};
use crate::compiler::comptypes::{CompileErr, CompilerOpts};
use crate::compiler::debug::build_symbol_table_mut;
use crate::compiler::preprocessor::gather_dependencies;
use crate::compiler::prims;
use crate::compiler::sexp;
use crate::compiler::sexp::{decode_string, parse_sexp};
use crate::compiler::srcloc::Srcloc;
use crate::util::collapse;

pub struct PathOrCodeConv {}

impl ArgumentValueConv for PathOrCodeConv {
    fn convert(&self, arg: &str) -> Result<ArgumentValue, String> {
        match fs::read_to_string(arg) {
            Ok(s) => Ok(ArgumentValue::ArgString(Some(arg.to_string()), s)),
            Err(_) => Ok(ArgumentValue::ArgString(None, arg.to_string())),
        }
    }
}

// export function stream_to_bin(write_f: (f: Stream) => void){
//   const f = new Stream();
//   write_f(f);
//   return f.getValue();
// }

pub trait TConversion {
    fn invoke(
        &self,
        allocator: &mut Allocator,
        text: &str,
    ) -> Result<Tuple<NodePtr, String>, String>;
}
pub fn call_tool(
    allocator: &mut Allocator,
    tool_name: &str,
    desc: &str,
    conversion: Box<dyn TConversion>,
    input_args: &[String],
) {
    let props = TArgumentParserProps {
        description: desc.to_string(),
        prog: tool_name.to_string(),
    };

    let mut parser = ArgumentParser::new(Some(props));
    parser.add_argument(
        vec!["-H".to_string(), "--script-hash".to_string()],
        Argument::new()
            .set_action(TArgOptionAction::StoreTrue)
            .set_help("Show only sha256 tree hash of program".to_string()),
    );
    parser.add_argument(
        vec!["path_or_code".to_string()],
        Argument::new()
            .set_n_args(NArgsSpec::KleeneStar)
            .set_type(Rc::new(PathOrCodeConv {}))
            .set_help("path to clvm script, or literal script".to_string()),
    );

    let rest_args: Vec<String> = input_args.iter().skip(1).cloned().collect();
    let args_res = parser.parse_args(&rest_args);
    let args: HashMap<String, ArgumentValue> = match args_res {
        Ok(a) => a,
        Err(e) => {
            println!("{e}");
            return;
        }
    };

    let args_path_or_code_val = match args.get(&"path_or_code".to_string()) {
        None => ArgumentValue::ArgArray(vec![]),
        Some(v) => v.clone(),
    };

    let args_path_or_code = match args_path_or_code_val {
        ArgumentValue::ArgArray(v) => v,
        _ => vec![],
    };

    for program in args_path_or_code {
        match program {
            ArgumentValue::ArgString(_, s) => {
                if s == "-" {
                    panic!("Read stdin is not supported at this time");
                }

                let conv_result = conversion.invoke(allocator, &s);
                match conv_result {
                    Ok(conv_result) => {
                        let sexp = *conv_result.first();
                        let text = conv_result.rest();
                        if args.contains_key(&"script_hash".to_string()) {
                            println!("{}", sha256tree(allocator, sexp).hex());
                        } else if !text.is_empty() {
                            println!("{text}");
                        }
                    }
                    Err(e) => {
                        panic!("Conversion returned error: {:?}", e);
                    }
                }
            }
            _ => {
                panic!("inappropriate argument conversion");
            }
        }
    }
}

pub struct OpcConversion {}

impl TConversion for OpcConversion {
    fn invoke(
        &self,
        allocator: &mut Allocator,
        hex_text: &str,
    ) -> Result<Tuple<NodePtr, String>, String> {
        read_ir(hex_text)
            .and_then(|ir_sexp| assemble_from_ir(allocator, Rc::new(ir_sexp)).map_err(|e| e.1))
            .map(|sexp| t(sexp, sexp_as_bin(allocator, sexp).hex()))
    }
}

pub struct OpdConversion {}

impl TConversion for OpdConversion {
    fn invoke(
        &self,
        allocator: &mut Allocator,
        hex_text: &str,
    ) -> Result<Tuple<NodePtr, String>, String> {
        let mut stream = Stream::new(Some(Bytes::new(Some(BytesFromType::Hex(
            hex_text.to_string(),
        )))));

        sexp_from_stream(allocator, &mut stream, Box::new(SimpleCreateCLVMObject {}))
            .map_err(|e| e.1)
            .map(|sexp| {
                let disassembled = disassemble(allocator, sexp.1);
                t(sexp.1, disassembled)
            })
    }
}

pub fn opc(args: &[String]) {
    let mut allocator = Allocator::new();
    call_tool(
        &mut allocator,
        "opc",
        "Compile a clvm script.",
        Box::new(OpcConversion {}),
        args,
    );
}

pub fn opd(args: &[String]) {
    let mut allocator = Allocator::new();
    call_tool(
        &mut allocator,
        "opd",
        "Disassemble a compiled clvm script from hex.",
        Box::new(OpdConversion {}),
        args,
    );
}

struct StageImport {}

impl ArgumentValueConv for StageImport {
    fn convert(&self, arg: &str) -> Result<ArgumentValue, String> {
        if arg == "0" {
            return Ok(ArgumentValue::ArgInt(0));
        } else if arg == "1" {
            return Ok(ArgumentValue::ArgInt(1));
        } else if arg == "2" {
            return Ok(ArgumentValue::ArgInt(2));
        }
        Err(format!("Unknown stage: {arg}"))
    }
}

pub fn run(args: &[String]) {
    let mut s = Stream::new(None);
    launch_tool(&mut s, args, "run", 2);
    io::stdout()
        .write_all(s.get_value().data())
        .expect("stdout");
}

pub fn brun(args: &[String]) {
    let mut s = Stream::new(None);
    launch_tool(&mut s, args, "brun", 0);
    io::stdout()
        .write_all(s.get_value().data())
        .expect("stdout");
}

fn to_yaml(entries: &[BTreeMap<String, String>]) -> Yaml {
    let result_array: Vec<Yaml> = entries
        .iter()
        .map(|tm| {
            let mut h = LinkedHashMap::new();
            for (k, v) in tm.iter() {
                h.insert(Yaml::String(k.clone()), Yaml::String(v.clone()));
            }
            Yaml::Hash(h)
        })
        .collect();
    Yaml::Array(result_array)
}

pub fn cldb(args: &[String]) {
    let tool_name = "cldb".to_string();
    let props = TArgumentParserProps {
        description: "Execute a clvm script.".to_string(),
        prog: format!("clvm_tools {tool_name}"),
    };

    let mut search_paths = Vec::new();
    let mut parser = ArgumentParser::new(Some(props));
    parser.add_argument(
        vec!["-i".to_string(), "--include".to_string()],
        Argument::new()
            .set_type(Rc::new(PathJoin {}))
            .set_help("add a search path for included files".to_string())
            .set_action(TArgOptionAction::Append)
            .set_default(ArgumentValue::ArgArray(vec![])),
    );
    parser.add_argument(
        vec!["-O".to_string(), "--optimize".to_string()],
        Argument::new()
            .set_action(TArgOptionAction::StoreTrue)
            .set_help("run optimizer".to_string()),
    );
    parser.add_argument(
        vec!["-x".to_string(), "--hex".to_string()],
        Argument::new()
            .set_action(TArgOptionAction::StoreTrue)
            .set_help("parse input program and arguments from hex".to_string()),
    );
    parser.add_argument(
        vec!["-y".to_string(), "--symbol-table".to_string()],
        Argument::new()
            .set_type(Rc::new(PathOrCodeConv {}))
            .set_help("path to symbol file".to_string()),
    );
    parser.add_argument(
        vec!["path_or_code".to_string()],
        Argument::new()
            .set_type(Rc::new(PathOrCodeConv {}))
            .set_help("filepath to clvm script, or a literal script".to_string()),
    );
    parser.add_argument(
        vec!["env".to_string()],
        Argument::new()
            .set_n_args(NArgsSpec::Optional)
            .set_type(Rc::new(PathOrCodeConv {}))
            .set_help("clvm script environment, as clvm src, or hex".to_string()),
    );
    let arg_vec = args[1..].to_vec();

    let mut input_file = None;
    let mut input_program = "()".to_string();

    let prog_srcloc = Srcloc::start("*program*");
    let args_srcloc = Srcloc::start("*args*");

    let mut args = Rc::new(sexp::SExp::atom_from_string(args_srcloc.clone(), ""));
    let mut parsed_args_result: String = "".to_string();

    let parsed_args: HashMap<String, ArgumentValue> = match parser.parse_args(&arg_vec) {
        Err(e) => {
            println!("FAIL: {e}");
            return;
        }
        Ok(pa) => pa,
    };

    if let Some(ArgumentValue::ArgArray(v)) = parsed_args.get("include") {
        for p in v {
            if let ArgumentValue::ArgString(_, s) = p {
                search_paths.push(s.to_string());
            }
        }
    }

    if let Some(ArgumentValue::ArgString(file, path_or_code)) = parsed_args.get("path_or_code") {
        input_file = file.clone();
        input_program = path_or_code.to_string();
    }

    if let Some(ArgumentValue::ArgString(_, s)) = parsed_args.get("env") {
        parsed_args_result = s.to_string();
    }

    let mut allocator = Allocator::new();

    let symbol_table = parsed_args
        .get("symbol_table")
        .and_then(|jstring| match jstring {
            ArgumentValue::ArgString(_, s) => {
                let decoded_symbol_table: Option<HashMap<String, String>> =
                    serde_json::from_str(s).ok();
                decoded_symbol_table
            }
            _ => None,
        });

    let do_optimize = parsed_args
        .get("optimize")
        .map(|x| matches!(x, ArgumentValue::ArgBool(true)))
        .unwrap_or_else(|| false);
    let runner = Rc::new(DefaultProgramRunner::new());
    let use_filename = input_file
        .clone()
        .unwrap_or_else(|| "*command*".to_string());
    let opts = Rc::new(DefaultCompilerOpts::new(&use_filename))
        .set_optimize(do_optimize)
        .set_search_paths(&search_paths);

    let mut use_symbol_table = symbol_table.unwrap_or_default();
    let unopt_res = compile_file(
        &mut allocator,
        runner.clone(),
        opts.clone(),
        &input_program,
        &mut use_symbol_table,
    );

    let mut output = Vec::new();
    let yamlette_string = |to_print: Vec<BTreeMap<String, String>>| {
        let mut result = String::new();
        let mut emitter = YamlEmitter::new(&mut result);
        match emitter.dump(&to_yaml(&to_print)) {
            Ok(_) => result,
            Err(e) => format!("error producing yaml: {e:?}"),
        }
    };

    let res = match parsed_args.get("hex") {
        Some(ArgumentValue::ArgBool(true)) => hex_to_modern_sexp(
            &mut allocator,
            &use_symbol_table,
            prog_srcloc.clone(),
            &input_program,
        )
        .map_err(|_| CompileErr(prog_srcloc, "Failed to parse hex".to_string())),
        _ => {
            if do_optimize {
                unopt_res.and_then(|x| run_optimizer(&mut allocator, runner.clone(), Rc::new(x)))
            } else {
                unopt_res.map(Rc::new)
            }
        }
    };

    let program = match res {
        Ok(r) => r,
        Err(c) => {
            let mut parse_error = BTreeMap::new();
            parse_error.insert("Error-Location".to_string(), c.0.to_string());
            parse_error.insert("Error".to_string(), c.1);
            output.push(parse_error.clone());
            println!("{}", yamlette_string(output));
            return;
        }
    };

    match parsed_args.get("hex") {
        Some(ArgumentValue::ArgBool(true)) => {
            match hex_to_modern_sexp(
                &mut allocator,
                &HashMap::new(),
                args_srcloc,
                &parsed_args_result,
            ) {
                Ok(r) => {
                    args = r;
                }
                Err(p) => {
                    let mut parse_error = BTreeMap::new();
                    parse_error.insert("Error".to_string(), p.to_string());
                    output.push(parse_error.clone());
                    println!("{}", yamlette_string(output));
                    return;
                }
            }
        }
        _ => match parse_sexp(Srcloc::start("*arg*"), parsed_args_result.bytes()) {
            Ok(r) => {
                if !r.is_empty() {
                    args = r[0].clone();
                }
            }
            Err(c) => {
                let mut parse_error = BTreeMap::new();
                parse_error.insert("Error-Location".to_string(), c.0.to_string());
                parse_error.insert("Error".to_string(), c.1);
                output.push(parse_error.clone());
                println!("{}", yamlette_string(output));
                return;
            }
        },
    };

    let mut prim_map = HashMap::new();
    for p in prims::prims().iter() {
        prim_map.insert(p.0.clone(), Rc::new(p.1.clone()));
    }
    let program_lines: Vec<String> = input_program.lines().map(|x| x.to_string()).collect();
    let step = start_step(program, args);
    let cldbenv = CldbRunEnv::new(
        input_file,
        program_lines,
        Box::new(CldbNoOverride::new_symbols(use_symbol_table)),
    );
    let mut cldbrun = CldbRun::new(runner, Rc::new(prim_map), Box::new(cldbenv), step);

    loop {
        if cldbrun.is_ended() {
            println!("{}", yamlette_string(output));
            return;
        }

        if let Some(result) = cldbrun.step(&mut allocator) {
            output.push(result);
        }
    }
}

struct RunLog<T> {
    log_entries: RefCell<Vec<T>>,
}

impl<T> RunLog<T> {
    fn push(&self, new_log: T) {
        self.log_entries.replace_with(|log| {
            let mut empty_log = Vec::new();
            swap(&mut empty_log, &mut *log);
            empty_log.push(new_log);
            empty_log
        });
    }

    fn finish(&self) -> Vec<T> {
        let mut empty_log = Vec::new();
        self.log_entries.replace_with(|log| {
            swap(&mut empty_log, &mut *log);
            Vec::new()
        });
        empty_log
    }
}

fn calculate_cost_offset(
    allocator: &mut Allocator,
    run_program: Rc<dyn TRunProgram>,
    run_script: NodePtr,
) -> i64 {
    /*
     These commands are used by the test suite, and many of them expect certain costs.
     If boilerplate invocation code changes by a fixed cost, you can tweak this
     value so you don't have to change all the tests' expected costs.
     Eventually you should re-tare this to zero and alter the tests' costs though.
     This is a hack and need to go away, probably when we do dialects for real,
     and then the dialect can have a `run_program` API.
    */
    let almost_empty_list = enlist(allocator, &[allocator.null()]).unwrap();
    let cost = run_program
        .run_program(allocator, run_script, almost_empty_list, None)
        .map(|x| x.0)
        .unwrap_or_else(|_| 0);

    53 - cost as i64
}

fn fix_log(
    allocator: &mut Allocator,
    log_result: &mut [NodePtr],
    log_updates: &[(NodePtr, Option<NodePtr>)],
) {
    let mut update_map: HashMap<NodePtr, Option<NodePtr>> = HashMap::new();
    for update in log_updates {
        update_map.insert(update.0, update.1);
    }

    for (i, entry) in log_result.to_vec().iter().enumerate() {
        update_map.get(entry).and_then(|v| *v).map(|v| {
            proper_list(allocator, *entry, true).map(|list| {
                let mut updated = list.to_vec();
                updated.push(v);
                log_result[i] = enlist(allocator, &updated).unwrap();
            })
        });
    }
}

<<<<<<< HEAD
=======
fn write_sym_output(compiled_lookup: &HashMap<String, String>, path: &str) -> Result<(), String> {
    m! {
        output <- serde_json::to_string(compiled_lookup).map_err(|_| {
            "failed to serialize to json".to_string()
        });

        fs::write(path, output).map_err(|_| {
            format!("failed to write {path}")
        }).map(|_| ())
    }
}

>>>>>>> 2142cd23
pub fn launch_tool(stdout: &mut Stream, args: &[String], tool_name: &str, default_stage: u32) {
    let props = TArgumentParserProps {
        description: "Execute a clvm script.".to_string(),
        prog: format!("clvm_tools {tool_name}"),
    };

    let mut parser = ArgumentParser::new(Some(props));
    parser.add_argument(
        vec!["-s".to_string(), "--stage".to_string()],
        Argument::new()
            .set_type(Rc::new(StageImport {}))
            .set_help("stage number to include".to_string())
            .set_default(ArgumentValue::ArgInt(default_stage as i64)),
    );
    parser.add_argument(
        vec!["--strict".to_string()],
        Argument::new()
            .set_action(TArgOptionAction::StoreTrue)
            .set_help("Unknown opcodes are always fatal errors in strict mode".to_string()),
    );
    parser.add_argument(
        vec!["-x".to_string(), "--hex".to_string()],
        Argument::new()
            .set_action(TArgOptionAction::StoreTrue)
            .set_help("Read program and environment as hexadecimal bytecode".to_string()),
    );
    parser.add_argument(
        vec!["-v".to_string(), "--verbose".to_string()],
        Argument::new()
            .set_action(TArgOptionAction::StoreTrue)
            .set_help("Display resolve of all reductions, for debugging".to_string()),
    );
    parser.add_argument(
        vec!["-t".to_string(), "--table".to_string()],
        Argument::new()
            .set_action(TArgOptionAction::StoreTrue)
            .set_help("Print diagnostic table of reductions, for debugging".to_string()),
    );
    parser.add_argument(
        vec!["-c".to_string(), "--cost".to_string()],
        Argument::new()
            .set_action(TArgOptionAction::StoreTrue)
            .set_help("Show cost".to_string()),
    );
    parser.add_argument(
        vec!["--time".to_string()],
        Argument::new()
            .set_action(TArgOptionAction::StoreTrue)
            .set_help("Print execution time".to_string()),
    );
    parser.add_argument(
        vec!["-d".to_string(), "--dump".to_string()],
        Argument::new()
            .set_action(TArgOptionAction::StoreTrue)
            .set_help("dump hex version of final output".to_string()),
    );
    parser.add_argument(
        vec!["--quiet".to_string()],
        Argument::new()
            .set_action(TArgOptionAction::StoreTrue)
            .set_help("Suppress printing the program result".to_string()),
    );
    parser.add_argument(
        vec!["-y".to_string(), "--symbol-table".to_string()],
        Argument::new()
            .set_type(Rc::new(PathJoin {}))
            .set_help(".SYM file generated by compiler".to_string()),
    );
    parser.add_argument(
        vec!["-n".to_string(), "--no-keywords".to_string()],
        Argument::new()
            .set_action(TArgOptionAction::StoreTrue)
            .set_help("Output result as data, not as a program".to_string()),
    );
    parser.add_argument(
        vec!["-i".to_string(), "--include".to_string()],
        Argument::new()
            .set_type(Rc::new(PathJoin {}))
            .set_help("add a search path for included files".to_string())
            .set_action(TArgOptionAction::Append)
            .set_default(ArgumentValue::ArgArray(vec![])),
    );
    parser.add_argument(
        vec!["path_or_code".to_string()],
        Argument::new()
            .set_type(Rc::new(PathOrCodeConv {}))
            .set_help("filepath to clvm script, or a literal script".to_string()),
    );
    parser.add_argument(
        vec!["env".to_string()],
        Argument::new()
            .set_n_args(NArgsSpec::Optional)
            .set_type(Rc::new(PathOrCodeConv {}))
            .set_help("clvm script environment, as clvm src, or hex".to_string()),
    );
    parser.add_argument(
        vec!["-m".to_string(), "--max-cost".to_string()],
        Argument::new()
            .set_type(Rc::new(IntConversion::new(Rc::new(|| "help".to_string()))))
            .set_default(ArgumentValue::ArgInt(11000000000))
            .set_help("Maximum cost".to_string()),
    );
    parser.add_argument(
        vec!["-O".to_string(), "--optimize".to_string()],
        Argument::new()
            .set_action(TArgOptionAction::StoreTrue)
            .set_help("run optimizer".to_string()),
    );
    parser.add_argument(
        vec!["--only-exn".to_string()],
        Argument::new()
            .set_action(TArgOptionAction::StoreTrue)
            .set_help("Only show frames along the exception path".to_string()),
    );
    parser.add_argument(
        vec!["-M".to_string(), "--dependencies".to_string()],
        Argument::new()
            .set_action(TArgOptionAction::StoreTrue)
            .set_help("Visit dependencies and output a list of used files".to_string()),
    );
    parser.add_argument(
        vec!["-g".to_string(), "--extra-syms".to_string()],
        Argument::new()
            .set_action(TArgOptionAction::StoreTrue)
            .set_help("Produce more diagnostic info in symbols".to_string()),
    );
    parser.add_argument(
        vec!["--symbol-output-file".to_string()],
        Argument::new()
            .set_type(Rc::new(PathJoin {}))
            .set_default(ArgumentValue::ArgString(None, "main.sym".to_string())),
    );

    if tool_name == "run" {
        parser.add_argument(
            vec!["--check-unused-args".to_string()],
            Argument::new()
                .set_action(TArgOptionAction::StoreTrue)
                .set_help(
                    "check for unused uncurried parameters (by convention lower case)".to_string(),
                ),
        );
    }

    let arg_vec = args[1..].to_vec();
    let parsed_args: HashMap<String, ArgumentValue> = match parser.parse_args(&arg_vec) {
        Err(e) => {
            stdout.write_str(&format!("FAIL: {e}\n"));
            return;
        }
        Ok(pa) => pa,
    };

    let empty_map = HashMap::new();
    let keywords = match parsed_args.get("no_keywords") {
        None => keyword_from_atom(),
        Some(ArgumentValue::ArgBool(_b)) => &empty_map,
        _ => keyword_from_atom(),
    };

    // If extra symbol output is desired (not all keys are hashes, but there's
    // more info).
    let extra_symbol_info = parsed_args.get("extra_syms").map(|_| true).unwrap_or(false);

    // Get name of included file so we can use it to initialize the compiler's
    // runner, which contains operators used at compile time in clvm to update
    // symbols.  This is the only means we have of communicating with the
    // compilation process from this level.
    let mut input_file = None;
    let mut input_program = "()".to_string();

    if let Some(ArgumentValue::ArgString(file, path_or_code)) = parsed_args.get("path_or_code") {
        input_file = file.clone();
        input_program = path_or_code.to_string();
    }

    let reported_input_file = input_file
        .as_ref()
        .cloned()
        .unwrap_or_else(|| "*command*".to_string());

    let mut search_paths = Vec::new();
    if let Some(ArgumentValue::ArgArray(v)) = parsed_args.get("include") {
        let mut bare_paths = Vec::with_capacity(v.len());
        for p in v {
            if let ArgumentValue::ArgString(_, s) = p {
                bare_paths.push(s.to_string());
            }
        }
        search_paths = bare_paths;
    }

    let mut allocator = Allocator::new();

    let input_serialized = None;
    let mut input_sexp: Option<NodePtr> = None;

    let time_start = SystemTime::now();
    let mut time_read_hex = SystemTime::now();
    let mut time_assemble = SystemTime::now();

    let mut input_args = "()".to_string();

    if let (
        Some(ArgumentValue::ArgBool(true)),
        Some(ArgumentValue::ArgString(file, file_content)),
    ) = (
        parsed_args.get("dependencies"),
        parsed_args.get("path_or_code"),
    ) {
        if let Some(filename) = &file {
            let opts = DefaultCompilerOpts::new(filename).set_search_paths(&search_paths);

            match gather_dependencies(opts, filename, file_content) {
                Err(e) => {
                    stdout.write_str(&format!("{}: {}\n", e.0, e.1));
                }
                Ok(res) => {
                    for r in res.iter() {
                        stdout.write_str(&decode_string(&r.name));
                        stdout.write_str("\n");
                    }
                }
            }
        } else {
            stdout.write_str("FAIL: must specify a filename\n");
        }
        return;
    }

    if let Some(ArgumentValue::ArgString(file, path_or_code)) = parsed_args.get("env") {
        input_file = file.clone();
        input_args = path_or_code.to_string();
    }

    let special_runner =
        run_program_for_search_paths(&reported_input_file, &search_paths, extra_symbol_info);
    let dpr = special_runner.clone();
    let run_program = special_runner;

    match parsed_args.get("hex") {
        Some(_) => {
            let assembled_serialized =
                Bytes::new(Some(BytesFromType::Hex(input_program.to_string())));

            let env_serialized = if input_args.is_empty() {
                Bytes::new(Some(BytesFromType::Hex("80".to_string())))
            } else {
                Bytes::new(Some(BytesFromType::Hex(input_args)))
            };

            time_read_hex = SystemTime::now();

            let mut prog_stream = Stream::new(Some(assembled_serialized));
            let input_prog_sexp = sexp_from_stream(
                &mut allocator,
                &mut prog_stream,
                Box::new(SimpleCreateCLVMObject {}),
            )
            .map(|x| Some(x.1))
            .unwrap();

            let mut arg_stream = Stream::new(Some(env_serialized));
            let input_arg_sexp = sexp_from_stream(
                &mut allocator,
                &mut arg_stream,
                Box::new(SimpleCreateCLVMObject {}),
            )
            .map(|x| Some(x.1))
            .unwrap();
            if let (Some(ip), Some(ia)) = (input_prog_sexp, input_arg_sexp) {
                input_sexp = allocator.new_pair(ip, ia).ok();
            }
        }
        _ => {
            let src_sexp;
            if let Some(ArgumentValue::ArgString(f, content)) = parsed_args.get("path_or_code") {
                match read_ir(content) {
                    Ok(s) => {
                        input_program = content.clone();
                        input_file = f.clone();
                        src_sexp = s;
                    }
                    Err(e) => {
                        stdout.write_str(&format!("FAIL: {e}\n"));
                        return;
                    }
                }
            } else {
                stdout.write_str(&format!("FAIL: {}\n", "non-string argument"));
                return;
            }

            let assembled_sexp = assemble_from_ir(&mut allocator, Rc::new(src_sexp)).unwrap();
            let mut parsed_args_result = "()".to_string();

            if let Some(ArgumentValue::ArgString(_f, s)) = parsed_args.get("env") {
                parsed_args_result = s.to_string();
            }

            let env_ir = read_ir(&parsed_args_result).unwrap();
            let env = assemble_from_ir(&mut allocator, Rc::new(env_ir)).unwrap();
            time_assemble = SystemTime::now();

            input_sexp = allocator.new_pair(assembled_sexp, env).ok();
        }
    }

    // Symbol table related checks: should one be loaded, should one be saved.
    // This code is confusingly woven due to 'run' and 'brun' serving many roles.
    let mut symbol_table: Option<HashMap<String, String>> = None;
    let mut emit_symbol_output = false;

    let symbol_table_clone = parsed_args
        .get("symbol_table")
        .and_then(|jstring| match jstring {
            ArgumentValue::ArgString(_, s) => fs::read_to_string(s).ok().and_then(|s| {
                let decoded_symbol_table: Option<HashMap<String, String>> =
                    serde_json::from_str(&s).ok();
                decoded_symbol_table
            }),
            _ => None,
        })
        .map(|st| {
            emit_symbol_output = true;
            symbol_table = Some(st.clone());
            st
        });

    if let Some(ArgumentValue::ArgBool(true)) = parsed_args.get("verbose") {
        emit_symbol_output = true;
    }

    // Add unused check.
    let do_check_unused = parsed_args
        .get("check_unused_args")
        .map(|a| matches!(a, ArgumentValue::ArgBool(true)))
        .unwrap_or(false);

    let dialect = input_sexp.and_then(|i| detect_modern(&mut allocator, i));
    let mut stderr_output = |s: String| {
        if dialect.is_some() {
            eprintln!("{s}");
        } else {
            stdout.write_str(&s);
        }
    };

    if do_check_unused {
        let opts =
            Rc::new(DefaultCompilerOpts::new(&reported_input_file)).set_search_paths(&search_paths);
        match check_unused(opts, &input_program) {
            Ok((success, output)) => {
                stderr_output(output);
                if !success {
                    return;
                }
            }
            Err(e) => {
                stderr_output(format!("{}: {}\n", e.0, e.1));
                return;
            }
        }
    }

    let symbol_table_output = parsed_args
        .get("symbol_output_file")
        .and_then(|s| {
            if let ArgumentValue::ArgString(_, v) = s {
                Some(v.clone())
            } else {
                None
            }
        })
        .unwrap_or_else(|| "main.sym".to_string());

    // In testing: short circuit for modern compilation.
    if let Some(dialect) = dialect {
        let do_optimize = parsed_args
            .get("optimize")
            .map(|x| !matches!(x, ArgumentValue::ArgBool(true)))
            .unwrap_or_else(|| true);
        let runner = Rc::new(DefaultProgramRunner::new());
        let use_filename = input_file.unwrap_or_else(|| "*command*".to_string());
        let opts = Rc::new(DefaultCompilerOpts::new(&use_filename))
            .set_optimize(do_optimize)
            .set_search_paths(&search_paths)
            .set_frontend_opt(dialect > 21);
        let mut symbol_table = HashMap::new();

        let unopt_res = compile_file(
            &mut allocator,
            runner.clone(),
            opts.clone(),
            &input_program,
            &mut symbol_table,
        );
        let res = if do_optimize {
            unopt_res.and_then(|x| run_optimizer(&mut allocator, runner, Rc::new(x)))
        } else {
            unopt_res.map(Rc::new)
        };

        match res {
            Ok(r) => {
                stdout.write_str(&r.to_string());

                build_symbol_table_mut(&mut symbol_table, &r);
                write_sym_output(&symbol_table, &symbol_table_output).expect("writing symbols");
            }
            Err(c) => {
                stdout.write_str(&format!("{}: {}", c.0, c.1));
            }
        }

        return;
    }

    let mut pre_eval_f: Option<PreEval> = None;

    // Collections used to generate the run log.
    let log_entries: Arc<Mutex<RunLog<NodePtr>>> = Arc::new(Mutex::new(RunLog {
        log_entries: RefCell::new(Vec::new()),
    }));
    #[allow(clippy::type_complexity)]
    let log_updates: Arc<Mutex<RunLog<(NodePtr, Option<NodePtr>)>>> =
        Arc::new(Mutex::new(RunLog {
            log_entries: RefCell::new(Vec::new()),
        }));

    // clvm_rs uses boxed callbacks with unspecified lifetimes so in order to
    // support logging as intended, we must have values that can be moved so
    // the callbacks can become immortal.  Our strategy is to use channels
    // and threads for this.
    let (pre_eval_req_out, pre_eval_req_in) = channel();
    let (pre_eval_resp_out, pre_eval_resp_in): (Sender<()>, Receiver<()>) = channel();

    let (post_eval_req_out, post_eval_req_in) = channel();
    let (post_eval_resp_out, post_eval_resp_in): (Sender<()>, Receiver<()>) = channel();

    let post_eval_fn: Rc<dyn Fn(NodePtr, Option<NodePtr>)> = Rc::new(move |at, n| {
        post_eval_req_out.send((at, n)).ok();
        post_eval_resp_in.recv().unwrap();
    });

    #[allow(clippy::type_complexity)]
    let pre_eval_fn: Rc<dyn Fn(&mut Allocator, NodePtr)> = Rc::new(move |_allocator, new_log| {
        pre_eval_req_out.send(new_log).ok();
        pre_eval_resp_in.recv().unwrap();
    });

    #[allow(clippy::type_complexity)]
    let closure: Rc<dyn Fn(NodePtr) -> Box<dyn Fn(Option<NodePtr>)>> = Rc::new(move |v| {
        let post_eval_fn_clone = post_eval_fn.clone();
        Box::new(move |n| {
            let post_eval_fn_clone_2 = post_eval_fn_clone.clone();
            (*post_eval_fn_clone_2)(v, n)
        })
    });

    if emit_symbol_output {
        #[allow(clippy::type_complexity)]
        let pre_eval_f_closure: Box<
            dyn Fn(
                &mut Allocator,
                NodePtr,
                NodePtr,
            ) -> Result<Option<Box<(dyn Fn(Option<NodePtr>))>>, EvalErr>,
        > = Box::new(move |allocator, sexp, args| {
            let pre_eval_clone = pre_eval_fn.clone();
            trace_pre_eval(
                allocator,
                &|allocator, n| (*pre_eval_clone)(allocator, n),
                symbol_table_clone.clone(),
                sexp,
                args,
            )
            .map(|t| {
                t.map(|log_ent| {
                    let closure_clone = closure.clone();
                    (*closure_clone)(log_ent)
                })
            })
        });

        pre_eval_f = Some(pre_eval_f_closure);
    }

    let run_script = match parsed_args.get("stage") {
        Some(ArgumentValue::ArgInt(0)) => stages::brun(&mut allocator),
        _ => stages::run(&mut allocator),
    };

    let cost_offset = calculate_cost_offset(&mut allocator, run_program.clone(), run_script);

    let max_cost = parsed_args
        .get("max_cost")
        .map(|x| match x {
            ArgumentValue::ArgInt(i) => *i - cost_offset,
            _ => 0,
        })
        .unwrap_or_else(|| 0);
    let max_cost = max(0, max_cost);

    if input_sexp.is_none() {
        input_sexp = sexp_from_stream(
            &mut allocator,
            &mut Stream::new(input_serialized),
            Box::new(SimpleCreateCLVMObject {}),
        )
        .map(|x| Some(x.1))
        .unwrap();
    };

    // Part 2 of doing pre_eval: Have a thing that receives the messages and
    // performs some action.
    let log_entries_clone = log_entries.clone();
    thread::spawn(move || {
        let pre_in = pre_eval_req_in;
        let pre_out = pre_eval_resp_out;

        while let Ok(received) = pre_in.recv() {
            {
                let locked = log_entries_clone.lock();
                locked.unwrap().push(received);
            }
            pre_out.send(()).ok();
        }
    });

    let log_updates_clone = log_updates.clone();
    thread::spawn(move || {
        let post_in = post_eval_req_in;
        let post_out = post_eval_resp_out;

        while let Ok(received) = post_in.recv() {
            {
                let locked = log_updates_clone.lock();
                locked.unwrap().push(received);
            }
            post_out.send(()).ok();
        }
    });

    let time_parse_input = SystemTime::now();
    let res = run_program
        .run_program(
            &mut allocator,
            run_script,
            input_sexp.unwrap(),
            Some(RunProgramOption {
                max_cost: if max_cost == 0 {
                    None
                } else {
                    Some(max_cost as u64)
                },
                pre_eval_f,
                strict: parsed_args
                    .get("strict")
                    .map(|_| true)
                    .unwrap_or_else(|| false),
            }),
        )
        .map(|run_program_result| {
            let mut cost: i64 = run_program_result.0 as i64;
            let result = run_program_result.1;
            let time_done = SystemTime::now();

            if parsed_args.get("cost").is_some() {
                if cost > 0 {
                    cost += cost_offset;
                }
                stdout.write_str(&format!("cost = {cost}\n"));
            };

            if let Some(ArgumentValue::ArgBool(true)) = parsed_args.get("time") {
                if parsed_args.get("hex").is_some() {
                    stdout.write_str(&format!(
                        "read_hex: {}\n",
                        time_read_hex
                            .duration_since(time_start)
                            .unwrap()
                            .as_millis()
                    ));
                } else {
                    stdout.write_str(&format!(
                        "assemble_from_ir: {}\n",
                        time_assemble
                            .duration_since(time_start)
                            .unwrap()
                            .as_millis()
                    ));
                    stdout.write_str(&format!(
                        "to_sexp_f: {}\n",
                        time_parse_input
                            .duration_since(time_assemble)
                            .unwrap()
                            .as_millis()
                    ));
                }

                stdout.write_str(&format!(
                    "run_program: {}\n",
                    time_done
                        .duration_since(time_parse_input)
                        .unwrap()
                        .as_millis()
                ));
            }

            let mut run_output = disassemble_with_kw(&mut allocator, result, keywords);
            if let Some(ArgumentValue::ArgBool(true)) = parsed_args.get("dump") {
                let mut f = Stream::new(None);
                sexp_to_stream(&mut allocator, result, &mut f);
                run_output = f.get_value().hex();
            } else if let Some(ArgumentValue::ArgBool(true)) = parsed_args.get("quiet") {
                run_output = "".to_string();
            };

            run_output
        });

    let output = collapse(res.map_err(|ex| {
        format!(
            "FAIL: {} {}",
            ex.1,
            disassemble_with_kw(&mut allocator, ex.0, keywords)
        )
    }));

    let compile_sym_out = dpr.get_compiles();
    if !compile_sym_out.is_empty() {
        write_sym_output(&compile_sym_out, &symbol_table_output).ok();
    }

    stdout.write_str(&format!("{output}\n"));

    // Third part of our scheme: now that we have results from the forward pass
    // and the pass doing the post callbacks, we can integrate them in the main
    // thread.  We didn't do this in the callbacks because we didn't want to
    // deal with a possibly escaping mutable allocator &.
    let mut log_content = log_entries.lock().unwrap().finish();
    let log_updates = log_updates.lock().unwrap().finish();
    fix_log(&mut allocator, &mut log_content, &log_updates);

    let only_exn = parsed_args
        .get("only_exn")
        .map(|_| true)
        .unwrap_or_else(|| false);

    if emit_symbol_output {
        stdout.write_str("\n");
        trace_to_text(
            &mut allocator,
            stdout,
            only_exn,
            &log_content,
            symbol_table.clone(),
            &disassemble,
        );
        if parsed_args.get("table").is_some() {
            trace_to_table(
                &mut allocator,
                stdout,
                only_exn,
                &log_content,
                symbol_table,
                &disassemble,
            );
        }
    }
}

/*
Copyright 2018 Chia Network Inc
Licensed under the Apache License, Version 2.0 (the "License");
you may not use this file except in compliance with the License.
You may obtain a copy of the License at
   http://www.apache.org/licenses/LICENSE-2.0
Unless required by applicable law or agreed to in writing, software
distributed under the License is distributed on an "AS IS" BASIS,
WITHOUT WARRANTIES OR CONDITIONS OF ANY KIND, either express or implied.
See the License for the specific language governing permissions and
limitations under the License.
 */<|MERGE_RESOLUTION|>--- conflicted
+++ resolved
@@ -544,21 +544,6 @@
     }
 }
 
-<<<<<<< HEAD
-=======
-fn write_sym_output(compiled_lookup: &HashMap<String, String>, path: &str) -> Result<(), String> {
-    m! {
-        output <- serde_json::to_string(compiled_lookup).map_err(|_| {
-            "failed to serialize to json".to_string()
-        });
-
-        fs::write(path, output).map_err(|_| {
-            format!("failed to write {path}")
-        }).map(|_| ())
-    }
-}
-
->>>>>>> 2142cd23
 pub fn launch_tool(stdout: &mut Stream, args: &[String], tool_name: &str, default_stage: u32) {
     let props = TArgumentParserProps {
         description: "Execute a clvm script.".to_string(),
