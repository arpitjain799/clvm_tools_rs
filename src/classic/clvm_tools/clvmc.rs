--- conflicted
+++ resolved
@@ -48,24 +48,12 @@
     compiled_lookup: &HashMap<String, String>,
     path: &str,
 ) -> Result<(), String> {
-<<<<<<< HEAD
-    m! {
-        output <- serde_json::to_string(compiled_lookup).map_err(|_| {
-            "failed to serialize to json".to_string()
-        });
-
-        fs::write(path, output).map_err(|_| {
-            format!("failed to write {path}")
-        }).map(|_| ())
-    }
-=======
     let output = serde_json::to_string(compiled_lookup)
         .map_err(|_| "failed to serialize to json".to_string())?;
 
     fs::write(path, output)
         .map_err(|_| format!("failed to write {path}"))
         .map(|_| ())
->>>>>>> 4bc8adab
 }
 
 pub fn detect_modern(allocator: &mut Allocator, sexp: NodePtr) -> Option<i32> {
@@ -100,11 +88,7 @@
     })
 }
 
-<<<<<<< HEAD
 pub fn compile_clvm_text_maybe_opt(
-=======
-pub fn compile_clvm_text(
->>>>>>> 4bc8adab
     allocator: &mut Allocator,
     do_optimize: bool,
     search_paths: &[String],
