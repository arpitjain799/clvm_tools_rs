use std::collections::HashMap;
use std::fs;
use std::io::Write;
use std::path::Path;
use std::rc::Rc;

use tempfile::NamedTempFile;

use clvm_rs::allocator::{Allocator, NodePtr, SExp};
use clvm_rs::reduction::EvalErr;

use crate::classic::clvm::__type_compatibility__::Stream;
use crate::classic::clvm::serialize::sexp_to_stream;
use crate::classic::clvm::sexp::proper_list;
use crate::classic::clvm_tools::binutils::{assemble_from_ir, disassemble};
use crate::classic::clvm_tools::ir::reader::read_ir;
use crate::classic::clvm_tools::stages::run;
use crate::classic::clvm_tools::stages::stage_0::{DefaultProgramRunner, TRunProgram};
use crate::classic::clvm_tools::stages::stage_2::operators::run_program_for_search_paths;

use crate::classic::platform::distutils::dep_util::newer;

use crate::compiler::clvm::convert_to_clvm_rs;
use crate::compiler::compiler::compile_file;
use crate::compiler::compiler::run_optimizer;
use crate::compiler::compiler::DefaultCompilerOpts;
use crate::compiler::comptypes::CompileErr;
use crate::compiler::comptypes::CompilerOpts;
use crate::compiler::runtypes::RunFailure;

fn include_dialect(
    allocator: &mut Allocator,
    dialects: &HashMap<Vec<u8>, i32>,
    e: &[NodePtr],
) -> Option<i32> {
    if let (SExp::Atom(inc), SExp::Atom(name)) = (allocator.sexp(e[0]), allocator.sexp(e[1])) {
        if allocator.buf(&inc) == "include".as_bytes().to_vec() {
            if let Some(dialect) = dialects.get(allocator.buf(&name)) {
                return Some(*dialect);
            }
        }
    }

    None
}

pub fn detect_modern(allocator: &mut Allocator, sexp: NodePtr) -> Option<i32> {
    let mut dialects = HashMap::new();
    dialects.insert("*standard-cl-21*".as_bytes().to_vec(), 21);
    dialects.insert("*standard-cl-22*".as_bytes().to_vec(), 22);

    proper_list(allocator, sexp, true).and_then(|l| {
        for elt in l.iter() {
            if let Some(dialect) = detect_modern(allocator, *elt) {
                return Some(dialect);
            }

            match proper_list(allocator, *elt, true) {
                None => {
                    continue;
                }

                Some(e) => {
                    if e.len() != 2 {
                        continue;
                    }

                    if let Some(dialect) = include_dialect(allocator, &dialects, &e) {
                        return Some(dialect);
                    }
                }
            }
        }

        None
    })
}

fn compile_clvm_text(
    allocator: &mut Allocator,
    search_paths: &[String],
    symbol_table: &mut HashMap<String, String>,
    text: &str,
    input_path: &str,
) -> Result<NodePtr, EvalErr> {
    let ir_src = read_ir(text).map_err(|s| EvalErr(allocator.null(), s))?;
    let assembled_sexp = assemble_from_ir(allocator, Rc::new(ir_src))?;

    if let Some(dialect) = detect_modern(allocator, assembled_sexp) {
        let runner = Rc::new(DefaultProgramRunner::new());
        let opts = Rc::new(DefaultCompilerOpts::new(input_path))
            .set_optimize(true)
            .set_frontend_opt(dialect > 21)
            .set_search_paths(search_paths);

        let unopt_res = compile_file(allocator, runner.clone(), opts, text, symbol_table);
        let res = unopt_res.and_then(|x| run_optimizer(allocator, runner, Rc::new(x)));

        res.and_then(|x| {
            convert_to_clvm_rs(allocator, x).map_err(|r| match r {
                RunFailure::RunErr(l, x) => CompileErr(l, x),
                RunFailure::RunExn(l, x) => CompileErr(l, x.to_string()),
            })
        })
        .map_err(|s| EvalErr(allocator.null(), s.1))
    } else {
        let compile_invoke_code = run(allocator);
        let input_sexp = allocator.new_pair(assembled_sexp, allocator.null())?;
<<<<<<< HEAD
        let run_program = run_program_for_search_paths(search_paths, false);
=======
        let run_program = run_program_for_search_paths(input_path, search_paths, false);
>>>>>>> 283f38af
        let run_program_output =
            run_program.run_program(allocator, compile_invoke_code, input_sexp, None)?;
        Ok(run_program_output.1)
    }
}

pub fn compile_clvm_inner(
    allocator: &mut Allocator,
    search_paths: &[String],
    symbol_table: &mut HashMap<String, String>,
    filename: &str,
    text: &str,
    result_stream: &mut Stream,
) -> Result<(), String> {
    let result = compile_clvm_text(allocator, search_paths, symbol_table, text, filename)
        .map_err(|x| format!("error {} compiling {}", x.1, disassemble(allocator, x.0)))?;
    sexp_to_stream(allocator, result, result_stream);
    Ok(())
}

pub fn compile_clvm(
    input_path: &str,
    output_path: &str,
    search_paths: &[String],
    symbol_table: &mut HashMap<String, String>,
) -> Result<String, String> {
    let mut allocator = Allocator::new();

    let compile = newer(input_path, output_path).unwrap_or(true);
    let mut result_stream = Stream::new(None);

    if compile {
        let text = fs::read_to_string(input_path)
            .map_err(|x| format!("error reading {}: {:?}", input_path, x))?;

        compile_clvm_inner(
            &mut allocator,
            search_paths,
            symbol_table,
            input_path,
            &text,
            &mut result_stream,
        )?;

        let output_path_obj = Path::new(output_path);
        let output_dir = output_path_obj
            .parent()
            .map(Ok)
            .unwrap_or_else(|| Err("could not get parent of output path"))?;

        let target_data = result_stream.get_value().hex();

        // Try to detect whether we'd put the same output in the output file.
        // Don't proceed if true.
        if let Ok(prev_content) = fs::read_to_string(output_path) {
            let prev_trimmed = prev_content.trim();
            let trimmed = target_data.trim();
            if prev_trimmed == trimmed {
                // It's the same program, bail regardless.
                return Ok(output_path.to_string());
            }
        }

        // Make the contents appear atomically so that other test processes
        // won't mistake an empty file for intended output.
        let mut temp_output_file = NamedTempFile::new_in(output_dir).map_err(|e| {
            format!(
                "error creating temporary compiler output for {}: {:?}",
                input_path, e
            )
        })?;

        temp_output_file
            .write_all(target_data.as_bytes())
            .map_err(|_| format!("failed to write to {:?}", temp_output_file.path()))?;

        temp_output_file.persist(output_path).map_err(|e| {
            format!(
                "error persisting temporary compiler output {}: {:?}",
                output_path, e
            )
        })?;
    }

    Ok(output_path.to_string())
}

// export function find_files(path: str = ""){
//   const r: string[] = [];
//   for(const {dirpath, filenames} of os_walk(path)){
//     for(const filename of filenames){
//       if(filename.endsWith(".clvm")){
//         const full_path = path_join(dirpath, filename);
//         const target = `${full_path}.hex}`;
//         compile_clvm(full_path, target);
//         r.push(target);
//       }
//     }
//   }
//   return r;
// }<|MERGE_RESOLUTION|>--- conflicted
+++ resolved
@@ -106,11 +106,7 @@
     } else {
         let compile_invoke_code = run(allocator);
         let input_sexp = allocator.new_pair(assembled_sexp, allocator.null())?;
-<<<<<<< HEAD
-        let run_program = run_program_for_search_paths(search_paths, false);
-=======
         let run_program = run_program_for_search_paths(input_path, search_paths, false);
->>>>>>> 283f38af
         let run_program_output =
             run_program.run_program(allocator, compile_invoke_code, input_sexp, None)?;
         Ok(run_program_output.1)
