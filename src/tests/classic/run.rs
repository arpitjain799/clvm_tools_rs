use num_bigint::ToBigInt;

#[cfg(test)]
use rand::distributions::Standard;
#[cfg(test)]
use rand::prelude::*;
#[cfg(test)]
use rand::Rng;
#[cfg(test)]
use rand_chacha::ChaChaRng;

use std::borrow::Borrow;
use std::collections::{HashMap, HashSet};
use std::fs;
use std::path::PathBuf;
use std::rc::Rc;

use clvmr::allocator::Allocator;

use crate::classic::clvm::__type_compatibility__::{bi_one, bi_zero, Stream};
use crate::classic::clvm_tools::binutils::disassemble;
use crate::classic::clvm_tools::cmds::launch_tool;
use crate::classic::clvm_tools::node_path::NodePath;

use crate::compiler::clvm::convert_to_clvm_rs;
use crate::compiler::sexp;
use crate::compiler::sexp::decode_string;
use crate::util::{number_from_u8, Number};

const NUM_GEN_ATOMS: usize = 16;

fn do_basic_brun(args: &Vec<String>) -> String {
    let mut s = Stream::new(None);
    launch_tool(&mut s, args, &"run".to_string(), 0);
    return s.get_value().decode();
}

fn do_basic_run(args: &Vec<String>) -> String {
    let mut s = Stream::new(None);
    launch_tool(&mut s, args, &"run".to_string(), 2);
    return s.get_value().decode();
}

#[test]
fn basic_run_test() {
    assert_eq!(
        do_basic_run(&vec!("run".to_string(), "(mod (A B) (+ A B))".to_string())).trim(),
        "(+ 2 5)".to_string()
    );
}

#[test]
fn add_1_test() {
    assert_eq!(
        do_basic_run(&vec!(
            "run".to_string(),
            "(opt (com (q . (+ 6 55))))".to_string()
        ))
        .trim(),
        "(q . 61)".to_string()
    );
}

#[test]
fn div_test() {
    assert_eq!(
        do_basic_run(&vec!("run".to_string(), "(mod (X) (/ X 10))".to_string())).trim(),
        "(f (divmod 2 (q . 10)))".to_string()
    );
}

#[test]
fn brun_y_1_test() {
    let testpath = PathBuf::from(env!("CARGO_MANIFEST_DIR"));
    let mut sym_path = testpath.clone();
    sym_path.push("resources/tests/stage_2/brun-y-1.sym");
    assert_eq!(
        do_basic_brun(
            &vec!(
                "brun".to_string(),
                "-y".to_string(),
                sym_path.into_os_string().into_string().unwrap(),
                "(a (q . (a 2 (c 2 (c 5 (q . ()))))) (c (q . (a (i (= 5 (q . 1)) (q . (q . 1)) (q . (* 5 (a 2 (c 2 (c (- 5 (q . 1)) (q . ()))))))) 1)) 1))".to_string(),
                "(10)".to_string()
            )
        ).trim(),
        indoc! {"0x375f00
            
            (\"fact\" 10) => 0x375f00
            
            (\"fact\" 9) => 0x058980
            
            (\"fact\" 8) => 0x009d80
            
            (\"fact\" 7) => 5040
            
            (\"fact\" 6) => 720
            
            (\"fact\" 5) => 120
            
            (\"fact\" 4) => 24
            
            (\"fact\" 3) => 6
            
            (\"fact\" 2) => 2
            
            (\"fact\" 1) => 1"}
    );
}

#[test]
fn brun_v_test() {
    assert_eq!(
        do_basic_brun(&vec!(
            "brun".to_string(),
            "-v".to_string(),
            "(a (q + (q . 3) (q . 5)) 1)".to_string()
        ))
        .trim(),
        indoc! {"8
            
            (a 2 3) [((a (q 16 (q . 3) (q . 5)) 1))] => 8
            
            3 [((a (q 16 (q . 3) (q . 5)) 1))] => ()
            
            2 [((a (q 16 (q . 3) (q . 5)) 1))] => (a (q 16 (q . 3) (q . 5)) 1)
            
            (a (q 16 (q . 3) (q . 5)) 1) [()] => 8
            
            1 [()] => ()
            
            (q 16 (q . 3) (q . 5)) [()] => (+ (q . 3) (q . 5))
            
            (+ (q . 3) (q . 5)) [()] => 8
            
            (q . 5) [()] => 5
            
            (q . 3) [()] => 3"}
    );
}

#[test]
fn brun_constant_test() {
    assert_eq!(
        do_basic_run(&vec!(
            "run".to_string(),
            "(mod () (defconstant X 3) X)".to_string()
        ))
        .trim(),
        "(q . 3)".to_string()
    );
}

#[test]
fn at_capture_destructure_1() {
    assert_eq!(
        do_basic_run(&vec!(
            "run".to_string(),
            "(mod (A (@ Z (B C)) D) A)".to_string()
        ))
        .trim(),
        "2"
    );
}

#[test]
fn at_capture_destructure_2() {
    assert_eq!(
        do_basic_run(&vec!(
            "run".to_string(),
            "(mod (A (@ Z (B C)) D) Z)".to_string()
        ))
        .trim(),
        "5"
    );
}

#[test]
fn at_capture_destructure_3() {
    assert_eq!(
        do_basic_run(&vec!(
            "run".to_string(),
            "(mod (A (@ Z (B C)) D) B)".to_string()
        ))
        .trim(),
        "9"
    );
}

#[test]
fn at_capture_destructure_4() {
    assert_eq!(
        do_basic_run(&vec!(
            "run".to_string(),
            "(mod (A (@ Z (B C)) D) C)".to_string()
        ))
        .trim(),
        "21"
    );
}

#[test]
fn at_capture_destructure_5() {
    assert_eq!(
        do_basic_run(&vec!(
            "run".to_string(),
            "(mod (A (@ Z (B C)) D) D)".to_string()
        ))
        .trim(),
        "11"
    );
}

#[test]
fn at_capture_inline_1() {
    assert_eq!(
        do_basic_run(&vec!(
            "run".to_string(),
            "(mod () (defun-inline F (@ pt (X Y)) X) (F 97 98))".to_string()
        ))
        .trim(),
        "(q . 97)"
    );
}

#[test]
fn at_capture_inline_2() {
    assert_eq!(
        do_basic_run(&vec!(
            "run".to_string(),
            "(mod () (defun-inline F (@ pt (X Y)) Y) (F 97 98))".to_string()
        ))
        .trim(),
        "(q . 98)"
    );
}

#[test]
fn at_capture_inline_3() {
    assert_eq!(
        do_basic_run(&vec!(
            "run".to_string(),
            "(mod () (defun-inline F (@ pt (X Y)) pt) (F (+ 117 1) (+ 98 1)))".to_string()
        ))
        .trim(),
        "(q 118 99)"
    );
}

#[test]
fn at_capture_inline_4() {
    assert_eq!(
        do_basic_run(&vec!(
            "run".to_string(),
            "(mod () (defun-inline F (A (@ pt (X Y))) (list (list A X Y) pt)) (F 115 (list 99 77)))".to_string()
        ))
            .trim(),
        "(q (115 99 77) (99 77))"
    );
}

#[test]
fn inline_destructure_1() {
    assert_eq!(
        do_basic_run(&vec!(
            "run".to_string(),
            "(mod () (defun-inline F ((A . B)) (+ A B)) (F (c 3 7)))".to_string()
        ))
        .trim(),
        "(q . 10)"
    );
}

#[test]
fn test_forms_of_destructuring_allowed_by_classic_1() {
    assert_eq!(
        do_basic_run(&vec![
            "run".to_string(),
            "(mod (A) (defun-inline foo (X Y . Z) (i X Y . Z)) (foo A 2 3))".to_string()
        ])
        .trim(),
        "(i 2 (q . 2) (q . 3))"
    );
}

fn run_dependencies(filename: &str) -> HashSet<String> {
    let result_text = do_basic_run(&vec![
        "run".to_string(),
        "-i".to_string(),
        "resources/tests".to_string(),
        "-M".to_string(),
        filename.to_owned(),
    ])
    .trim()
    .to_string();

    eprintln!("run_dependencies:\n{}", result_text);

    let mut dep_set = HashSet::new();
    for l in result_text.lines() {
        if let Some(suffix_start) = l.find("resources/tests") {
            let copied_suffix: Vec<u8> = l.as_bytes().iter().skip(suffix_start).copied().collect();
            dep_set.insert(decode_string(&copied_suffix));
        } else {
            panic!("file {} isn't expected", l);
        }
    }

    dep_set
}

#[test]
fn test_get_dependencies_1() {
    let dep_set = run_dependencies("resources/tests/singleton_top_layer.clvm");

    eprintln!("dep_set {dep_set:?}");

    let mut expect_set = HashSet::new();
    expect_set.insert("resources/tests/condition_codes.clvm".to_owned());
    expect_set.insert("resources/tests/curry-and-treehash.clinc".to_owned());
    expect_set.insert("resources/tests/singleton_truths.clib".to_owned());

    assert_eq!(dep_set, expect_set);
}

#[test]
fn test_treehash_constant_embedded_classic() {
    let result_text = do_basic_run(&vec![
        "run".to_string(),
        "-i".to_string(),
        "resources/tests".to_string(),
        indoc! {"
            (mod ()
              (include sha256tree.clib)
              (defconst H (+ G (sha256tree (q 2 3 4))))
              (defconst G 1)
              H
              )
        "}
        .to_string(),
    ])
    .trim()
    .to_string();
    assert_eq!(
        result_text,
        "(q . 0x6fcb06b1fe29d132bb37f3a21b86d7cf03d636bf6230aa206486bef5e68f9874)"
    );
    let result_hash = do_basic_brun(&vec!["brun".to_string(), result_text, "()".to_string()])
        .trim()
        .to_string();
    assert_eq!(
        result_hash,
        "0x6fcb06b1fe29d132bb37f3a21b86d7cf03d636bf6230aa206486bef5e68f9874"
    );
}

#[test]
fn test_treehash_constant_embedded_fancy_order() {
    let result_text = do_basic_run(&vec![
        "run".to_string(),
        "-i".to_string(),
        "resources/tests".to_string(),
        indoc! {"
            (mod ()
              (include sha256tree.clib)
              (defconst C 18)
              (defconst H (+ C G (sha256tree (q 2 3 4))))
              (defconst G (+ B A))
              (defconst A 9)
              (defconst B (* A A))
              H
              )
        "}
        .to_string(),
    ])
    .trim()
    .to_string();
    assert_eq!(
        result_text,
        "(q . 0x6fcb06b1fe29d132bb37f3a21b86d7cf03d636bf6230aa206486bef5e68f98df)"
    );
    let result_hash = do_basic_brun(&vec!["brun".to_string(), result_text, "()".to_string()])
        .trim()
        .to_string();
    assert_eq!(
        result_hash,
        "0x6fcb06b1fe29d132bb37f3a21b86d7cf03d636bf6230aa206486bef5e68f98df"
    );
}

#[test]
fn test_treehash_constant_embedded_fancy_order_from_fun() {
    let result_text = do_basic_run(&vec![
        "run".to_string(),
        "-i".to_string(),
        "resources/tests".to_string(),
        indoc! {"
            (mod ()
              (include sha256tree.clib)
              (defconst C 18)
              (defconst H (+ C G (sha256tree (q 2 3 4))))
              (defconst G (+ B A))
              (defconst A 9)
              (defconst B (* A A))
              (defun F (X) (+ X H))
              (F 1)
              )
        "}
        .to_string(),
    ])
    .trim()
    .to_string();
    assert_eq!(
        result_text,
        "(q . 0x6fcb06b1fe29d132bb37f3a21b86d7cf03d636bf6230aa206486bef5e68f98e0)"
    );
    let result_hash = do_basic_brun(&vec!["brun".to_string(), result_text, "()".to_string()])
        .trim()
        .to_string();
    assert_eq!(
        result_hash,
        "0x6fcb06b1fe29d132bb37f3a21b86d7cf03d636bf6230aa206486bef5e68f98e0"
    );
}

#[test]
fn test_treehash_constant_embedded_classic_loop() {
    let result_text = do_basic_run(&vec![
        "run".to_string(),
        "-i".to_string(),
        "resources/tests".to_string(),
        indoc! {"
            (mod ()
              (include sha256tree.clib)
              (defconst H (+ G (sha256tree (q 2 3 4))))
              (defconst G (logand H 1))
              H
              )
        "}
        .to_string(),
    ])
    .trim()
    .to_string();
    assert!(result_text.starts_with("FAIL"));
    assert!(result_text.contains("got stuck untangling defconst dependencies"));
}

#[test]
fn test_treehash_constant_embedded_modern() {
    let result_text = do_basic_run(&vec![
        "run".to_string(),
        "-i".to_string(),
        "resources/tests".to_string(),
        indoc! {"
            (mod ()
              (include *standard-cl-21*)
              (include sha256tree.clib)
              (defconst H (+ G (sha256tree (q 2 3 4))))
              (defconst G 1)
              H
              )
        "}
        .to_string(),
    ])
    .trim()
    .to_string();
    assert_eq!(
        result_text,
        "(2 (1 1 . 50565442356047746631413349885570059132562040184787699607120092457326103992436) (4 (1 2 (1 2 (3 (7 5) (1 2 (1 11 (1 . 2) (2 2 (4 2 (4 (5 5) ()))) (2 2 (4 2 (4 (6 5) ())))) 1) (1 2 (1 11 (1 . 1) 5) 1)) 1) 1) 1))"
    );
    let result_hash = do_basic_brun(&vec!["brun".to_string(), result_text, "()".to_string()])
        .trim()
        .to_string();
    assert_eq!(
        result_hash,
        "0x6fcb06b1fe29d132bb37f3a21b86d7cf03d636bf6230aa206486bef5e68f9874"
    );
}

#[test]
fn test_treehash_constant_embedded_modern_fun() {
    let result_text = do_basic_run(&vec![
        "run".to_string(),
        "-i".to_string(),
        "resources/tests".to_string(),
        indoc! {"
            (mod ()
              (include *standard-cl-21*)
              (include sha256tree.clib)
              (defconst H (+ G (sha256tree (q 2 3 4))))
              (defconst G 1)
              (defun F (X) (+ X H))
              (F 1)
              )
        "}
        .to_string(),
    ])
    .trim()
    .to_string();
    assert_eq!(
        result_text,
        "(2 (1 2 6 (4 2 (4 (1 . 1) ()))) (4 (1 (2 (1 2 (3 (7 5) (1 2 (1 11 (1 . 2) (2 4 (4 2 (4 (5 5) ()))) (2 4 (4 2 (4 (6 5) ())))) 1) (1 2 (1 11 (1 . 1) 5) 1)) 1) 1) 2 (1 16 5 (1 . 50565442356047746631413349885570059132562040184787699607120092457326103992436)) 1) 1))".to_string()
    );
    let result_hash = do_basic_brun(&vec!["brun".to_string(), result_text, "()".to_string()])
        .trim()
        .to_string();
    assert_eq!(
        result_hash,
        "0x6fcb06b1fe29d132bb37f3a21b86d7cf03d636bf6230aa206486bef5e68f9875"
    );
}

#[test]
fn test_treehash_constant_embedded_modern_loop() {
    let result_text = do_basic_run(&vec![
        "run".to_string(),
        "-i".to_string(),
        "resources/tests".to_string(),
        indoc! {"
            (mod ()
              (include *standard-cl-21*)
              (include sha256tree.clib)
              (defconst H (+ G (sha256tree (q 2 3 4))))
              (defconst G (logand H 1))
              H
              )
        "}
        .to_string(),
    ])
    .trim()
    .to_string();
    eprintln!("{result_text}");
    assert!(result_text.starts_with("*command*"));
    assert!(result_text.contains("stack limit exceeded"));
}

#[test]
fn test_num_encoding_just_less_than_5_bytes() {
    let res = do_basic_run(&vec!["run".to_string(), "4281419728".to_string()])
        .trim()
        .to_string();
    assert_eq!(res, "0x00ff3147d0");
}

#[test]
fn test_divmod() {
    let res = do_basic_run(&vec![
        "run".to_string(),
        "(/ 78962960182680 4281419728)".to_string(),
    ])
    .trim()
    .to_string();
    assert_eq!(res, "18443");
}

#[cfg(test)]
pub struct RandomClvmNumber {
    pub intended_value: Number,
}

#[test]
fn test_classic_mod_form() {
    let res = do_basic_run(&vec![
        "run".to_string(),
        indoc! {"
(mod () (a (mod (X) (+ 1 (* X 2))) (list 3)))
"}
        .to_string(),
        "()".to_string(),
    ])
    .trim()
    .to_string();
    assert_eq!(res, "(q . 7)");
}

#[cfg(test)]
pub fn random_clvm_number<R: Rng + ?Sized>(rng: &mut R) -> RandomClvmNumber {
    // Make a number by creating some random atom bytes.
    // Set high bit randomly.
    let natoms = rng.gen_range(0..=NUM_GEN_ATOMS);
    let mut result_bytes = Vec::new();
    for _ in 0..=natoms {
        let mut new_bytes = sexp::random_atom_name(rng, 3)
            .iter()
            .map(|x| {
                if rng.gen() {
                    // The possibility of negative values.
                    x | 0x80
                } else {
                    *x
                }
            })
            .collect();
        result_bytes.append(&mut new_bytes);
    }
    let num = number_from_u8(&result_bytes);

    RandomClvmNumber {
        intended_value: num,
    }
}

#[cfg(test)]
impl Distribution<RandomClvmNumber> for Standard {
    fn sample<R: Rng + ?Sized>(&self, rng: &mut R) -> RandomClvmNumber {
        random_clvm_number(rng)
    }
}

// Finally add property based testing in here.
#[test]
fn test_encoding_properties() {
    let mut rng = ChaChaRng::from_entropy();
    for _ in 1..=200 {
        let number_spec: RandomClvmNumber = rng.gen();

        // We'll have it compile a constant value.
        // The representation of the number will come out most likely
        // as a hex constant.
        let serialized_through_run = do_basic_run(&vec![
            "run".to_string(),
            format!("(q . {})", number_spec.intended_value),
        ])
        .trim()
        .to_string();

        // If we can subtract the original value from the encoded value and
        // get zero, then we did the right thing.
        let cancelled_through_run = do_basic_run(&vec![
            "run".to_string(),
            format!(
                "(- {} {})",
                serialized_through_run, number_spec.intended_value
            ),
        ])
        .trim()
        .to_string();
        assert_eq!(cancelled_through_run, "()");
    }
}

const SEXP_RNG_HORIZON: usize = 13;
const SEXP_DEPTH: usize = 2;

#[cfg(test)]
fn gather_paths(
    path_map: &mut HashMap<Vec<u8>, Number>,
    p: Number,
    mask: Number,
    sexp: &sexp::SExp,
) {
    let this_path = p.clone() | mask.clone();
    match sexp {
        sexp::SExp::Atom(_, x) => {
            path_map.insert(x.clone(), this_path);
        }
        sexp::SExp::Cons(_, a, b) => {
            let next_mask = mask * 2_u32.to_bigint().unwrap();
            gather_paths(path_map, p.clone(), next_mask.clone(), a.borrow());
            gather_paths(path_map, this_path, next_mask.clone(), b.borrow());
        }
        _ => {}
    }
}

// Ensure our atoms are not taken up as operators during the reading process.
#[cfg(test)]
fn stringize(sexp: &sexp::SExp) -> sexp::SExp {
    match sexp {
        sexp::SExp::Cons(l, a, b) => sexp::SExp::Cons(
            l.clone(),
            Rc::new(stringize(a.borrow())),
            Rc::new(stringize(b.borrow())),
        ),
        sexp::SExp::Atom(l, n) => sexp::SExp::QuotedString(l.clone(), b'"', n.clone()),
        _ => sexp.clone(),
    }
}

#[test]
fn test_check_tricky_arg_path_random() {
    let mut rng = ChaChaRng::from_entropy();
    // Make a very deep random sexp and make a path table in it.
    let random_tree = Rc::new(stringize(&sexp::random_sexp(&mut rng, SEXP_RNG_HORIZON)));
    let mut deep_tree = random_tree.clone();

    let mut path_map = HashMap::new();
    gather_paths(&mut path_map, bi_zero(), bi_one(), &random_tree);
    let mut deep_path = bi_one();
    for _ in 1..=SEXP_DEPTH {
        deep_path *= 2_u32.to_bigint().unwrap();
        if rng.gen() {
            deep_path |= bi_one();
            deep_tree = Rc::new(sexp::SExp::Cons(
                random_tree.loc(),
                Rc::new(sexp::SExp::Nil(random_tree.loc())),
                deep_tree,
            ));
        } else {
            deep_tree = Rc::new(sexp::SExp::Cons(
                random_tree.loc(),
                deep_tree.clone(),
                Rc::new(sexp::SExp::Nil(random_tree.loc())),
            ));
        }
    }
    // Now we have a very deep tree and a path to our sexp.
    // We'll test whether node path serializes to the right thing by
    // checking that we can reach all the atoms in our tree.
    for (k, v) in path_map {
        let np = NodePath::new(Some(deep_path.clone()));
        let up = NodePath::new(Some(v.clone()));
        let path_bytes = np.add(up).as_path();
        let program = sexp::SExp::Cons(
            random_tree.loc(),
            Rc::new(sexp::SExp::Atom(random_tree.loc(), vec![b'a'])),
            Rc::new(sexp::SExp::Cons(
                random_tree.loc(),
                Rc::new(sexp::SExp::QuotedString(
                    random_tree.loc(),
                    b'"',
                    path_bytes.raw().clone(),
                )),
                Rc::new(sexp::SExp::Cons(
                    random_tree.loc(),
                    Rc::new(sexp::SExp::Cons(
                        random_tree.loc(),
                        Rc::new(sexp::SExp::Atom(random_tree.loc(), vec![b'q'])),
                        deep_tree.clone(),
                    )),
                    Rc::new(sexp::SExp::Nil(random_tree.loc())),
                )),
            )),
        );

        let res = do_basic_run(&vec![
            "run".to_string(),
            program.to_string(),
            "()".to_string(),
        ])
        .trim()
        .to_string();
        let mut allocator = Allocator::new();
        let converted = convert_to_clvm_rs(
            &mut allocator,
            Rc::new(sexp::SExp::Atom(random_tree.loc(), k.clone())),
        )
        .unwrap();
        let disassembled = disassemble(&mut allocator, converted);
        eprintln!("run {} want {} have {}", program, disassembled, res);
        assert_eq!(disassembled, res);
    }
}

fn read_json_from_file(fname: &str) -> HashMap<String, String> {
    let extra_symbols_text = fs::read_to_string(fname).expect("should have dropped main.sym");
    serde_json::from_str(&extra_symbols_text).expect("should be real json")
}

<<<<<<< HEAD
=======
#[test]
fn test_generate_extra_symbols() {
    // Verify that extra symbols are generated.
    // These include ..._arguments: "(A B C)" <-- arguments of the function
    //               ..._left_env: "1" <-- specifies whether left env is used
    let _ = do_basic_run(&vec![
        "run".to_string(),
        "-g".to_string(),
        "-i".to_string(),
        "resources/tests".to_string(),
        "-i".to_string(),
        "resources/tests/usecheck-work".to_string(),
        "--symbol-output-file".to_string(),
        "/tmp/pmi_extra_symbols.sym".to_string(),
        "resources/tests/cldb_tree/pool_member_innerpuz.cl".to_string(),
    ])
    .trim()
    .to_string();
    let syms_with_extras = read_json_from_file("/tmp/pmi_extra_symbols.sym");
    let syms_want_extras =
        read_json_from_file("resources/tests/cldb_tree/pool_member_innerpuz_extra.sym");
    assert_eq!(syms_with_extras, syms_want_extras);
    let _ = do_basic_run(&vec![
        "run".to_string(),
        "-i".to_string(),
        "resources/tests".to_string(),
        "-i".to_string(),
        "resources/tests/usecheck-work".to_string(),
        "--symbol-output-file".to_string(),
        "/tmp/pmi_normal_symbols.sym".to_string(),
        "resources/tests/cldb_tree/pool_member_innerpuz.cl".to_string(),
    ])
    .trim()
    .to_string();
    let syms_normal = read_json_from_file("/tmp/pmi_normal_symbols.sym");
    let want_normal = read_json_from_file("resources/tests/cldb_tree/pool_member_innerpuz_ref.sym");
    assert_eq!(syms_normal, want_normal);
}

>>>>>>> 19d23a27
#[test]
fn test_generate_extra_symbols() {
    // Verify that extra symbols are generated.
    // These include ..._arguments: "(A B C)" <-- arguments of the function
    //               ..._left_env: "1" <-- specifies whether left env is used
    let _ = do_basic_run(&vec![
        "run".to_string(),
        "-g".to_string(),
        "-i".to_string(),
        "resources/tests".to_string(),
        "-i".to_string(),
        "resources/tests/usecheck-work".to_string(),
        "--symbol-output-file".to_string(),
        "/tmp/pmi_extra_symbols.sym".to_string(),
        "resources/tests/cldb_tree/pool_member_innerpuz.cl".to_string(),
    ])
    .trim()
    .to_string();
    let syms_with_extras = read_json_from_file("/tmp/pmi_extra_symbols.sym");
    let syms_want_extras =
        read_json_from_file("resources/tests/cldb_tree/pool_member_innerpuz_extra.sym");
    assert_eq!(syms_with_extras, syms_want_extras);
    let _ = do_basic_run(&vec![
        "run".to_string(),
        "-i".to_string(),
        "resources/tests".to_string(),
        "-i".to_string(),
        "resources/tests/usecheck-work".to_string(),
        "--symbol-output-file".to_string(),
        "/tmp/pmi_normal_symbols.sym".to_string(),
        "resources/tests/cldb_tree/pool_member_innerpuz.cl".to_string(),
    ])
    .trim()
    .to_string();
    let syms_normal = read_json_from_file("/tmp/pmi_normal_symbols.sym");
    let want_normal = read_json_from_file("resources/tests/cldb_tree/pool_member_innerpuz_ref.sym");
    assert_eq!(syms_normal, want_normal);
}

#[test]
fn test_classic_sets_source_file_in_symbols_only_when_asked() {
    let tname = "test_classic_doesnt_source_file_in_symbols.sym".to_string();
    do_basic_run(&vec![
        "run".to_string(),
        "--symbol-output-file".to_string(),
        tname.clone(),
        "resources/tests/assert.clvm".to_string(),
    ]);
    let read_in_file = fs::read_to_string(&tname).expect("should have dropped symbols");
    fs::remove_file(&tname).expect("should have existed");
    let decoded_symbol_file: HashMap<String, String> =
        serde_json::from_str(&read_in_file).expect("should decode");
    assert_eq!(decoded_symbol_file.get("source_file"), None);
}

#[test]
fn test_modern_sets_source_file_in_symbols() {
    let tname = "test_modern_sets_source_file_in_symbols.sym".to_string();
    do_basic_run(&vec![
        "run".to_string(),
        "--extra-syms".to_string(),
        "--symbol-output-file".to_string(),
        tname.clone(),
        "resources/tests/steprun/fact.cl".to_string(),
    ]);
    let read_in_file = fs::read_to_string(&tname).expect("should have dropped symbols");
    let decoded_symbol_file: HashMap<String, String> =
        serde_json::from_str(&read_in_file).expect("should decode");
    fs::remove_file(&tname).expect("should have existed");
    assert_eq!(
        decoded_symbol_file.get("source_file").cloned(),
        Some("resources/tests/steprun/fact.cl".to_string())
    );
}<|MERGE_RESOLUTION|>--- conflicted
+++ resolved
@@ -754,51 +754,10 @@
 
 fn read_json_from_file(fname: &str) -> HashMap<String, String> {
     let extra_symbols_text = fs::read_to_string(fname).expect("should have dropped main.sym");
+    eprintln!("est {extra_symbols_text}");
     serde_json::from_str(&extra_symbols_text).expect("should be real json")
 }
 
-<<<<<<< HEAD
-=======
-#[test]
-fn test_generate_extra_symbols() {
-    // Verify that extra symbols are generated.
-    // These include ..._arguments: "(A B C)" <-- arguments of the function
-    //               ..._left_env: "1" <-- specifies whether left env is used
-    let _ = do_basic_run(&vec![
-        "run".to_string(),
-        "-g".to_string(),
-        "-i".to_string(),
-        "resources/tests".to_string(),
-        "-i".to_string(),
-        "resources/tests/usecheck-work".to_string(),
-        "--symbol-output-file".to_string(),
-        "/tmp/pmi_extra_symbols.sym".to_string(),
-        "resources/tests/cldb_tree/pool_member_innerpuz.cl".to_string(),
-    ])
-    .trim()
-    .to_string();
-    let syms_with_extras = read_json_from_file("/tmp/pmi_extra_symbols.sym");
-    let syms_want_extras =
-        read_json_from_file("resources/tests/cldb_tree/pool_member_innerpuz_extra.sym");
-    assert_eq!(syms_with_extras, syms_want_extras);
-    let _ = do_basic_run(&vec![
-        "run".to_string(),
-        "-i".to_string(),
-        "resources/tests".to_string(),
-        "-i".to_string(),
-        "resources/tests/usecheck-work".to_string(),
-        "--symbol-output-file".to_string(),
-        "/tmp/pmi_normal_symbols.sym".to_string(),
-        "resources/tests/cldb_tree/pool_member_innerpuz.cl".to_string(),
-    ])
-    .trim()
-    .to_string();
-    let syms_normal = read_json_from_file("/tmp/pmi_normal_symbols.sym");
-    let want_normal = read_json_from_file("resources/tests/cldb_tree/pool_member_innerpuz_ref.sym");
-    assert_eq!(syms_normal, want_normal);
-}
-
->>>>>>> 19d23a27
 #[test]
 fn test_generate_extra_symbols() {
     // Verify that extra symbols are generated.
