use clvmr::allocator::Allocator;
use std::fs;
use std::rc::Rc;

use crate::classic::clvm_tools::binutils::{assemble, assemble_from_ir, disassemble};
use crate::classic::clvm_tools::ir::reader::read_ir;
use crate::classic::clvm_tools::stages::stage_2::compile::{
    do_com_prog, try_expand_macro_for_atom,
};
use crate::classic::clvm_tools::stages::stage_2::helpers::brun;
use crate::classic::clvm_tools::stages::stage_2::operators::run_program_for_search_paths;
use crate::classic::clvm_tools::stages::stage_2::reader::{process_embed_file, read_file};

use crate::compiler::sexp::decode_string;

fn test_expand_macro(
    allocator: &mut Allocator,
    macro_data: String,
    prog_rest: String,
    macros: String,
    symbols: String,
) -> String {
    let macro_ir = read_ir(&macro_data).unwrap();
    let macro_source = assemble_from_ir(allocator, Rc::new(macro_ir)).unwrap();
    let prog_ir = read_ir(&prog_rest).unwrap();
    let prog_source = assemble_from_ir(allocator, Rc::new(prog_ir)).unwrap();
    let macros_ir = read_ir(&macros).unwrap();
    let macros_source = assemble_from_ir(allocator, Rc::new(macros_ir)).unwrap();
    let symbols_ir = read_ir(&symbols).unwrap();
    let symbols_source = assemble_from_ir(allocator, Rc::new(symbols_ir)).unwrap();
    let exp_res = try_expand_macro_for_atom(
        allocator,
        macro_source,
        prog_source,
        macros_source,
        symbols_source,
    )
    .unwrap();
    disassemble(allocator, exp_res.1)
}

fn test_inner_expansion(
    allocator: &mut Allocator,
    macro_code: String,
    prog_rest: String,
) -> String {
    let macro_ir = read_ir(&macro_code).unwrap();
    let macro_source = assemble_from_ir(allocator, Rc::new(macro_ir)).unwrap();
    let prog_ir = read_ir(&prog_rest).unwrap();
    let prog_source = assemble_from_ir(allocator, Rc::new(prog_ir)).unwrap();
    let exp_res = brun(allocator, macro_source, prog_source).unwrap();
    disassemble(allocator, exp_res)
}

fn test_do_com_prog(
    allocator: &mut Allocator,
    program_src: String,
    macro_lookup_src: String,
    symbol_table_src: String,
) -> String {
    let runner = run_program_for_search_paths("*test*", &vec![".".to_string()], false);
    let prog_ir = read_ir(&program_src).unwrap();
    let program = assemble_from_ir(allocator, Rc::new(prog_ir)).unwrap();
    let macro_ir = read_ir(&macro_lookup_src).unwrap();
    let macro_lookup = assemble_from_ir(allocator, Rc::new(macro_ir)).unwrap();
    let sym_ir = read_ir(&symbol_table_src).unwrap();
    let symbol_table = assemble_from_ir(allocator, Rc::new(sym_ir)).unwrap();
    let result = do_com_prog(allocator, 849, program, macro_lookup, symbol_table, runner).unwrap();
    disassemble(allocator, result.1)
}

#[test]
fn test_macro_expansion() {
    let mut allocator = Allocator::new();
    let res = test_expand_macro(
        &mut allocator,
        "(c (q . \"list\") (c (f 1) (c (c (q . \"mod\") (c (f (r 1)) (c (f (r (r 1))) (q)))) (q))))".to_string(),
        "(\"function\" (\"BODY\") (29041 (\"opt\" (\"com\" (q \"unquote\" \"BODY\") (29041 (\"unquote\" (\"macros\"))) (29041 (\"unquote\" (\"symbols\")))))))".to_string(),
        "((\"list\" (a (q 2 (q 2 2 (c 2 (c 3 (q)))) (c (q 2 (i 5 (q 4 (q . 4) (c 9 (c (a 2 (c 2 (c 13 (q)))) (q)))) (q 1)) 1) 1)) 1)) (\"defmacro\" (c (q . \"list\") (c (f 1) (c (c (q . \"mod\") (c (f (r 1)) (c (f (r (r 1))) (q)))) (q))))))".to_string(),
        "()".to_string()
    );
    assert_eq!(res, "(a (\"com\" (a (q 4 (q . \"list\") (c (f 1) (c (c (q . \"mod\") (c (f (r 1)) (c (f (r (r 1))) (q)))) (q)))) (q \"function\" (\"BODY\") (29041 (\"opt\" (\"com\" (q \"unquote\" \"BODY\") (29041 (\"unquote\" (\"macros\"))) (29041 (\"unquote\" (\"symbols\")))))))) (q (\"list\" (a (q 2 (q 2 2 (c 2 (c 3 (q)))) (c (q 2 (i 5 (q 4 (q . 4) (c 9 (c (a 2 (c 2 (c 13 (q)))) (q)))) (q 1)) 1) 1)) 1)) (\"defmacro\" (c (q . \"list\") (c (f 1) (c (c (q . \"mod\") (c (f (r 1)) (c (f (r (r 1))) (q)))) (q)))))) (q)) 1)".to_string());
}

#[test]
fn test_inner_macro_exp() {
    let mut allocator = Allocator::new();
    let res = test_inner_expansion(
        &mut allocator,
        "(c (q . \"list\") (c (f 1) (c (c (q . \"mod\") (c (f (r 1)) (c (f (r (r 1))) (q)))) (q))))".to_string(),
        "(\"function\" (\"BODY\") (29041 (\"opt\" (\"com\" (q \"unquote\" \"BODY\") (29041 (\"unquote\" (\"macros\"))) (29041 (\"unquote\" (\"symbols\")))))))".to_string()
    );
    assert_eq!(res, "(a (q 4 (q . \"list\") (c (f 1) (c (c (q . \"mod\") (c (f (r 1)) (c (f (r (r 1))) (q)))) (q)))) (q \"function\" (\"BODY\") (29041 (\"opt\" (\"com\" (q \"unquote\" \"BODY\") (29041 (\"unquote\" (\"macros\"))) (29041 (\"unquote\" (\"symbols\"))))))))".to_string());
}

#[test]
fn test_compile_during_assert_1() {
    let mut allocator = Allocator::new();
    let res = test_do_com_prog(
        &mut allocator,
        "(\"assert\" 1)".to_string(),
        "((\"assert\" (a (i 3 (q 4 (q . 26982) (c 2 (c (c (q . \"assert\") 3) (q (x))))) (q . 2)) 1)) (26982 (c (q . 2) (c (c (q . 3) (c 2 (c (c (q . \"function\") (c 5 ())) (c (c (q . \"function\") (c 11 ())) ())))) (q 64)))) (\"function\" (c (q . \"opt\") (c (c (q . \"com\") (c (c (q . 1) 2) (q (29041 (\"unquote\" (\"macros\"))) (29041 (\"unquote\" (\"symbols\")))))) ()))) (\"list\" (a (q 2 (q 2 2 (c 2 (c 3 (q)))) (c (q 2 (i 5 (q 4 (q . 4) (c 9 (c (a 2 (c 2 (c 13 (q)))) (q)))) (q 1)) 1) 1)) 1)) (\"defmacro\" (c (q . \"list\") (c (f 1) (c (c (q . \"mod\") (c (f (r 1)) (c (f (r (r 1))) (q)))) (q))))))".to_string(),
        "()".to_string()
    );

    assert_eq!(res, "(a (\"com\" (a (q 2 (i 3 (q 4 (q . 26982) (c 2 (c (c (q . \"assert\") 3) (q (x))))) (q . 2)) 1) (q 1)) (q (\"assert\" (a (i 3 (q 4 (q . 26982) (c 2 (c (c (q . \"assert\") 3) (q (x))))) (q . 2)) 1)) (26982 (c (q . 2) (c (c (q . 3) (c 2 (c (c (q . \"function\") (c 5 ())) (c (c (q . \"function\") (c 11 ())) ())))) (q 64)))) (\"function\" (c (q . \"opt\") (c (c (q . \"com\") (c (c (q . 1) 2) (q (29041 (\"unquote\" (\"macros\"))) (29041 (\"unquote\" (\"symbols\")))))) ()))) (\"list\" (a (q 2 (q 2 2 (c 2 (c 3 (q)))) (c (q 2 (i 5 (q 4 (q . 4) (c 9 (c (a 2 (c 2 (c 13 (q)))) (q)))) (q 1)) 1) 1)) 1)) (\"defmacro\" (c (q . \"list\") (c (f 1) (c (c (q . \"mod\") (c (f (r 1)) (c (f (r (r 1))) (q)))) (q)))))) (q)) 1)".to_string());
}

#[test]
fn test_compile_check_output_diag_assert() {
    let mut allocator = Allocator::new();
    let res = test_do_com_prog(
        &mut allocator,
        "(\"mod\" () (\"defmacro\" \"assert\" \"items\" (26982 (r \"items\") (\"list\" 26982 (f \"items\") (c \"assert\" (r \"items\")) (q 8)) (f \"items\"))) (\"assert\" 1))".to_string(),
        "((26982 (c (q . 2) (c (c (q . 3) (c 2 (c (c (q . \"function\") (c 5 ())) (c (c (q . \"function\") (c 11 ())) ())))) (q 64)))) (\"function\" (c (q . \"opt\") (c (c (q . \"com\") (c (c (q . 1) 2) (q (29041 (\"unquote\" (\"macros\"))) (29041 (\"unquote\" (\"symbols\")))))) ()))) (\"list\" (a (q 2 (q 2 2 (c 2 (c 3 (q)))) (c (q 2 (i 5 (q 4 (q . 4) (c 9 (c (a 2 (c 2 (c 13 (q)))) (q)))) (q 1)) 1) 1)) 1)) (\"defmacro\" (c (q . \"list\") (c (f 1) (c (c (q . \"mod\") (c (f (r 1)) (c (f (r (r 1))) (q)))) (q))))))".to_string(),
        "()".to_string()
    );

    assert_eq!(
        res,
        "(a (q \"opt\" (q 2 (\"opt\" (\"com\" (q \"assert\" 1) (q (\"assert\" (a (i 3 (q 4 (q . 26982) (c 2 (c (c (q . \"assert\") 3) (q (x))))) (q . 2)) 1)) (26982 (c (q . 2) (c (c (q . 3) (c 2 (c (c (q . \"function\") (c 5 ())) (c (c (q . \"function\") (c 11 ())) ())))) (q 64)))) (\"function\" (c (q . \"opt\") (c (c (q . \"com\") (c (c (q . 1) 2) (q (29041 (\"unquote\" (\"macros\"))) (29041 (\"unquote\" (\"symbols\")))))) ()))) (\"list\" (a (q 2 (q 2 2 (c 2 (c 3 (q)))) (c (q 2 (i 5 (q 4 (q . 4) (c 9 (c (a 2 (c 2 (c 13 (q)))) (q)))) (q 1)) 1) 1)) 1)) (\"defmacro\" (c (q . \"list\") (c (f 1) (c (c (q . \"mod\") (c (f (r 1)) (c (f (r (r 1))) (q)))) (q)))))) (q))) 1)) 1)".to_string()
    );
}

#[test]
fn test_compile_assert_2() {
    let mut allocator = Allocator::new();
    let res = test_do_com_prog(
        &mut allocator,
        "(\"mod\" () (\"defmacro\" \"assert\" \"items\" (26982 (r \"items\") (\"list\" 26982 (f \"items\") (c \"assert\" (r \"items\")) (q 8)) (f \"items\"))) (\"assert\" 1))".to_string(),
        "((26982 (c (q . 2) (c (c (q . 3) (c 2 (c (c (q . \"function\") (c 5 ())) (c (c (q . \"function\") (c 11 ())) ())))) (q 64)))) (\"function\" (c (q . \"opt\") (c (c (q . \"com\") (c (c (q . 1) 2) (q (29041 (\"unquote\" (\"macros\"))) (29041 (\"unquote\" (\"symbols\")))))) ()))) (\"list\" (a (q 2 (q 2 2 (c 2 (c 3 (q)))) (c (q 2 (i 5 (q 4 (q . 4) (c 9 (c (a 2 (c 2 (c 13 (q)))) (q)))) (q 1)) 1) 1)) 1)) (\"defmacro\" (c (q . \"list\") (c (f 1) (c (c (q . \"mod\") (c (f (r 1)) (c (f (r (r 1))) (q)))) (q))))))".to_string(),
        "()".to_string()
    );

    assert_eq!(
        res,
        "(a (q \"opt\" (q 2 (\"opt\" (\"com\" (q \"assert\" 1) (q (\"assert\" (a (i 3 (q 4 (q . 26982) (c 2 (c (c (q . \"assert\") 3) (q (x))))) (q . 2)) 1)) (26982 (c (q . 2) (c (c (q . 3) (c 2 (c (c (q . \"function\") (c 5 ())) (c (c (q . \"function\") (c 11 ())) ())))) (q 64)))) (\"function\" (c (q . \"opt\") (c (c (q . \"com\") (c (c (q . 1) 2) (q (29041 (\"unquote\" (\"macros\"))) (29041 (\"unquote\" (\"symbols\")))))) ()))) (\"list\" (a (q 2 (q 2 2 (c 2 (c 3 (q)))) (c (q 2 (i 5 (q 4 (q . 4) (c 9 (c (a 2 (c 2 (c 13 (q)))) (q)))) (q 1)) 1) 1)) 1)) (\"defmacro\" (c (q . \"list\") (c (f 1) (c (c (q . \"mod\") (c (f (r 1)) (c (f (r (r 1))) (q)))) (q)))))) (q))) 1)) 1)".to_string()
    );
}

#[test]
fn test_present_file_smoke_not_exists() {
    let mut allocator = Allocator::new();
    let runner =
        run_program_for_search_paths("*test*", &vec!["resources/tests".to_string()], false);
    let sexp_triggering_read = assemble(&mut allocator, "(embed-file test-file sexp embed.sexp)")
        .expect("should assemble");
    let res = read_file(
        runner,
        &mut allocator,
        sexp_triggering_read,
        "test-embed-not-exist.clsp",
    );
    assert!(res.is_err());
}

#[test]
fn test_present_file_smoke_exists() {
    let mut allocator = Allocator::new();
    let runner =
        run_program_for_search_paths("*test*", &vec!["resources/tests".to_string()], false);
    let sexp_triggering_read = assemble(&mut allocator, "(embed-file test-file sexp embed.sexp)")
        .expect("should assemble");
    let res = read_file(runner, &mut allocator, sexp_triggering_read, "embed.sexp")
        .expect("should exist");
    assert_eq!(decode_string(&res.data), "(23 24 25)");
}

#[test]
fn test_process_embed_file_as_sexp() {
    let mut allocator = Allocator::new();
    let runner =
        run_program_for_search_paths("*test*", &vec!["resources/tests".to_string()], false);
    let declaration_sexp = assemble(&mut allocator, "(embed-file test-embed sexp embed.sexp)")
        .expect("should assemble");
    let want_exp = assemble(&mut allocator, "(q 23 24 25)").expect("should assemble");
    let (name, content) =
        process_embed_file(&mut allocator, runner, declaration_sexp).expect("should work");
    assert_eq!(
        disassemble(&mut allocator, want_exp),
        disassemble(&mut allocator, content)
    );
    assert_eq!(name, b"test-embed");
<<<<<<< HEAD
=======
}

/// A test where a file is in an unexpected location was requested.
/// This test tries to read resources/tests/steprun/fact.clvm.hex but specifies
/// resources/tests/stage_2 as an include path.
#[test]
fn test_process_embed_file_as_sexp_in_an_unexpected_location() {
    let mut allocator = Allocator::new();
    let runner = run_program_for_search_paths(
        "*test*",
        &vec!["resources/tests/stage_2".to_string()],
        false,
    );
    let sexp_triggering_read = assemble(&mut allocator, "(embed-file test-file hex act.clvm.hex)")
        .expect("should assemble");
    let res = read_file(
        runner,
        &mut allocator,
        sexp_triggering_read,
        "fact.clvm.hex",
    );
    assert!(res.is_err());
}

/// Read hex test mirror of the above.
#[test]
fn test_process_embed_file_as_sexp_in_an_expected_location() {
    let mut allocator = Allocator::new();
    let runner = run_program_for_search_paths(
        "*test*",
        &vec!["resources/tests/steprun".to_string()],
        false,
    );
    let sexp_triggering_read = assemble(&mut allocator, "(embed-file test-file hex act.clvm.hex)")
        .expect("should assemble");
    let res = read_file(
        runner,
        &mut allocator,
        sexp_triggering_read,
        "fact.clvm.hex",
    )
    .expect("should exist");
    let real_file_content =
        fs::read_to_string("resources/tests/steprun/fact.clvm.hex").expect("should exist");
    assert_eq!(res.data, real_file_content.as_bytes().to_vec());
>>>>>>> 9019c263
}<|MERGE_RESOLUTION|>--- conflicted
+++ resolved
@@ -181,8 +181,6 @@
         disassemble(&mut allocator, content)
     );
     assert_eq!(name, b"test-embed");
-<<<<<<< HEAD
-=======
 }
 
 /// A test where a file is in an unexpected location was requested.
@@ -228,5 +226,4 @@
     let real_file_content =
         fs::read_to_string("resources/tests/steprun/fact.clvm.hex").expect("should exist");
     assert_eq!(res.data, real_file_content.as_bytes().to_vec());
->>>>>>> 9019c263
 }