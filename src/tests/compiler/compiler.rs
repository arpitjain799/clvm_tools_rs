use std::collections::HashMap;
use std::rc::Rc;

use clvm_rs::allocator::Allocator;

use crate::classic::clvm_tools::stages::stage_0::DefaultProgramRunner;
use crate::compiler::clvm::run;
use crate::compiler::compiler::{compile_file, DefaultCompilerOpts};
use crate::compiler::comptypes::{CompileErr, CompilerOpts};
use crate::compiler::runtypes::RunFailure;
use crate::compiler::sexp::{parse_sexp, SExp};
use crate::compiler::srcloc::Srcloc;

fn compile_string(content: &String) -> Result<String, CompileErr> {
    let mut allocator = Allocator::new();
    let runner = Rc::new(DefaultProgramRunner::new());
    let opts = Rc::new(DefaultCompilerOpts::new(&"*test*".to_string()));

    compile_file(&mut allocator, runner, opts, &content, &mut HashMap::new()).map(|x| x.to_string())
}

fn run_string_maybe_opt(
    content: &String,
    args: &String,
    fe_opt: bool,
) -> Result<Rc<SExp>, CompileErr> {
    let mut allocator = Allocator::new();
    let runner = Rc::new(DefaultProgramRunner::new());
    let mut opts: Rc<dyn CompilerOpts> = Rc::new(DefaultCompilerOpts::new(&"*test*".to_string()));
    let srcloc = Srcloc::start(&"*test*".to_string());
    opts = opts
        .set_frontend_opt(fe_opt)
        .set_search_paths(&vec!["resources/tests".to_string()]);
    let sexp_args =
        parse_sexp(srcloc.clone(), args.bytes()).map_err(|e| CompileErr(e.0, e.1))?[0].clone();

    compile_file(
        &mut allocator,
        runner.clone(),
        opts,
        &content,
        &mut HashMap::new(),
    )
    .and_then(|x| {
        run(
            &mut allocator,
            runner,
            Rc::new(HashMap::new()),
            Rc::new(x),
            sexp_args,
        )
        .map_err(|e| match e {
            RunFailure::RunErr(l, s) => CompileErr(l, s),
            RunFailure::RunExn(l, s) => CompileErr(l, s.to_string()),
        })
    })
}

fn run_string(content: &String, args: &String) -> Result<Rc<SExp>, CompileErr> {
    run_string_maybe_opt(content, args, false)
}

/* // Upcoming support for extra optimization (WIP)
fn run_string_opt(content: &String, args: &String) -> Result<Rc<SExp>, CompileErr> {
    run_string_maybe_opt(content, args, true)
}
*/

#[test]
fn compile_test_1() {
    let result = compile_string(
        &"(mod () (defmacro testmacro (A) (qq (+ 1 (unquote A)))) (testmacro 3))".to_string(),
    )
    .unwrap();
    assert_eq!(result, "(2 (1 16 (1 . 1) (1 . 3)) (4 (1) 1))".to_string());
}

#[test]
fn compile_test_2() {
    let result =
        compile_string(
            &"(mod () (defmacro if (A B C) (qq (a (i (unquote A) (com (unquote B)) (com (unquote C))) @))) (if () (+ 1 3) (+ 5 8)))".to_string()
        ).unwrap();
    assert_eq!(result, "(2 (1 2 (3 (1) (1 2 (1 16 (1 . 1) (1 . 3)) 1) (1 2 (1 16 (1 . 5) (1 . 8)) 1)) 1) (4 (1) 1))".to_string());
}

#[test]
fn compile_test_3() {
    let result = compile_string(&"(mod (A) (include *standard-cl-21*) A)".to_string()).unwrap();
    assert_eq!(result, "(2 (1 . 5) (4 (1) 1))".to_string());
}

#[test]
fn compile_test_4() {
    let result =
        compile_string(
            &"(mod () (defmacro if (A B C) (qq (a (i (unquote A) (com (unquote B)) (com (unquote C))) @))) (if () (+ 1 3) (+ 5 8)))".to_string()
        ).unwrap();
    assert_eq!(result, "(2 (1 2 (3 (1) (1 2 (1 16 (1 . 1) (1 . 3)) 1) (1 2 (1 16 (1 . 5) (1 . 8)) 1)) 1) (4 (1) 1))".to_string());
}

#[test]
fn compile_test_5() {
    let result =
        compile_string(
            &"(mod (X) (include *standard-cl-21*) (defmacro testmacro (x) (qq (+ 1 (unquote x)))) (if X (testmacro 3) (testmacro 4)))".to_string()
        ).unwrap();
    assert_eq!(
        result,
        "(2 (1 2 (3 5 (1 2 (1 16 (1 . 1) (1 . 3)) 1) (1 2 (1 16 (1 . 1) (1 . 4)) 1)) 1) (4 (1) 1))"
            .to_string()
    );
}

#[test]
fn compile_test_6() {
    let result = compile_string(&"(mod () (list 1 2 3))".to_string()).unwrap();
    assert_eq!(
        result,
        "(2 (1 4 (1 . 1) (4 (1 . 2) (4 (1 . 3) (1)))) (4 (1) 1))".to_string()
    );
}

fn run_test_1_maybe_opt(opt: bool) {
    let result = run_string_maybe_opt(
        &"(mod () (defun f (a b) (+ (* a a) b)) (f 3 1))".to_string(),
        &"()".to_string(),
        opt,
    )
    .unwrap();
    assert_eq!(result.to_string(), "10".to_string());
}

#[test]
fn compile_test_7() {
    let result =
        compile_string(&"(mod (X) (include *standard-cl-21*) (/ X 10))".to_string()).unwrap();
    assert_eq!(result, "(2 (1 5 (20 5 (1 . 10))) (4 (1) 1))".to_string());
}

#[test]
fn run_test_1() {
    run_test_1_maybe_opt(false);
}

#[test]
fn run_test_1_opt() {
    run_test_1_maybe_opt(true);
}

fn run_test_2_maybe_opt(opt: bool) {
    let result = run_string_maybe_opt(
        &"(mod (c) (defun f (a b) (+ (* a a) b)) (f 3 c))".to_string(),
        &"(4)".to_string(),
        opt,
    )
    .unwrap();
    assert_eq!(result.to_string(), "13".to_string());
}

#[test]
fn run_test_2() {
    run_test_2_maybe_opt(false);
}

#[test]
fn run_test_2_opt() {
    run_test_2_maybe_opt(true);
}

fn run_test_3_maybe_opt(opt: bool) {
    let result =
        run_string_maybe_opt(
            &"(mod (arg_one) (defun factorial (input) (if (= input 1) 1 (* (factorial (- input 1)) input))) (factorial arg_one))".to_string(),
            &"(5)".to_string(),
            opt
        ).unwrap();
    assert_eq!(result.to_string(), "120".to_string());
}

#[test]
fn run_test_3() {
    run_test_3_maybe_opt(false);
}

#[test]
fn run_test_3_opt() {
    run_test_3_maybe_opt(true);
}

fn run_test_4_maybe_opt(opt: bool) {
    let result =
        run_string_maybe_opt(
            &"(mod () (defun makelist (a) (if a (c (q . 4) (c (f a) (c (makelist (r a)) (q . ())))) (q . ()))) (makelist (q . (1 2 3))))".to_string(),
            &"()".to_string(),
            opt
        ).unwrap();
    assert_eq!(result.to_string(), "(4 1 (4 2 (4 3 ())))".to_string());
}

#[test]
fn run_test_4() {
    run_test_4_maybe_opt(false);
}

#[test]
fn run_test_4_opt() {
    run_test_4_maybe_opt(true);
}

fn run_test_5_maybe_opt(opt: bool) {
    let result =
        run_string_maybe_opt(&"(mod (a) (list 1 2))".to_string(), &"()".to_string(), opt).unwrap();
    assert_eq!(result.to_string(), "(1 2)".to_string());
}

#[test]
fn run_test_5() {
    run_test_5_maybe_opt(false);
}

#[test]
fn run_test_5_opt() {
    run_test_5_maybe_opt(true);
}

fn run_test_6_maybe_opt(opt: bool) {
    let result =
        run_string_maybe_opt(
            &"(mod args (defmacro square (input) (qq (* (unquote input) (unquote input)))) (defun sqre_list (my_list) (if my_list (c (square (f my_list)) (sqre_list (r my_list))) my_list)) (sqre_list args))".to_string(),
            &"(10 9 8 7)".to_string(),
            opt
        ).unwrap();
    assert_eq!(result.to_string(), "(100 81 64 49)".to_string());
}

#[test]
fn run_test_6() {
    run_test_6_maybe_opt(false);
}

#[test]
fn run_test_6_opt() {
    run_test_6_maybe_opt(true);
}

fn run_test_7_maybe_opt(opt: bool) {
    let result =
        run_string_maybe_opt(
            &"(mod (PASSWORD_HASH password new_puzhash amount) (defconstant CREATE_COIN 51) (defun check_password (PASSWORD_HASH password new_puzhash amount) (if (= (sha256 password) PASSWORD_HASH) (list (list CREATE_COIN new_puzhash amount)) (x))) (check_password PASSWORD_HASH password new_puzhash amount))".to_string(),
            &"(0x2ac6aecf15ac3042db34af4863da46111da7e1bf238fc13da1094f7edc8972a1 \"sha256ftw\" 0x12345678 1000000000)".to_string(),
            opt
        ).unwrap();
    assert_eq!(
        result.to_string(),
        "((51 0x12345678 1000000000))".to_string()
    );
}

#[test]
fn run_test_7() {
    run_test_7_maybe_opt(false);
}

#[test]
fn run_test_7_opt() {
    run_test_7_maybe_opt(true);
}

fn run_test_8_maybe_opt(opt: bool) {
    let result = run_string_maybe_opt(
        &"(mod (a b) (let ((x (+ a 1)) (y (+ b 1))) (+ x y)))".to_string(),
        &"(5 8)".to_string(),
        opt,
    )
    .unwrap();
    assert_eq!(result.to_string(), "15".to_string());
}

#[test]
fn run_test_8() {
    run_test_8_maybe_opt(false);
}

#[test]
fn run_test_8_opt() {
    run_test_8_maybe_opt(true);
}

#[test]
fn run_inlines() {
    let result = run_string(
        &"(mod (a) (defun-inline F (x) (+ x 1)) (defun-inline G (x) (* x 2)) (G (F a)))"
            .to_string(),
        &"(13)".to_string(),
    )
    .unwrap();
    assert_eq!(result.to_string(), "28".to_string());
}

#[test]
fn run_inlines_2() {
    let result = run_string(
        &"(mod (a b) (defun-inline F (x y) (+ x y)) (defun-inline G (x y) (- y x)) (defun-inline H (x y) (* x y)) (H (F a b) (G a b)))"
            .to_string(),
        &"(103 107)".to_string(),
    )
        .unwrap();
    // H (103 + 107) (108 - 104)
    // 210 * 4
    // 840
    assert_eq!(result.to_string(), "840".to_string());
}

#[test]
fn run_test_at_form() {
    let result = run_string(
        &"(mod (a b) (- (@ 11) (@ 5)))".to_string(),
        &"(51 107)".to_string(),
    )
    .unwrap();
    assert_eq!(result.to_string(), "56".to_string());
}

#[test]
fn run_test_intermediate_let_1() {
    let result = run_string(
        &indoc! {"
            (mod (a)
                (defun-inline letbinding_$_264 args args)
                (letbinding_$_264 (r @) (+ a 1))
                )
        "}
        .to_string(),
        &"(100)".to_string(),
    )
    .unwrap();
    assert_eq!(result.to_string(), "((100) 101)".to_string());
}

#[test]
fn run_test_intermediate_let_1_1() {
    let result = run_string(
        &indoc! {"
            (mod (a)
                (defun-inline letbinding_$_265 args args)
                (defun letbinding_$_264 ((a) x) (letbinding_$_265 (c (c a ()) (c x ())) (+ x 1)))
                (letbinding_$_264 (r @) (+ a 1))
                )
        "}
        .to_string(),
        &"(100)".to_string(),
    )
    .unwrap();
    assert_eq!(result.to_string(), "(((100) 101) 102)".to_string());
}

#[test]
fn run_test_intermediate_let_1_2() {
    let result = run_string(
        &indoc! {"
            (mod (a)
                (defun letbinding_$_265 args args)
                (defun letbinding_$_264 ((a) x) (letbinding_$_265 (c (c a ()) (c x ())) (+ x 1)))
                (letbinding_$_264 (r @) (+ a 1))
                )
        "}
        .to_string(),
        &"(100)".to_string(),
    )
    .unwrap();
    assert_eq!(result.to_string(), "(((100) 101) 102)".to_string());
}

#[test]
fn run_test_intermediate_let_1_3() {
    let result = run_string(
        &indoc! {"
            (mod (a)
                (defun-inline letbinding_$_265 args args)
                (defun letbinding_$_264 ((a) x) (letbinding_$_265 (c (c a ()) (c x ())) (+ x 1)))
                (letbinding_$_264 (r @) (+ a 1))
                )
        "}
        .to_string(),
        &"(100)".to_string(),
    )
    .unwrap();
    assert_eq!(result.to_string(), "(((100) 101) 102)".to_string());
}

#[test]
fn run_test_intermediate_let_1_4() {
    let result = run_string(
        &indoc! {"
            (mod (a)
                (defun letbinding_$_265 args args)
                (defun-inline letbinding_$_264 ((a) x) (letbinding_$_265 (c (c a ()) (c x ())) (+ x 1)))
                (letbinding_$_264 (r @) (+ a 1))
                )
        "}.to_string(),
        &"(100)".to_string(),
    ).unwrap();
    assert_eq!(result.to_string(), "(((100) 101) 102)".to_string());
}

#[test]
fn run_test_intermediate_let_2() {
    let result = run_string(
        &indoc! {"
            (mod (a)
                (defun-inline letbinding_$_265 args args)
                (defun-inline letbinding_$_264 ((a) x) (letbinding_$_265 (c (c a ()) (c x ())) (+ x 1)))
                (letbinding_$_264 (r @) (+ a 1))
                )
        "}.to_string(),
        &"(100)".to_string(),
    ).unwrap();
    assert_eq!(result.to_string(), "(((100) 101) 102)".to_string());
}

#[test]
fn run_test_intermediate_let_final() {
    let result = run_string(
        &indoc! {"
            (mod (a)
                (defun-inline letbinding_$_265 (((a) x_$_263) y) (+ x_$_263 y))
                (defun-inline letbinding_$_264 ((a) x) (letbinding_$_265 (c (c a ()) (c x ())) (+ x 1)))
                (letbinding_$_264 (r @) (+ a 1))
                )
        "}.to_string(),
        &"(100)".to_string(),
    ).unwrap();
    assert_eq!(result.to_string(), "203".to_string());
}

#[test]
fn run_test_let_star_2_deep() {
    let result = run_string(
        &"(mod (a) (let* ((x (+ a 1)) (y (+ x 1))) (+ x y)))".to_string(),
        &"(100)".to_string(),
    )
    .unwrap();
    assert_eq!(result.to_string(), "203".to_string());
}

#[test]
fn run_test_let_star_3_deep() {
    let result = run_string(
        &"(mod (a) (let* ((x (+ a 1)) (y (+ x 1)) (z (* a y))) (+ x y z)))".to_string(),
        &"(100)".to_string(),
    )
    .unwrap();
    assert_eq!(result.to_string(), "10403".to_string());
}

#[test]
fn run_test_normal_with_macro_call() {
    let result = run_string(
        &"(mod (a) (defun test-value (a n) (if (- a n) 9999 1111)) (c (test-value a 3) (test-value a 2)))".to_string(),
        &"(3)".to_string()
    ).unwrap();
    assert_eq!(result.to_string(), "(1111 . 9999)".to_string());
}

#[test]
fn run_test_inline_with_macro_call() {
    let result = run_string(
        &"(mod (X) (defun-inline test-value (a n) (if (- a n) 9999 1111)) (c (test-value X 3) (test-value X 2)))".to_string(),
        &"(3)".to_string()
    ).unwrap();
    assert_eq!(result.to_string(), "(1111 . 9999)".to_string());
}

/*
 * - TODO: Ensure that a compileform name inlined and shadowed in a macro doesn't
 *   disrupt macro execution.
 *   ... i'll have to think about how to handle this.
 * /
#[test]
fn run_test_inline_with_macro_call_tricky_naming() {
    let result = run_string(
        &"(mod (a) (defun-inline test-value (a n) (if (- a n) 9999 1111)) (c (test-value a 3) (test-value a 2)))".to_string(),
        &"(3)".to_string()
    ).unwrap();
    assert_eq!(result.to_string(), "(1111 . 9999)".to_string());
}
 */

fn run_test_9_maybe_opt(opt: bool) {
    let result = run_string_maybe_opt(
        &"(mod (a) (defun f (i) (let ((x (not i)) (y (* i 2))) (+ x y))) (f a))".to_string(),
        &"(0)".to_string(),
        opt,
    )
    .unwrap();
    assert_eq!(result.to_string(), "1".to_string());
}

#[test]
fn run_test_9() {
    run_test_9_maybe_opt(false);
}

#[test]
fn run_test_9_opt() {
    run_test_9_maybe_opt(true);
}

fn run_test_10_maybe_opt(opt: bool) {
    let result = run_string_maybe_opt(
        &"(mod (a) (defun f (i) (let ((x (not i)) (y (* i 2))) (+ x y))) (f a))".to_string(),
        &"(3)".to_string(),
        opt,
    )
    .unwrap();
    assert_eq!(result.to_string(), "6".to_string());
}

#[test]
fn run_test_10() {
    run_test_10_maybe_opt(false);
}

#[test]
fn run_test_10_opt() {
    run_test_10_maybe_opt(true);
}

#[test]
fn test_defconstant() {
    let result =
        run_string(&indoc!{"
            (mod (password new_puzhash amount)
              (include *standard-cl-21*) ;; Specify chialisp-21 compilation.
              (defconstant CREATE_COIN 51)
              (defun check-password (password)
                (let ((password-hash (sha256 password))
                      (real-hash 0x2cf24dba5fb0a30e26e83b2ac5b9e29e1b161e5c1fa7425e73043362938b9824))
                  (= password-hash real-hash)
                  )
                )

              (if (check-password password)
                (list (list CREATE_COIN new_puzhash amount))
                (x)
                )
              )
        "}.to_string(),
                   &"(hello 0x5f5767744f91c1c326d927a63d9b34fa7035c10e3eb838c44e3afe127c1b7675 2)".to_string(),
        ).unwrap();

    assert_eq!(
        result.to_string(),
        "((51 0x5f5767744f91c1c326d927a63d9b34fa7035c10e3eb838c44e3afe127c1b7675 2))".to_string()
    );
}

#[test]
fn inline_compile_test() {
    let result = compile_string(
        &indoc! {"
        (mod (A)
          (include *standard-cl-21*)

          (defun-inline f (x) (+ x 1))
          (f A)
          )
        "}
        .to_string(),
    )
    .unwrap();
    assert_eq!(result, "(2 (1 16 5 (1 . 1)) (4 (1) 1))".to_string());
}

#[test]
fn cant_redefine_defconstant() {
    let result = compile_string(
        &"(mod (X) (include *standard-cl-21*) (defconstant A 3) (defconstant A 4) A)".to_string(),
    );
    assert!(result.is_err());
}

#[test]
fn cant_redefine_defun_with_defun() {
    let inline_if_not_zero = |i, c| {
        if i & c == 0 {
            ""
        } else {
            "-inline"
        }
    };
    for i in 0..4 {
        let result = compile_string(&format!(
            indoc! {"
            (mod (A)
              (include *standard-cl-21*)

              (defun{} f (x) (+ x 1))
              (defun{} f (y) (- y 1))

              (f A)
              )
            "},
            inline_if_not_zero(i, 2),
            inline_if_not_zero(i, 1)
        ));
        assert!(result.is_err());
    }
}

#[test]
fn test_at_destructure_1() {
    let result = run_string(
        &indoc! {"
            (mod (A (@ Z (B C)) D)
              (include *standard-cl-21*) ;; Specify chialisp-21 compilation.
              A
              )
        "}
        .to_string(),
        &"(1 (2 3) 4)".to_string(),
    )
    .unwrap();

    assert_eq!(result.to_string(), "1".to_string());
}

#[test]
fn test_at_destructure_2() {
    let result = run_string(
        &indoc! {"
            (mod (A (@ Z (B C)) D)
              (include *standard-cl-21*) ;; Specify chialisp-21 compilation.
              Z
              )
        "}
        .to_string(),
        &"(1 (2 3) 4)".to_string(),
    )
    .unwrap();

    assert_eq!(result.to_string(), "(2 3)".to_string());
}

#[test]
fn test_at_destructure_3() {
    let result = run_string(
        &indoc! {"
            (mod (A (@ Z (B C)) D)
              (include *standard-cl-21*) ;; Specify chialisp-21 compilation.
              B
              )
        "}
        .to_string(),
        &"(1 (2 3) 4)".to_string(),
    )
    .unwrap();

    assert_eq!(result.to_string(), "2".to_string());
}

#[test]
fn test_at_destructure_4() {
    let result = run_string(
        &indoc! {"
            (mod (A (@ Z (B C)) D)
              (include *standard-cl-21*) ;; Specify chialisp-21 compilation.
              C
              )
        "}
        .to_string(),
        &"(1 (2 3) 4)".to_string(),
    )
    .unwrap();

    assert_eq!(result.to_string(), "3".to_string());
}

#[test]
fn test_at_destructure_5() {
    let result = run_string(
        &indoc! {"
            (mod (A (@ Z (B C)) D)
              (include *standard-cl-21*) ;; Specify chialisp-21 compilation.
              D
              )
        "}
        .to_string(),
        &"(1 (2 3) 4)".to_string(),
    )
    .unwrap();

    assert_eq!(result.to_string(), "4".to_string());
}

fn test_collatz_maybe_opt(opt: bool) {
    let result = run_string_maybe_opt(
        &indoc! {"
            (mod (A)
             (include *standard-cl-22*)
             (defun-inline odd (X) (logand X 1))
             (defun collatz (N X)
              (if (= X 1)
               N
               (let ((incN (+ N 1)))
                (if (odd X)
                 (collatz incN (+ 1 (* 3 X)))
                 (collatz incN (/ X 2))
                )
               )
              )
             )
             (collatz 0 A)
            )
        "}
        .to_string(),
        &"(4)".to_string(),
        opt,
    )
    .unwrap();
    assert_eq!(result.to_string(), "2");
}

#[test]
fn test_collatz() {
    test_collatz_maybe_opt(false);
}

#[test]
fn fancy_nested_let_bindings_should_work() {
    let result = run_string_maybe_opt(
        &indoc! {"
    (mod X
     (include *standard-cl-21*)
     (defun do-something (solutions se)
        (if solutions
             (let (
                    (R (f solutions))
                    (S (- se 99))
                  )
                (if (= (f solutions) 99)
                    S
                    (let ((something-else (+ se R)))
                        (do-something (r solutions) something-else)
                    )
                )
             )
             100
        )
    )

    (do-something X 1)
    )
        "}
        .to_string(),
        &"(1 2 3 100 99)".to_string(),
        false,
    )
    .unwrap();
    assert_eq!(result.to_string(), "8");
}

#[test]
fn let_as_argument() {
    let result = run_string_maybe_opt(
        &indoc! {"
    (mod (X)
     (include *standard-cl-21*)
     (defun twice (x) (* x 2))
     (defun plus (x y) (+ x y))
     (plus (let ((t (twice X))) t) 3))
        "}
        .to_string(),
        &"(5)".to_string(),
        false,
    )
    .unwrap();
    assert_eq!(result.to_string(), "13");
}

#[test]
fn recursive_let_complicated_arguments() {
    let result = run_string_maybe_opt(
        &indoc! {"
    (mod (X Y)
     (include *standard-cl-21*)
     (defun G (A (@ pt (X Y))) (+ A X Y))
     (defun F (@ pt (X Y)) (let ((X1 (+ X 1)) (Y1 (+ Y 3))) (G X1 (let ((p (list X1 Y1))) p))))
     (F X Y)
     )
        "}
        .to_string(),
        &"(7 13)".to_string(),
        false,
    )
    .unwrap();
    assert_eq!(result.to_string(), "32");
}

#[test]
fn test_let_structure_access_1() {
    let result = run_string_maybe_opt(
        &indoc! {"
    (mod (X Y)
      (include *standard-cl-21*)
      (let ((a 1)
            (b 2))
        (let ((A (+ a 1))
               (XX (+ X 1))
               (C (+ b b)))
         (if Y
            (let ((D (+ C 1))
                  (E (+ XX Y)))
              (c D E)
              )
            (let ((D XX)
                  (E (+ XX Y)))
              (c D E)
              )
          )
         )
       )
      )
        "}
        .to_string(),
        &"(7 13)".to_string(),
        false,
    )
    .unwrap();
    // a = 1
    // b = 2
    // A = 2
    // XX = X + 1
    // C = 2 + 2
    // if Y
    //   D = 5
    //   E = X + Y + 1
    // else
    //   D = X + 1
    //   E = X + Y + 1
    assert_eq!(result.to_string(), "(5 . 21)");
}

#[test]
fn test_let_structure_access_2() {
    let result = run_string_maybe_opt(
        &indoc! {"
    (mod (X Y)
      (include *standard-cl-21*)
      (let ((a 1)
            (b 2))
        (let* ((A (+ a 1))
               (XX (+ X 1))
               (C (+ A b)))
         (if Y
            (let ((D (+ C 1))
                  (E (+ XX Y)))
              (c D E)
              )
            (let ((D XX)
                  (E (+ XX Y)))
              (c D E)
              )
          )
         )
       )
      )
        "}
        .to_string(),
        &"(7 13)".to_string(),
        false,
    )
    .unwrap();
    // a = 1
    // b = 2
    // A = 2
    // XX = X + 1
    // C = 2 + 2
    // if Y
    //   D = 5
    //   E = X + Y + 1
    // else
    //   D = X + 1
    //   E = X + Y + 1
    assert_eq!(result.to_string(), "(5 . 21)");
}

#[test]
fn test_let_inline_1() {
    let result = run_string_maybe_opt(
        &indoc! {"
    (mod (G)
      (include *standard-cl-21*)
      (defun-inline F (X) (let ((Y (* X 2))) (+ Y 1)))
      (F G)
      )
        "}
        .to_string(),
        &"(5)".to_string(),
        false,
    )
    .unwrap();
    assert_eq!(result.to_string(), "11");
}

#[test]
fn read_of_hex_constant_in_modern_chialisp() {
    let result = run_string(
        &indoc! {"(mod () (include *standard-cl-21*) (sha256 (q . 1) (q . 0xf22ada22a0ed015000ea157013ee62dc6ce337a649ec01054fc62ed6caac7eaf)))"}
        .to_string(),
        &"()".to_string(),
    )
        .unwrap();

    assert_eq!(
        result.to_string(),
        "36364122602940516403027890844760998025315693007634105146514094828976803085567".to_string()
    );
}

#[test]
fn hash_handling_test_2() {
    let result = run_string(
        &indoc! {"(mod () (include *standard-cl-21*) (sha256 (q . 1) (q . 1)))"}.to_string(),
        &"()".to_string(),
    )
    .unwrap();

    assert_eq!(
        result.to_string(),
        "-44412188149083219915772186748035909266791016930429887947443501395007119841358"
    );
}

#[test]
fn hash_handling_test_3() {
    let result = run_string(
        &indoc! {"(mod () (include *standard-cl-21*) (sha256 1 0))"}.to_string(),
        &"()".to_string(),
    )
    .unwrap();

    assert_eq!(
        result.to_string(),
        "34356466678672179216206944866734405838331831190171667647615530531663699592602"
    );
}

#[test]
fn sebastian_hash_test_1() {
    let result = run_string(
        &indoc! {"
(mod (MOD_HASH TOKEN_A_AMOUNT TOKEN_B_AMOUNT K token_a_delta token_b_delta)
    (include \"condition_codes.clvm\")
    (include \"curry-and-treehash.clinc\")
    (include *standard-cl-21*)

    (defun sha256tree1 (TREE)
        (if (l TREE)
            (sha256 2 (sha256tree1 (f TREE)) (sha256tree1 (r TREE)))
            (sha256 1 TREE)
        )
    )
    (defun return-new-coin (mod_hash new_token_a_amount new_token_b_amount K)
        (list (list mod_hash (sha256tree1 mod_hash))
            (list
                CREATE_COIN
               (puzzle-hash-of-curried-function
                    mod_hash (sha256tree1 mod_hash)
                )
                1
            )
        )
    )

    (let (
         (new_token_a_amount (+ TOKEN_A_AMOUNT token_a_delta))
         (new_token_b_amount (+ TOKEN_B_AMOUNT token_b_delta))
        )
        (if (all (= K (* new_token_a_amount new_token_b_amount)) (> new_token_a_amount 0) (> new_token_b_amount 0) )
            (return-new-coin MOD_HASH new_token_a_amount new_token_b_amount K)
            (x new_token_a_amount new_token_b_amount)
        )
    ))"}
        .to_string(),
        &"(0xf22ada22a0ed015000ea157013ee62dc6ce337a649ec01054fc62ed6caac7eaf 10000 200 2000000 -2000 50)".to_string()
    )
        .unwrap();

    assert_eq!(result.to_string(), "((0xf22ada22a0ed015000ea157013ee62dc6ce337a649ec01054fc62ed6caac7eaf 36364122602940516403027890844760998025315693007634105146514094828976803085567) (51 -54330418644829767769717664495663952010367061369724157609947295940464695774007 1))");
}

#[test]
fn sebastian_hash_test_2() {
    let result = run_string(
        &indoc! {"
(mod (MOD_HASH TOKEN_A_AMOUNT TOKEN_B_AMOUNT K token_a_delta token_b_delta)
    (include \"condition_codes.clvm\")
    (include \"curry-and-treehash.clinc\")

    (defun sha256tree1 (TREE)
        (if (l TREE)
            (sha256 2 (sha256tree1 (f TREE)) (sha256tree1 (r TREE)))
            (sha256 1 TREE)
        )
    )
    (defun return-new-coin (mod_hash new_token_a_amount new_token_b_amount K)
        (list (list mod_hash (sha256tree1 mod_hash))
            (list
                CREATE_COIN
               (puzzle-hash-of-curried-function
                    mod_hash (sha256tree1 mod_hash)
                )
                1
            )
        )
    )

        (if (all (= K (* (+ TOKEN_A_AMOUNT token_a_delta) (+ TOKEN_B_AMOUNT token_b_delta))) (> (+ TOKEN_A_AMOUNT token_a_delta) 0) (> (+ TOKEN_B_AMOUNT token_b_delta) 0) )
            (return-new-coin MOD_HASH (+ TOKEN_A_AMOUNT token_a_delta) (+ TOKEN_B_AMOUNT token_b_delta) K)
            (x (+ TOKEN_A_AMOUNT token_a_delta) (+ TOKEN_B_AMOUNT token_b_delta))
        )
    )"}
        .to_string(),
        &"(0xf22ada22a0ed015000ea157013ee62dc6ce337a649ec01054fc62ed6caac7eaf 10000 200 2000000 -2000 50)".to_string()
    )
        .unwrap();

    assert_eq!(result.to_string(), "((0xf22ada22a0ed015000ea157013ee62dc6ce337a649ec01054fc62ed6caac7eaf 36364122602940516403027890844760998025315693007634105146514094828976803085567) (51 -54330418644829767769717664495663952010367061369724157609947295940464695774007 1))");
}

#[test]
fn test_modern_inline_at_capture() {
    let result = run_string(
        &indoc! {"
(mod (Z)
  (include *standard-cl-21*)
  (defun-inline check_lineage_proof
    (
      THIS_MOD_HASH
      TYPES
      (@ lineage_proof (foo bar))
      conditions
    )
    (if TYPES
        (x lineage_proof)
        conditions
    )
  )

  (check_lineage_proof 1 2 Z 4)
  )"}
        .to_string(),
        &"(99)".to_string(),
    )
    .unwrap_err();

    assert_eq!(result.1, "clvm raise in (8 5) (() 99)");
}

#[test]
fn test_modern_inline_recurse() {
    // Test for a crash doing a recursive inline call.
    run_string(
        &"(mod () (include *standard-cl-21*) (defun-inline FOO (X) (FOO (+ X 1))) (FOO 3))"
            .to_string(),
        &"()".to_string(),
    )
    .unwrap_err();
}

#[test]
fn test_modern_inline_recurse_deep() {
    // Test for a crash doing a recursive inline call.
    run_string(
        &"(mod () (include *standard-cl-21*) (defun-inline BAR (X) (FOO (- X 1))) (defun-inline FOO (X) (BAR (+ X 1))) (FOO 3))".to_string(),
        &"()".to_string()
    ).unwrap_err();
}

#[test]
fn test_modern_mod_form() {
    let result = run_string(
        &indoc! {"
(mod () (include *standard-cl-21*) (a (mod (X) (+ 1 (* X 2))) (list 3)))
"}
        .to_string(),
        &"()".to_string(),
    )
    .unwrap();

    assert_eq!(result.to_string(), "7");
}

#[test]
fn test_fuzz_seed_3956111146_1_alt_test_1() {
    let res = run_string(
        &"(mod () (include *standard-cl-21*) (q (r . lbvepvnoc) dbhk))".to_string(),
        &"()".to_string(),
    )
    .unwrap();
    assert_eq!(res.to_string(), "((r . lbvepvnoc) dbhk)");
}

#[test]
fn test_fuzz_seed_3956111146_1() {
    let res = run_string(
        &"(mod () (include *standard-cl-21*) (q (r . lbvepvnoc) . dbhk))".to_string(),
        &"()".to_string(),
    )
    .unwrap();
    assert_eq!(res.to_string(), "((r . lbvepvnoc) . dbhk)");
}

#[test]
fn arg_destructure_test_1() {
    let prog = indoc! {"
(mod
  (
      SINGLETON_MOD_HASH
      LAUNCHER_HASH
      launcher_id
      . delegated_puzzle_hash
  )

  (include *standard-cl-21*)

  delegated_puzzle_hash
)"}
    .to_string();
    let res = run_string(&prog, &"(1 2 3 . 4)".to_string()).unwrap();
    assert_eq!(res.to_string(), "4");
}

#[test]
fn test_defconstant_tree() {
    let prog = indoc! {"
(mod ()
  (include *standard-cl-21*)
  (include test-defconstant-tree.clib)
  constant-tree
  )"}
    .to_string();
    let res = run_string(&prog, &"()".to_string()).unwrap();
    assert_eq!(res.to_string(), "((0x4bf5122f344554c53bde2ebb8cd2b7e3d1600ad631c385a5d7cce23c7785459a . 0x9dcf97a184f32623d11a73124ceb99a5709b083721e878a16d78f596718ba7b2) 0x02a12871fee210fb8619291eaea194581cbd2531e4b23759d225f6806923f63222 . 0x02a8d5dd63fba471ebcb1f3e8f7c1e1879b7152a6e7298a91ce119a63400ade7c5)");
}

#[test]
<<<<<<< HEAD
fn test_assign_form_0() {
    let prog = indoc! {"
(mod (X)
  (assign
    X1 (+ X 1) ;; 14
    X1
    )
  )"}
    .to_string();
    let res = run_string(&prog, &"(13)".to_string()).unwrap();
    assert_eq!(res.to_string(), "14");
}

#[test]
fn test_assign_form_1() {
    let prog = indoc! {"
(mod (X)
  (assign
    X1 (+ X 1) ;; 14
    X2 (+ X1 1) ;; 15
    X3 (+ X2 1) ;; 16
    Y0 (+ X3 1) ;; 17
    X4 (+ X3 1) ;; 17
    X5 (+ Y0 1) ;; 18
    Y1 (+ X5 Y0) ;; 35
    Y1
    )
  )"}
    .to_string();
    let res = run_string(&prog, &"(13)".to_string()).unwrap();
    assert_eq!(res.to_string(), "35");
}

#[test]
fn test_assign_form_cplx_1() {
    let prog = indoc! {"
(mod (X)
  (defun-inline tup (X Y) (c X Y))
  (assign
    (X1 . X2) (tup (+ X 1) (+ X 2)) ;; 14
    X2 (+ X1 1) ;; 15
    X3 (+ X2 1) ;; 16
    (Y0 . X4) (tup (+ X3 1) (+ X3 1)) ;; 17
    X5 (+ Y0 1) ;; 18
    Y1 (+ X5 Y0) ;; 35
    Y1
    )
  )"}
    .to_string();
    let res = run_string(&prog, &"(13)".to_string()).unwrap();
    assert_eq!(res.to_string(), "35");
}

#[test]
fn test_assign_form_in_let_binding() {
    let prog = indoc! {"
(mod (X)
  (defun-inline tup (X Y) (c X Y))
  (let
    ((FOO
      (assign
        (X1 . X2) (tup (+ X 1) (+ X 2)) ;; 14
        X2 (+ X1 1) ;; 15
        X3 (+ X2 1) ;; 16
        (Y0 . X4) (tup (+ X3 1) (+ X3 1)) ;; 17
        X5 (+ Y0 1) ;; 18
        Y1 (+ X5 Y0) ;; 35
        Y1
        )))
    FOO
    )
  )"}
    .to_string();
    let res = run_string(&prog, &"(13)".to_string()).unwrap();
    assert_eq!(res.to_string(), "35");
}

#[test]
fn test_assign_form_in_function_argument() {
    let prog = indoc! {"
(mod (X)
  (defun-inline tup (X Y) (c X Y))
  (defun F (A B) (+ A B))
  (F
    (assign
      (X1 . X2) (tup (+ X 1) (+ X 2)) ;; 14
      X2 (+ X1 1) ;; 15
      X3 (+ X2 1) ;; 16
      (Y0 . X4) (tup (+ X3 1) (+ X3 1)) ;; 17
      X5 (+ Y0 1) ;; 18
      Y1 (+ X5 Y0) ;; 35
      Y1
      )
    101
    )
  )"}
    .to_string();
    let res = run_string(&prog, &"(13)".to_string()).unwrap();
    assert_eq!(res.to_string(), "136");
}

#[test]
fn test_assign_for_in_inline_argument() {
    let prog = indoc! {"
(mod (X)
  (defun-inline tup (X Y) (c X Y))
  (defun-inline F (A B) (+ A B))
  (F
    (assign
      (X1 . X2) (tup (+ X 1) (+ X 2)) ;; 14
      X2 (+ X1 1) ;; 15
      X3 (+ X2 1) ;; 16
      (Y0 . X4) (tup (+ X3 1) (+ X3 1)) ;; 17
      X5 (+ Y0 1) ;; 18
      Y1 (+ X5 Y0) ;; 35
      Y1
      )
    101
    )
  )"}
    .to_string();
    let res = run_string(&prog, &"(13)".to_string()).unwrap();
    assert_eq!(res.to_string(), "136");
}

#[test]
fn test_assign_in_if() {
    let prog = indoc! {"
(mod (X)
  (defun-inline tup (X Y) (c X Y))
  (defun-inline F (A B) (+ A B))
  (if X
    (assign
      (X1 . X2) (tup (+ X 1) (+ X 2)) ;; 14
      X2 (+ X1 1) ;; 15
      X3 (+ X2 1) ;; 16
      (Y0 . X4) (tup (+ X3 1) (+ X3 1)) ;; 17
      X5 (+ Y0 1) ;; 18
      Y1 (+ X5 Y0) ;; 35
      Y1
      )
      101
      )
    )"}
    .to_string();
    let res = run_string(&prog, &"(13)".to_string()).unwrap();
    assert_eq!(res.to_string(), "35");
}

#[test]
fn test_assign_fun_cplx_2() {
    let prog = indoc! {"
(mod (X)
  (defun-inline tup (X Y) (c X Y))
  (defun-inline F (A B) (+ A B))
  (if X
    (let*
      ((Z
        (assign
          (X1 . X2) (tup (+ X 1) (+ X 2)) ;; 14
          X2 (+ X1 1) ;; 15
          X3 (+ X2 1) ;; 16
          (Y0 . X4) (tup (+ X3 1) (+ X3 1)) ;; 17
          X5 (+ Y0 1) ;; 18
          Y1 (+ X5 Y0) ;; 35
          Y1
          ))
        (Q (assign R (+ 3 2) (* R Z)))
        )
      Q
      )
      101
      )
    )"}
    .to_string();
    let res = run_string(&prog, &"(13)".to_string()).unwrap();
    assert_eq!(res.to_string(), "175");
=======
fn test_inline_out_of_bounds_diagnostic() {
    let prog = indoc! {"
(mod ()
  (include *standard-cl-21*)
  (defun-inline FOO (X Y) (+ X Y))
  (FOO 3)
  )"}
    .to_string();
    let res = run_string(&prog, &"()".to_string());
    if let Err(CompileErr(l, e)) = res {
        assert_eq!(l.line, 4);
        assert!(e.starts_with("Lookup"));
    } else {
        assert!(false);
    }
}

#[test]
fn test_lambda_without_capture_from_function() {
    let prog = indoc! {"
(mod (A B)
  (include *standard-cl-21*)
  (defun FOO () (lambda (X Y) (+ X Y)))
  (a (FOO) (list A B))
  )"}
    .to_string();
    let res = run_string(&prog, &"(3 4)".to_string()).unwrap();
    assert_eq!(res.to_string(), "7");
}

#[test]
fn test_lambda_without_capture() {
    let prog = indoc! {"
(mod (A B)
  (include *standard-cl-21*)
  (a (lambda (X Y) (+ X Y)) (list A B))
  )"}
    .to_string();
    let res = run_string(&prog, &"(3 4)".to_string()).unwrap();
    assert_eq!(res.to_string(), "7");
}

#[test]
fn test_lambda_with_capture_from_function() {
    let prog = indoc! {"
(mod (A B)
  (include *standard-cl-21*)
  (defun FOO (Z) (lambda ((& Z) X) (- X Z)))
  (a (FOO A) (list B))
  )"}
    .to_string();
    let res = run_string(&prog, &"(5 19)".to_string()).unwrap();
    assert_eq!(res.to_string(), "14");
}

#[test]
fn test_lambda_with_capture() {
    let prog = indoc! {"
(mod (A B)
  (include *standard-cl-21*)
  (a (lambda ((& A) Y) (- Y A)) (list B))
  )"}
    .to_string();
    let res = run_string(&prog, &"(5 19)".to_string()).unwrap();
    assert_eq!(res.to_string(), "14");
}

#[test]
fn test_lambda_in_let() {
    let prog = indoc! {"
(mod (A B)
  (include *standard-cl-21*)
  (defun FOO (Z)
    (let ((Q (* 2 Z)))
      (lambda ((& Q) X) (- X Q))
      )
    )
  (a (FOO A) (list B))
  )"}
    .to_string();
    let res = run_string(&prog, &"(5 19)".to_string()).unwrap();
    assert_eq!(res.to_string(), "9");
}

#[test]
fn test_lambda_in_map() {
    let prog = indoc! {"
(mod (add-number L)

  (include *standard-cl-21*)

  (defun map (F L)
    (if L
      (c (a F (list (f L))) (map F (r L)))
      ()
      )
    )

  (map
    (lambda ((& add-number) number) (+ add-number number))
    L
    )
  )
"}
    .to_string();
    let res = run_string(&prog, &"(5 (1 2 3 4))".to_string()).unwrap();
    assert_eq!(res.to_string(), "(6 7 8 9)");
}

#[test]
fn test_lambda_in_map_with_let_surrounding() {
    let prog = indoc! {"
(mod (add-number L)

  (include *standard-cl-21*)

  (defun map (F L)
    (if L
      (c (a F (list (f L))) (map F (r L)))
      ()
      )
    )

  (map
    (let ((A (* add-number 2)))
      (lambda ((& A) number) (+ A number))
      )
    L
    )
  )
"}
    .to_string();
    let res = run_string(&prog, &"(5 (1 2 3 4))".to_string()).unwrap();
    assert_eq!(res.to_string(), "(11 12 13 14)");
>>>>>>> c6a4e603
}<|MERGE_RESOLUTION|>--- conflicted
+++ resolved
@@ -1147,7 +1147,6 @@
 }
 
 #[test]
-<<<<<<< HEAD
 fn test_assign_form_0() {
     let prog = indoc! {"
 (mod (X)
@@ -1158,6 +1157,62 @@
   )"}
     .to_string();
     let res = run_string(&prog, &"(13)".to_string()).unwrap();
+    assert_eq!(res.to_string(), "14");
+}
+
+#[test]
+fn test_inline_out_of_bounds_diagnostic() {
+    let prog = indoc! {"
+(mod ()
+  (include *standard-cl-21*)
+  (defun-inline FOO (X Y) (+ X Y))
+  (FOO 3)
+  )"}
+    .to_string();
+    let res = run_string(&prog, &"()".to_string());
+    if let Err(CompileErr(l, e)) = res {
+        assert_eq!(l.line, 4);
+        assert!(e.starts_with("Lookup"));
+    } else {
+        assert!(false);
+    }
+}
+
+#[test]
+fn test_lambda_without_capture_from_function() {
+    let prog = indoc! {"
+(mod (A B)
+  (include *standard-cl-21*)
+  (defun FOO () (lambda (X Y) (+ X Y)))
+  (a (FOO) (list A B))
+  )"}
+    .to_string();
+    let res = run_string(&prog, &"(3 4)".to_string()).unwrap();
+    assert_eq!(res.to_string(), "7");
+}
+
+#[test]
+fn test_lambda_without_capture() {
+    let prog = indoc! {"
+(mod (A B)
+  (include *standard-cl-21*)
+  (a (lambda (X Y) (+ X Y)) (list A B))
+  )"}
+    .to_string();
+    let res = run_string(&prog, &"(3 4)".to_string()).unwrap();
+    assert_eq!(res.to_string(), "7");
+}
+
+#[test]
+fn test_lambda_with_capture_from_function() {
+    let prog = indoc! {"
+(mod (A B)
+  (include *standard-cl-21*)
+  (defun FOO (Z) (lambda ((& Z) X) (- X Z)))
+  (a (FOO A) (list B))
+  )"}
+    .to_string();
+    let res = run_string(&prog, &"(5 19)".to_string()).unwrap();
     assert_eq!(res.to_string(), "14");
 }
 
@@ -1325,60 +1380,6 @@
     .to_string();
     let res = run_string(&prog, &"(13)".to_string()).unwrap();
     assert_eq!(res.to_string(), "175");
-=======
-fn test_inline_out_of_bounds_diagnostic() {
-    let prog = indoc! {"
-(mod ()
-  (include *standard-cl-21*)
-  (defun-inline FOO (X Y) (+ X Y))
-  (FOO 3)
-  )"}
-    .to_string();
-    let res = run_string(&prog, &"()".to_string());
-    if let Err(CompileErr(l, e)) = res {
-        assert_eq!(l.line, 4);
-        assert!(e.starts_with("Lookup"));
-    } else {
-        assert!(false);
-    }
-}
-
-#[test]
-fn test_lambda_without_capture_from_function() {
-    let prog = indoc! {"
-(mod (A B)
-  (include *standard-cl-21*)
-  (defun FOO () (lambda (X Y) (+ X Y)))
-  (a (FOO) (list A B))
-  )"}
-    .to_string();
-    let res = run_string(&prog, &"(3 4)".to_string()).unwrap();
-    assert_eq!(res.to_string(), "7");
-}
-
-#[test]
-fn test_lambda_without_capture() {
-    let prog = indoc! {"
-(mod (A B)
-  (include *standard-cl-21*)
-  (a (lambda (X Y) (+ X Y)) (list A B))
-  )"}
-    .to_string();
-    let res = run_string(&prog, &"(3 4)".to_string()).unwrap();
-    assert_eq!(res.to_string(), "7");
-}
-
-#[test]
-fn test_lambda_with_capture_from_function() {
-    let prog = indoc! {"
-(mod (A B)
-  (include *standard-cl-21*)
-  (defun FOO (Z) (lambda ((& Z) X) (- X Z)))
-  (a (FOO A) (list B))
-  )"}
-    .to_string();
-    let res = run_string(&prog, &"(5 19)".to_string()).unwrap();
-    assert_eq!(res.to_string(), "14");
 }
 
 #[test]
@@ -1460,5 +1461,4 @@
     .to_string();
     let res = run_string(&prog, &"(5 (1 2 3 4))".to_string()).unwrap();
     assert_eq!(res.to_string(), "(11 12 13 14)");
->>>>>>> c6a4e603
 }