use std::collections::HashMap;
use std::rc::Rc;

use clvm_rs::allocator::Allocator;

use crate::classic::clvm_tools::stages::stage_0::DefaultProgramRunner;
use crate::compiler::clvm::run;
use crate::compiler::compiler::{compile_file, DefaultCompilerOpts};
use crate::compiler::comptypes::{CompileErr, CompilerOpts};
use crate::compiler::runtypes::RunFailure;
use crate::compiler::sexp::{parse_sexp, SExp};
use crate::compiler::srcloc::Srcloc;

fn compile_string(content: &String) -> Result<String, CompileErr> {
    let mut allocator = Allocator::new();
    let runner = Rc::new(DefaultProgramRunner::new());
    let opts = Rc::new(DefaultCompilerOpts::new(&"*test*".to_string()));

    compile_file(&mut allocator, runner, opts, &content, &mut HashMap::new()).map(|x| x.to_string())
}

fn run_string_maybe_opt(
    content: &String,
    args: &String,
    fe_opt: bool,
) -> Result<Rc<SExp>, CompileErr> {
    let mut allocator = Allocator::new();
    let runner = Rc::new(DefaultProgramRunner::new());
    let mut opts: Rc<dyn CompilerOpts> = Rc::new(DefaultCompilerOpts::new(&"*test*".to_string()));
    let srcloc = Srcloc::start(&"*test*".to_string());
    opts = opts
        .set_frontend_opt(fe_opt)
        .set_search_paths(&vec!["resources/tests".to_string()]);
<<<<<<< HEAD
    let sexp_args = parse_sexp(srcloc.clone(), args.as_bytes().iter().copied())
        .map_err(|e| CompileErr(e.0, e.1))?[0]
        .clone();
=======
    let sexp_args =
        parse_sexp(srcloc.clone(), args.bytes()).map_err(|e| CompileErr(e.0, e.1))?[0].clone();
>>>>>>> 8d933606

    compile_file(
        &mut allocator,
        runner.clone(),
        opts,
        &content,
        &mut HashMap::new(),
    )
    .and_then(|x| {
        run(
            &mut allocator,
            runner,
            Rc::new(HashMap::new()),
            Rc::new(x),
            sexp_args,
        )
        .map_err(|e| match e {
            RunFailure::RunErr(l, s) => CompileErr(l, s),
            RunFailure::RunExn(l, s) => CompileErr(l, s.to_string()),
        })
    })
}

fn run_string(content: &String, args: &String) -> Result<Rc<SExp>, CompileErr> {
    run_string_maybe_opt(content, args, false)
}

/* // Upcoming support for extra optimization (WIP)
fn run_string_opt(content: &String, args: &String) -> Result<Rc<SExp>, CompileErr> {
    run_string_maybe_opt(content, args, true)
}
*/

#[test]
fn compile_test_1() {
    let result = compile_string(
        &"(mod () (defmacro testmacro (A) (qq (+ 1 (unquote A)))) (testmacro 3))".to_string(),
    )
    .unwrap();
    assert_eq!(result, "(2 (1 16 (1 . 1) (1 . 3)) (4 (1) 1))".to_string());
}

#[test]
fn compile_test_2() {
    let result =
        compile_string(
            &"(mod () (defmacro if (A B C) (qq (a (i (unquote A) (com (unquote B)) (com (unquote C))) @))) (if () (+ 1 3) (+ 5 8)))".to_string()
        ).unwrap();
    assert_eq!(result, "(2 (1 2 (3 (1) (1 2 (1 16 (1 . 1) (1 . 3)) 1) (1 2 (1 16 (1 . 5) (1 . 8)) 1)) 1) (4 (1) 1))".to_string());
}

#[test]
fn compile_test_3() {
    let result = compile_string(&"(mod (A) (include *standard-cl-21*) A)".to_string()).unwrap();
    assert_eq!(result, "(2 (1 . 5) (4 (1) 1))".to_string());
}

#[test]
fn compile_test_4() {
    let result =
        compile_string(
            &"(mod () (defmacro if (A B C) (qq (a (i (unquote A) (com (unquote B)) (com (unquote C))) @))) (if () (+ 1 3) (+ 5 8)))".to_string()
        ).unwrap();
    assert_eq!(result, "(2 (1 2 (3 (1) (1 2 (1 16 (1 . 1) (1 . 3)) 1) (1 2 (1 16 (1 . 5) (1 . 8)) 1)) 1) (4 (1) 1))".to_string());
}

#[test]
fn compile_test_5() {
    let result =
        compile_string(
            &"(mod (X) (include *standard-cl-21*) (defmacro testmacro (x) (qq (+ 1 (unquote x)))) (if X (testmacro 3) (testmacro 4)))".to_string()
        ).unwrap();
    assert_eq!(
        result,
        "(2 (1 2 (3 5 (1 2 (1 16 (1 . 1) (1 . 3)) 1) (1 2 (1 16 (1 . 1) (1 . 4)) 1)) 1) (4 (1) 1))"
            .to_string()
    );
}

#[test]
fn compile_test_6() {
    let result = compile_string(&"(mod () (list 1 2 3))".to_string()).unwrap();
    assert_eq!(
        result,
        "(2 (1 4 (1 . 1) (4 (1 . 2) (4 (1 . 3) (1)))) (4 (1) 1))".to_string()
    );
}

fn run_test_1_maybe_opt(opt: bool) {
    let result = run_string_maybe_opt(
        &"(mod () (defun f (a b) (+ (* a a) b)) (f 3 1))".to_string(),
        &"()".to_string(),
        opt,
    )
    .unwrap();
    assert_eq!(result.to_string(), "10".to_string());
}

#[test]
fn compile_test_7() {
    let result =
        compile_string(&"(mod (X) (include *standard-cl-21*) (/ X 10))".to_string()).unwrap();
    assert_eq!(result, "(2 (1 5 (20 5 (1 . 10))) (4 (1) 1))".to_string());
}

#[test]
fn run_test_1() {
    run_test_1_maybe_opt(false);
}

#[test]
fn run_test_1_opt() {
    run_test_1_maybe_opt(true);
}

fn run_test_2_maybe_opt(opt: bool) {
    let result = run_string_maybe_opt(
        &"(mod (c) (defun f (a b) (+ (* a a) b)) (f 3 c))".to_string(),
        &"(4)".to_string(),
        opt,
    )
    .unwrap();
    assert_eq!(result.to_string(), "13".to_string());
}

#[test]
fn run_test_2() {
    run_test_2_maybe_opt(false);
}

#[test]
fn run_test_2_opt() {
    run_test_2_maybe_opt(true);
}

fn run_test_3_maybe_opt(opt: bool) {
    let result =
        run_string_maybe_opt(
            &"(mod (arg_one) (defun factorial (input) (if (= input 1) 1 (* (factorial (- input 1)) input))) (factorial arg_one))".to_string(),
            &"(5)".to_string(),
            opt
        ).unwrap();
    assert_eq!(result.to_string(), "120".to_string());
}

#[test]
fn run_test_3() {
    run_test_3_maybe_opt(false);
}

#[test]
fn run_test_3_opt() {
    run_test_3_maybe_opt(true);
}

fn run_test_4_maybe_opt(opt: bool) {
    let result =
        run_string_maybe_opt(
            &"(mod () (defun makelist (a) (if a (c (q . 4) (c (f a) (c (makelist (r a)) (q . ())))) (q . ()))) (makelist (q . (1 2 3))))".to_string(),
            &"()".to_string(),
            opt
        ).unwrap();
    assert_eq!(result.to_string(), "(4 1 (4 2 (4 3 ())))".to_string());
}

#[test]
fn run_test_4() {
    run_test_4_maybe_opt(false);
}

#[test]
fn run_test_4_opt() {
    run_test_4_maybe_opt(true);
}

fn run_test_5_maybe_opt(opt: bool) {
    let result =
        run_string_maybe_opt(&"(mod (a) (list 1 2))".to_string(), &"()".to_string(), opt).unwrap();
    assert_eq!(result.to_string(), "(1 2)".to_string());
}

#[test]
fn run_test_5() {
    run_test_5_maybe_opt(false);
}

#[test]
fn run_test_5_opt() {
    run_test_5_maybe_opt(true);
}

fn run_test_6_maybe_opt(opt: bool) {
    let result =
        run_string_maybe_opt(
            &"(mod args (defmacro square (input) (qq (* (unquote input) (unquote input)))) (defun sqre_list (my_list) (if my_list (c (square (f my_list)) (sqre_list (r my_list))) my_list)) (sqre_list args))".to_string(),
            &"(10 9 8 7)".to_string(),
            opt
        ).unwrap();
    assert_eq!(result.to_string(), "(100 81 64 49)".to_string());
}

#[test]
fn run_test_6() {
    run_test_6_maybe_opt(false);
}

#[test]
fn run_test_6_opt() {
    run_test_6_maybe_opt(true);
}

fn run_test_7_maybe_opt(opt: bool) {
    let result =
        run_string_maybe_opt(
            &"(mod (PASSWORD_HASH password new_puzhash amount) (defconstant CREATE_COIN 51) (defun check_password (PASSWORD_HASH password new_puzhash amount) (if (= (sha256 password) PASSWORD_HASH) (list (list CREATE_COIN new_puzhash amount)) (x))) (check_password PASSWORD_HASH password new_puzhash amount))".to_string(),
            &"(0x2ac6aecf15ac3042db34af4863da46111da7e1bf238fc13da1094f7edc8972a1 \"sha256ftw\" 0x12345678 1000000000)".to_string(),
            opt
        ).unwrap();
    assert_eq!(
        result.to_string(),
        "((51 0x12345678 1000000000))".to_string()
    );
}

#[test]
fn run_test_7() {
    run_test_7_maybe_opt(false);
}

#[test]
fn run_test_7_opt() {
    run_test_7_maybe_opt(true);
}

fn run_test_8_maybe_opt(opt: bool) {
    let result = run_string_maybe_opt(
        &"(mod (a b) (let ((x (+ a 1)) (y (+ b 1))) (+ x y)))".to_string(),
        &"(5 8)".to_string(),
        opt,
    )
    .unwrap();
    assert_eq!(result.to_string(), "15".to_string());
}

#[test]
fn run_test_8() {
    run_test_8_maybe_opt(false);
}

#[test]
fn run_test_8_opt() {
    run_test_8_maybe_opt(true);
}

#[test]
fn run_inlines() {
    let result = run_string(
        &"(mod (a) (defun-inline F (x) (+ x 1)) (defun-inline G (x) (* x 2)) (G (F a)))"
            .to_string(),
        &"(13)".to_string(),
    )
    .unwrap();
    assert_eq!(result.to_string(), "28".to_string());
}

#[test]
fn run_inlines_2() {
    let result = run_string(
        &"(mod (a b) (defun-inline F (x y) (+ x y)) (defun-inline G (x y) (- y x)) (defun-inline H (x y) (* x y)) (H (F a b) (G a b)))"
            .to_string(),
        &"(103 107)".to_string(),
    )
        .unwrap();
    // H (103 + 107) (108 - 104)
    // 210 * 4
    // 840
    assert_eq!(result.to_string(), "840".to_string());
}

#[test]
fn run_test_at_form() {
    let result = run_string(
        &"(mod (a b) (- (@ 11) (@ 5)))".to_string(),
        &"(51 107)".to_string(),
    )
    .unwrap();
    assert_eq!(result.to_string(), "56".to_string());
}

#[test]
fn run_test_intermediate_let_1() {
    let result = run_string(
        &indoc! {"
            (mod (a)
                (defun-inline letbinding_$_264 args args)
                (letbinding_$_264 (r @) (+ a 1))
                )
        "}
        .to_string(),
        &"(100)".to_string(),
    )
    .unwrap();
    assert_eq!(result.to_string(), "((100) 101)".to_string());
}

#[test]
fn run_test_intermediate_let_1_1() {
    let result = run_string(
        &indoc! {"
            (mod (a)
                (defun-inline letbinding_$_265 args args)
                (defun letbinding_$_264 ((a) x) (letbinding_$_265 (c (c a ()) (c x ())) (+ x 1)))
                (letbinding_$_264 (r @) (+ a 1))
                )
        "}
        .to_string(),
        &"(100)".to_string(),
    )
    .unwrap();
    assert_eq!(result.to_string(), "(((100) 101) 102)".to_string());
}

#[test]
fn run_test_intermediate_let_1_2() {
    let result = run_string(
        &indoc! {"
            (mod (a)
                (defun letbinding_$_265 args args)
                (defun letbinding_$_264 ((a) x) (letbinding_$_265 (c (c a ()) (c x ())) (+ x 1)))
                (letbinding_$_264 (r @) (+ a 1))
                )
        "}
        .to_string(),
        &"(100)".to_string(),
    )
    .unwrap();
    assert_eq!(result.to_string(), "(((100) 101) 102)".to_string());
}

#[test]
fn run_test_intermediate_let_1_3() {
    let result = run_string(
        &indoc! {"
            (mod (a)
                (defun-inline letbinding_$_265 args args)
                (defun letbinding_$_264 ((a) x) (letbinding_$_265 (c (c a ()) (c x ())) (+ x 1)))
                (letbinding_$_264 (r @) (+ a 1))
                )
        "}
        .to_string(),
        &"(100)".to_string(),
    )
    .unwrap();
    assert_eq!(result.to_string(), "(((100) 101) 102)".to_string());
}

#[test]
fn run_test_intermediate_let_1_4() {
    let result = run_string(
        &indoc! {"
            (mod (a)
                (defun letbinding_$_265 args args)
                (defun-inline letbinding_$_264 ((a) x) (letbinding_$_265 (c (c a ()) (c x ())) (+ x 1)))
                (letbinding_$_264 (r @) (+ a 1))
                )
        "}.to_string(),
        &"(100)".to_string(),
    ).unwrap();
    assert_eq!(result.to_string(), "(((100) 101) 102)".to_string());
}

#[test]
fn run_test_intermediate_let_2() {
    let result = run_string(
        &indoc! {"
            (mod (a)
                (defun-inline letbinding_$_265 args args)
                (defun-inline letbinding_$_264 ((a) x) (letbinding_$_265 (c (c a ()) (c x ())) (+ x 1)))
                (letbinding_$_264 (r @) (+ a 1))
                )
        "}.to_string(),
        &"(100)".to_string(),
    ).unwrap();
    assert_eq!(result.to_string(), "(((100) 101) 102)".to_string());
}

#[test]
fn run_test_intermediate_let_final() {
    let result = run_string(
        &indoc! {"
            (mod (a)
                (defun-inline letbinding_$_265 (((a) x_$_263) y) (+ x_$_263 y))
                (defun-inline letbinding_$_264 ((a) x) (letbinding_$_265 (c (c a ()) (c x ())) (+ x 1)))
                (letbinding_$_264 (r @) (+ a 1))
                )
        "}.to_string(),
        &"(100)".to_string(),
    ).unwrap();
    assert_eq!(result.to_string(), "203".to_string());
}

#[test]
fn run_test_let_star_2_deep() {
    let result = run_string(
        &"(mod (a) (let* ((x (+ a 1)) (y (+ x 1))) (+ x y)))".to_string(),
        &"(100)".to_string(),
    )
    .unwrap();
    assert_eq!(result.to_string(), "203".to_string());
}

#[test]
fn run_test_let_star_3_deep() {
    let result = run_string(
        &"(mod (a) (let* ((x (+ a 1)) (y (+ x 1)) (z (* a y))) (+ x y z)))".to_string(),
        &"(100)".to_string(),
    )
    .unwrap();
    assert_eq!(result.to_string(), "10403".to_string());
}

#[test]
fn run_test_normal_with_macro_call() {
    let result = run_string(
        &"(mod (a) (defun test-value (a n) (if (- a n) 9999 1111)) (c (test-value a 3) (test-value a 2)))".to_string(),
        &"(3)".to_string()
    ).unwrap();
    assert_eq!(result.to_string(), "(1111 . 9999)".to_string());
}

#[test]
fn run_test_inline_with_macro_call() {
    let result = run_string(
        &"(mod (X) (defun-inline test-value (a n) (if (- a n) 9999 1111)) (c (test-value X 3) (test-value X 2)))".to_string(),
        &"(3)".to_string()
    ).unwrap();
    assert_eq!(result.to_string(), "(1111 . 9999)".to_string());
}

/*
 * - TODO: Ensure that a compileform name inlined and shadowed in a macro doesn't
 *   disrupt macro execution.
 *   ... i'll have to think about how to handle this.
 * /
#[test]
fn run_test_inline_with_macro_call_tricky_naming() {
    let result = run_string(
        &"(mod (a) (defun-inline test-value (a n) (if (- a n) 9999 1111)) (c (test-value a 3) (test-value a 2)))".to_string(),
        &"(3)".to_string()
    ).unwrap();
    assert_eq!(result.to_string(), "(1111 . 9999)".to_string());
}
 */

fn run_test_9_maybe_opt(opt: bool) {
    let result = run_string_maybe_opt(
        &"(mod (a) (defun f (i) (let ((x (not i)) (y (* i 2))) (+ x y))) (f a))".to_string(),
        &"(0)".to_string(),
        opt,
    )
    .unwrap();
    assert_eq!(result.to_string(), "1".to_string());
}

#[test]
fn run_test_9() {
    run_test_9_maybe_opt(false);
}

#[test]
fn run_test_9_opt() {
    run_test_9_maybe_opt(true);
}

fn run_test_10_maybe_opt(opt: bool) {
    let result = run_string_maybe_opt(
        &"(mod (a) (defun f (i) (let ((x (not i)) (y (* i 2))) (+ x y))) (f a))".to_string(),
        &"(3)".to_string(),
        opt,
    )
    .unwrap();
    assert_eq!(result.to_string(), "6".to_string());
}

#[test]
fn run_test_10() {
    run_test_10_maybe_opt(false);
}

#[test]
fn run_test_10_opt() {
    run_test_10_maybe_opt(true);
}

#[test]
fn test_defconstant() {
    let result =
        run_string(&indoc!{"
            (mod (password new_puzhash amount)
              (include *standard-cl-21*) ;; Specify chialisp-21 compilation.
              (defconstant CREATE_COIN 51)
              (defun check-password (password)
                (let ((password-hash (sha256 password))
                      (real-hash 0x2cf24dba5fb0a30e26e83b2ac5b9e29e1b161e5c1fa7425e73043362938b9824))
                  (= password-hash real-hash)
                  )
                )

              (if (check-password password)
                (list (list CREATE_COIN new_puzhash amount))
                (x)
                )
              )
        "}.to_string(),
                   &"(hello 0x5f5767744f91c1c326d927a63d9b34fa7035c10e3eb838c44e3afe127c1b7675 2)".to_string(),
        ).unwrap();

    assert_eq!(
        result.to_string(),
        "((51 0x5f5767744f91c1c326d927a63d9b34fa7035c10e3eb838c44e3afe127c1b7675 2))".to_string()
    );
}

#[test]
fn inline_compile_test() {
    let result = compile_string(
        &indoc! {"
        (mod (A)
          (include *standard-cl-21*)

          (defun-inline f (x) (+ x 1))
          (f A)
          )
        "}
        .to_string(),
    )
    .unwrap();
    assert_eq!(result, "(2 (1 16 5 (1 . 1)) (4 (1) 1))".to_string());
}

#[test]
fn cant_redefine_defconstant() {
    let result = compile_string(
        &"(mod (X) (include *standard-cl-21*) (defconstant A 3) (defconstant A 4) A)".to_string(),
    );
    assert!(result.is_err());
}

#[test]
fn cant_redefine_defun_with_defun() {
    let inline_if_not_zero = |i, c| {
        if i & c == 0 {
            ""
        } else {
            "-inline"
        }
    };
    for i in 0..4 {
        let result = compile_string(&format!(
            indoc! {"
            (mod (A)
              (include *standard-cl-21*)

              (defun{} f (x) (+ x 1))
              (defun{} f (y) (- y 1))

              (f A)
              )
            "},
            inline_if_not_zero(i, 2),
            inline_if_not_zero(i, 1)
        ));
        assert!(result.is_err());
    }
}

#[test]
fn test_at_destructure_1() {
    let result = run_string(
        &indoc! {"
            (mod (A (@ Z (B C)) D)
              (include *standard-cl-21*) ;; Specify chialisp-21 compilation.
              A
              )
        "}
        .to_string(),
        &"(1 (2 3) 4)".to_string(),
    )
    .unwrap();

    assert_eq!(result.to_string(), "1".to_string());
}

#[test]
fn test_at_destructure_2() {
    let result = run_string(
        &indoc! {"
            (mod (A (@ Z (B C)) D)
              (include *standard-cl-21*) ;; Specify chialisp-21 compilation.
              Z
              )
        "}
        .to_string(),
        &"(1 (2 3) 4)".to_string(),
    )
    .unwrap();

    assert_eq!(result.to_string(), "(2 3)".to_string());
}

#[test]
fn test_at_destructure_3() {
    let result = run_string(
        &indoc! {"
            (mod (A (@ Z (B C)) D)
              (include *standard-cl-21*) ;; Specify chialisp-21 compilation.
              B
              )
        "}
        .to_string(),
        &"(1 (2 3) 4)".to_string(),
    )
    .unwrap();

    assert_eq!(result.to_string(), "2".to_string());
}

#[test]
fn test_at_destructure_4() {
    let result = run_string(
        &indoc! {"
            (mod (A (@ Z (B C)) D)
              (include *standard-cl-21*) ;; Specify chialisp-21 compilation.
              C
              )
        "}
        .to_string(),
        &"(1 (2 3) 4)".to_string(),
    )
    .unwrap();

    assert_eq!(result.to_string(), "3".to_string());
}

#[test]
fn test_at_destructure_5() {
    let result = run_string(
        &indoc! {"
            (mod (A (@ Z (B C)) D)
              (include *standard-cl-21*) ;; Specify chialisp-21 compilation.
              D
              )
        "}
        .to_string(),
        &"(1 (2 3) 4)".to_string(),
    )
    .unwrap();

    assert_eq!(result.to_string(), "4".to_string());
}

fn test_collatz_maybe_opt(opt: bool) {
    let result = run_string_maybe_opt(
        &indoc! {"
            (mod (A)
             (include *standard-cl-22*)
             (defun-inline odd (X) (logand X 1))
             (defun collatz (N X)
              (if (= X 1)
               N
               (let ((incN (+ N 1)))
                (if (odd X)
                 (collatz incN (+ 1 (* 3 X)))
                 (collatz incN (/ X 2))
                )
               )
              )
             )
             (collatz 0 A)
            )
        "}
        .to_string(),
        &"(4)".to_string(),
        opt,
    )
    .unwrap();
    assert_eq!(result.to_string(), "2");
}

#[test]
fn test_collatz() {
    test_collatz_maybe_opt(false);
}

#[test]
fn fancy_nested_let_bindings_should_work() {
    let result = run_string_maybe_opt(
        &indoc! {"
    (mod X
     (include *standard-cl-21*)
     (defun do-something (solutions se)
        (if solutions
             (let (
                    (R (f solutions))
                    (S (- se 99))
                  )
                (if (= (f solutions) 99)
                    S
                    (let ((something-else (+ se R)))
                        (do-something (r solutions) something-else)
                    )
                )
             )
             100
        )
    )

    (do-something X 1)
    )
        "}
        .to_string(),
        &"(1 2 3 100 99)".to_string(),
        false,
    )
    .unwrap();
    assert_eq!(result.to_string(), "8");
}

#[test]
fn let_as_argument() {
    let result = run_string_maybe_opt(
        &indoc! {"
    (mod (X)
     (include *standard-cl-21*)
     (defun twice (x) (* x 2))
     (defun plus (x y) (+ x y))
     (plus (let ((t (twice X))) t) 3))
        "}
        .to_string(),
        &"(5)".to_string(),
        false,
    )
    .unwrap();
    assert_eq!(result.to_string(), "13");
}

#[test]
fn recursive_let_complicated_arguments() {
    let result = run_string_maybe_opt(
        &indoc! {"
    (mod (X Y)
     (include *standard-cl-21*)
     (defun G (A (@ pt (X Y))) (+ A X Y))
     (defun F (@ pt (X Y)) (let ((X1 (+ X 1)) (Y1 (+ Y 3))) (G X1 (let ((p (list X1 Y1))) p))))
     (F X Y)
     )
        "}
        .to_string(),
        &"(7 13)".to_string(),
        false,
    )
    .unwrap();
    assert_eq!(result.to_string(), "32");
}

#[test]
fn test_let_structure_access_1() {
    let result = run_string_maybe_opt(
        &indoc! {"
    (mod (X Y)
      (include *standard-cl-21*)
      (let ((a 1)
            (b 2))
        (let ((A (+ a 1))
               (XX (+ X 1))
               (C (+ b b)))
         (if Y
            (let ((D (+ C 1))
                  (E (+ XX Y)))
              (c D E)
              )
            (let ((D XX)
                  (E (+ XX Y)))
              (c D E)
              )
          )
         )
       )
      )
        "}
        .to_string(),
        &"(7 13)".to_string(),
        false,
    )
    .unwrap();
    // a = 1
    // b = 2
    // A = 2
    // XX = X + 1
    // C = 2 + 2
    // if Y
    //   D = 5
    //   E = X + Y + 1
    // else
    //   D = X + 1
    //   E = X + Y + 1
    assert_eq!(result.to_string(), "(5 . 21)");
}

#[test]
fn test_let_structure_access_2() {
    let result = run_string_maybe_opt(
        &indoc! {"
    (mod (X Y)
      (include *standard-cl-21*)
      (let ((a 1)
            (b 2))
        (let* ((A (+ a 1))
               (XX (+ X 1))
               (C (+ A b)))
         (if Y
            (let ((D (+ C 1))
                  (E (+ XX Y)))
              (c D E)
              )
            (let ((D XX)
                  (E (+ XX Y)))
              (c D E)
              )
          )
         )
       )
      )
        "}
        .to_string(),
        &"(7 13)".to_string(),
        false,
    )
    .unwrap();
    // a = 1
    // b = 2
    // A = 2
    // XX = X + 1
    // C = 2 + 2
    // if Y
    //   D = 5
    //   E = X + Y + 1
    // else
    //   D = X + 1
    //   E = X + Y + 1
    assert_eq!(result.to_string(), "(5 . 21)");
}

#[test]
fn test_let_inline_1() {
    let result = run_string_maybe_opt(
        &indoc! {"
    (mod (G)
      (include *standard-cl-21*)
      (defun-inline F (X) (let ((Y (* X 2))) (+ Y 1)))
      (F G)
      )
        "}
        .to_string(),
        &"(5)".to_string(),
        false,
    )
    .unwrap();
    assert_eq!(result.to_string(), "11");
}

#[test]
fn read_of_hex_constant_in_modern_chialisp() {
    let result = run_string(
        &indoc! {"(mod () (include *standard-cl-21*) (sha256 (q . 1) (q . 0xf22ada22a0ed015000ea157013ee62dc6ce337a649ec01054fc62ed6caac7eaf)))"}
        .to_string(),
        &"()".to_string(),
    )
        .unwrap();

    assert_eq!(
        result.to_string(),
        "36364122602940516403027890844760998025315693007634105146514094828976803085567".to_string()
    );
}

#[test]
fn hash_handling_test_2() {
    let result = run_string(
        &indoc! {"(mod () (include *standard-cl-21*) (sha256 (q . 1) (q . 1)))"}.to_string(),
        &"()".to_string(),
    )
    .unwrap();

    assert_eq!(
        result.to_string(),
        "-44412188149083219915772186748035909266791016930429887947443501395007119841358"
    );
}

#[test]
fn hash_handling_test_3() {
    let result = run_string(
        &indoc! {"(mod () (include *standard-cl-21*) (sha256 1 0))"}.to_string(),
        &"()".to_string(),
    )
    .unwrap();

    assert_eq!(
        result.to_string(),
        "34356466678672179216206944866734405838331831190171667647615530531663699592602"
    );
}

#[test]
fn sebastian_hash_test_1() {
    let result = run_string(
        &indoc! {"
(mod (MOD_HASH TOKEN_A_AMOUNT TOKEN_B_AMOUNT K token_a_delta token_b_delta)
    (include \"condition_codes.clvm\")
    (include \"curry-and-treehash.clinc\")
    (include *standard-cl-21*)

    (defun sha256tree1 (TREE)
        (if (l TREE)
            (sha256 2 (sha256tree1 (f TREE)) (sha256tree1 (r TREE)))
            (sha256 1 TREE)
        )
    )
    (defun return-new-coin (mod_hash new_token_a_amount new_token_b_amount K)
        (list (list mod_hash (sha256tree1 mod_hash))
            (list
                CREATE_COIN
               (puzzle-hash-of-curried-function
                    mod_hash (sha256tree1 mod_hash)
                )
                1
            )
        )
    )

    (let (
         (new_token_a_amount (+ TOKEN_A_AMOUNT token_a_delta))
         (new_token_b_amount (+ TOKEN_B_AMOUNT token_b_delta))
        )
        (if (all (= K (* new_token_a_amount new_token_b_amount)) (> new_token_a_amount 0) (> new_token_b_amount 0) )
            (return-new-coin MOD_HASH new_token_a_amount new_token_b_amount K)
            (x new_token_a_amount new_token_b_amount)
        )
    ))"}
        .to_string(),
        &"(0xf22ada22a0ed015000ea157013ee62dc6ce337a649ec01054fc62ed6caac7eaf 10000 200 2000000 -2000 50)".to_string()
    )
        .unwrap();

    assert_eq!(result.to_string(), "((0xf22ada22a0ed015000ea157013ee62dc6ce337a649ec01054fc62ed6caac7eaf 36364122602940516403027890844760998025315693007634105146514094828976803085567) (51 -54330418644829767769717664495663952010367061369724157609947295940464695774007 1))");
}

#[test]
fn sebastian_hash_test_2() {
    let result = run_string(
        &indoc! {"
(mod (MOD_HASH TOKEN_A_AMOUNT TOKEN_B_AMOUNT K token_a_delta token_b_delta)
    (include \"condition_codes.clvm\")
    (include \"curry-and-treehash.clinc\")

    (defun sha256tree1 (TREE)
        (if (l TREE)
            (sha256 2 (sha256tree1 (f TREE)) (sha256tree1 (r TREE)))
            (sha256 1 TREE)
        )
    )
    (defun return-new-coin (mod_hash new_token_a_amount new_token_b_amount K)
        (list (list mod_hash (sha256tree1 mod_hash))
            (list
                CREATE_COIN
               (puzzle-hash-of-curried-function
                    mod_hash (sha256tree1 mod_hash)
                )
                1
            )
        )
    )

        (if (all (= K (* (+ TOKEN_A_AMOUNT token_a_delta) (+ TOKEN_B_AMOUNT token_b_delta))) (> (+ TOKEN_A_AMOUNT token_a_delta) 0) (> (+ TOKEN_B_AMOUNT token_b_delta) 0) )
            (return-new-coin MOD_HASH (+ TOKEN_A_AMOUNT token_a_delta) (+ TOKEN_B_AMOUNT token_b_delta) K)
            (x (+ TOKEN_A_AMOUNT token_a_delta) (+ TOKEN_B_AMOUNT token_b_delta))
        )
    )"}
        .to_string(),
        &"(0xf22ada22a0ed015000ea157013ee62dc6ce337a649ec01054fc62ed6caac7eaf 10000 200 2000000 -2000 50)".to_string()
    )
        .unwrap();

    assert_eq!(result.to_string(), "((0xf22ada22a0ed015000ea157013ee62dc6ce337a649ec01054fc62ed6caac7eaf 36364122602940516403027890844760998025315693007634105146514094828976803085567) (51 -54330418644829767769717664495663952010367061369724157609947295940464695774007 1))");
}

#[test]
fn test_modern_inline_at_capture() {
    let result = run_string(
        &indoc! {"
(mod (Z)
  (include *standard-cl-21*)
  (defun-inline check_lineage_proof
    (
      THIS_MOD_HASH
      TYPES
      (@ lineage_proof (foo bar))
      conditions
    )
    (if TYPES
        (x lineage_proof)
        conditions
    )
  )

  (check_lineage_proof 1 2 Z 4)
  )"}
        .to_string(),
        &"(99)".to_string(),
    )
    .unwrap_err();

    assert_eq!(result.1, "clvm raise in (8 5) (() 99)");
}<|MERGE_RESOLUTION|>--- conflicted
+++ resolved
@@ -31,14 +31,8 @@
     opts = opts
         .set_frontend_opt(fe_opt)
         .set_search_paths(&vec!["resources/tests".to_string()]);
-<<<<<<< HEAD
-    let sexp_args = parse_sexp(srcloc.clone(), args.as_bytes().iter().copied())
-        .map_err(|e| CompileErr(e.0, e.1))?[0]
-        .clone();
-=======
     let sexp_args =
         parse_sexp(srcloc.clone(), args.bytes()).map_err(|e| CompileErr(e.0, e.1))?[0].clone();
->>>>>>> 8d933606
 
     compile_file(
         &mut allocator,
