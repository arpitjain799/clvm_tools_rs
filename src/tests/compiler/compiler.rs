--- conflicted
+++ resolved
@@ -1147,7 +1147,6 @@
 }
 
 #[test]
-<<<<<<< HEAD
 fn test_assign_form_0() {
     let prog = indoc! {"
 (mod (X)
@@ -1325,7 +1324,9 @@
     .to_string();
     let res = run_string(&prog, &"(13)".to_string()).unwrap();
     assert_eq!(res.to_string(), "175");
-=======
+}
+
+#[test]
 fn test_inline_out_of_bounds_diagnostic() {
     let prog = indoc! {"
 (mod ()
@@ -1341,5 +1342,4 @@
     } else {
         assert!(false);
     }
->>>>>>> 66d9865c
 }