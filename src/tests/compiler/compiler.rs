--- conflicted
+++ resolved
@@ -1149,7 +1149,6 @@
 }
 
 #[test]
-<<<<<<< HEAD
 fn test_assign_form_0() {
     let prog = indoc! {"
 (mod (X)
@@ -1387,7 +1386,9 @@
     } else {
         assert!(false);
     }
-=======
+}
+
+#[test]
 fn test_assign_dont_detect_unrelated_inlines_as_recursive() {
     let prog = indoc! {"
 (mod (A) ;; 11
@@ -1411,7 +1412,6 @@
     .to_string();
     let res = run_string(&prog, &"(2)".to_string()).expect("should compile");
     assert_eq!(res.to_string(), "1");
->>>>>>> 19d23a27
 }
 
 #[test]
