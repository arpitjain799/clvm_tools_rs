--- conflicted
+++ resolved
@@ -1060,7 +1060,6 @@
 }
 
 #[test]
-<<<<<<< HEAD
 fn test_modern_inline_recurse() {
     // Test for a crash doing a recursive inline call.
     run_string(
@@ -1092,17 +1091,19 @@
     .unwrap();
 
     assert_eq!(result.to_string(), "7");
-=======
+}
+
+#[test]
 fn test_parse_sexp() {
     let list =
-        parse_sexp(Srcloc::start("*test*"), "( ( hi-there \"test\"))").expect("this should parse");
+        parse_sexp(Srcloc::start("*test*"), "( ( hi-there \"test\"))".bytes()).expect("this should parse");
     assert_eq!(format!("{}", list[0]), "((hi-there \"test\"))");
 }
 
 #[test]
 fn test_parse_sexp_2() {
     let list =
-        parse_sexp(Srcloc::start("*test*"), "(\"foo\")").expect("should parse");
+        parse_sexp(Srcloc::start("*test*"), "(\"foo\")".bytes()).expect("should parse");
     assert_eq!(format!("{}", list[0]), "(\"foo\")");
 }
 
@@ -1110,14 +1111,31 @@
 #[test]
 fn test_parse_sexp_3() {
     let list =
-        parse_sexp(Srcloc::start("*test*"), "(\"foo.bar\")").expect("should parse");
+        parse_sexp(Srcloc::start("*test*"), "(\"foo.bar\")".bytes()).expect("should parse");
     assert_eq!(format!("{}", list[0]), "(\"foo.bar\")");
 }
 
 #[test]
 fn test_parse_sexp_4() {
     let list =
-        parse_sexp(Srcloc::start("*test*"), "(mod () (include \"foo.bar\") 9)").expect("should parse");
+        parse_sexp(Srcloc::start("*test*"), "(mod () (include \"foo.bar\") 9)".bytes()).expect("should parse");
     assert_eq!(format!("{}", list[0]), "(mod () (include \"foo.bar\") 9)");
->>>>>>> 32a0ff74
+}
+
+#[test]
+fn test_fuzz_seed_3956111146_1_alt_test_1() {
+    let res = run_string(
+        &"(mod () (include *standard-cl-21*) (q (r . lbvepvnoc) dbhk))".to_string(),
+        &"()".to_string()
+    ).unwrap();
+    assert_eq!(res.to_string(), "((r . lbvepvnoc) dbhk)");
+}
+
+#[test]
+fn test_fuzz_seed_3956111146_1() {
+    let res = run_string(
+        &"(mod () (include *standard-cl-21*) (q (r . lbvepvnoc) . dbhk))".to_string(),
+        &"()".to_string()
+    ).unwrap();
+    assert_eq!(res.to_string(), "((r . lbvepvnoc) . dbhk)");
 }