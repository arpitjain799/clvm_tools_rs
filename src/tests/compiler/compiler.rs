--- conflicted
+++ resolved
@@ -1194,7 +1194,6 @@
 }
 
 #[test]
-<<<<<<< HEAD
 fn test_lambda_without_capture_from_function() {
     let prog = indoc! {"
 (mod (A B)
@@ -1532,7 +1531,9 @@
     .to_string();
     let res = run_string(&prog, &"(10)".to_string()).unwrap();
     assert_eq!(res.to_string(), "(30 11 20)");
-=======
+}
+
+#[test]
 fn test_inline_in_assign_not_actually_recursive() {
     let prog = indoc! {"
 (mod (POINT)
@@ -1543,5 +1544,4 @@
     .to_string();
     let res = run_string(&prog, &"()".to_string()).expect("should compile and run");
     assert_eq!(res.to_string(), "9999");
->>>>>>> a7303739
 }