--- conflicted
+++ resolved
@@ -6,16 +6,12 @@
 
 use crate::classic::clvm_tools::cmds::{cldb_hierarchy, YamlElement};
 use crate::classic::clvm_tools::stages::stage_0::DefaultProgramRunner;
-<<<<<<< HEAD
 use crate::compiler::cldb::{CldbNoOverride, CldbRun, CldbRunEnv, hex_to_modern_sexp};
-=======
-use crate::compiler::cldb::{hex_to_modern_sexp, CldbNoOverride, CldbRun, CldbRunEnv};
->>>>>>> 6c4069fa
-use crate::compiler::clvm::start_step;
+use crate::compiler::clvm::{RunStep, start_step};
 use crate::compiler::compiler::{compile_file, DefaultCompilerOpts};
 use crate::compiler::comptypes::CompilerOpts;
 use crate::compiler::prims;
-use crate::compiler::sexp::parse_sexp;
+use crate::compiler::sexp::{parse_sexp, SExp};
 use crate::compiler::srcloc::Srcloc;
 
 fn json_to_yamlelement(json: &serde_json::Value) -> YamlElement {
@@ -40,6 +36,60 @@
     YamlElement::Subtree(yaml.clone())
 }
 
+trait StepOfCldbViewer {
+    fn show(
+        &mut self,
+        step: &RunStep,
+        output: Option<BTreeMap<String, String>>
+    ) -> bool { true }
+}
+
+fn run_clvm_in_cldb<V>(
+    program_name: &str,
+    program_lines: Rc<Vec<String>>,
+    program: Rc<SExp>,
+    symbols: HashMap<String,String>,
+    args: Rc<SExp>,
+    viewer: &mut V
+) -> Option<String>
+where
+    V: StepOfCldbViewer
+{
+    let mut allocator = Allocator::new();
+    let runner = Rc::new(DefaultProgramRunner::new());
+    let opts = Rc::new(DefaultCompilerOpts::new(program_name));
+
+    let mut prim_map = HashMap::new();
+    for p in prims::prims().iter() {
+        prim_map.insert(p.0.clone(), Rc::new(p.1.clone()));
+    }
+    let step = start_step(program, args);
+    let cldbenv = CldbRunEnv::new(
+        Some(program_name.to_string()),
+        program_lines,
+        Box::new(CldbNoOverride::new_symbols(symbols)),
+    );
+    let mut cldbrun = CldbRun::new(runner, Rc::new(prim_map), Box::new(cldbenv), step);
+    let mut output: BTreeMap<String, String> = BTreeMap::new();
+
+    loop {
+        if cldbrun.is_ended() {
+            return output.get("Final").cloned();
+        }
+
+        if let Some(result) = cldbrun.step(&mut allocator) {
+            output = result;
+            if !viewer.show(&cldbrun.current_step(), Some(output.clone())) {
+                return None;
+            }
+        }
+    }
+}
+
+struct DoesntWatchCldb { }
+
+impl StepOfCldbViewer for DoesntWatchCldb { }
+
 #[test]
 fn test_run_clvm_in_cldb() {
     let program_name = "fact.clsp";
@@ -59,34 +109,18 @@
     )
     .expect("should compile");
 
-    let mut prim_map = HashMap::new();
-    for p in prims::prims().iter() {
-        prim_map.insert(p.0.clone(), Rc::new(p.1.clone()));
-    }
     let program_lines: Vec<String> = program_code.lines().map(|x| x.to_string()).collect();
 
-    let step = start_step(Rc::new(program), args);
-    let cldbenv = CldbRunEnv::new(
-        Some(program_name.to_string()),
+    assert_eq!(run_clvm_in_cldb(
+        program_name,
         Rc::new(program_lines),
-        Box::new(CldbNoOverride::new_symbols(symbols)),
-    );
-    let mut cldbrun = CldbRun::new(runner, Rc::new(prim_map), Box::new(cldbenv), step);
-    let mut output: BTreeMap<String, String> = BTreeMap::new();
-
-    loop {
-        if cldbrun.is_ended() {
-            assert_eq!(output.get("Final"), Some(&"120".to_string()));
-            return;
-        }
-
-        if let Some(result) = cldbrun.step(&mut allocator) {
-            output = result;
-        }
-    }
-}
-
-<<<<<<< HEAD
+        Rc::new(program),
+        symbols,
+        args,
+        &mut DoesntWatchCldb {},
+    ), Some("120".to_string()));
+}
+
 #[test]
 fn test_cldb_hex_to_modern_sexp_smoke_0() {
     let mut allocator = Allocator::new();
@@ -127,7 +161,8 @@
         input_program
     );
     assert!(result.is_err());
-=======
+}
+
 fn compile_and_run_program_with_tree(
     input_file: &str,
     input_program_text: &str,
@@ -266,5 +301,61 @@
         serde_json::from_str(&json_text).expect("should contain json");
 
     compare_run_output(result, run_entries);
->>>>>>> 6c4069fa
+}
+
+struct ExpectFailure {
+    throw: bool,
+    found_desired: bool,
+    want_result: Option<String>
+}
+
+impl ExpectFailure {
+    fn new(throw: bool, want_result: Option<String>) -> Self {
+        ExpectFailure { throw, want_result, found_desired: false }
+    }
+
+    fn correct_result(&self) -> bool { self.found_desired }
+}
+
+impl StepOfCldbViewer for ExpectFailure {
+    fn show(
+        &mut self,
+        step: &RunStep,
+        output: Option<BTreeMap<String, String>>
+    ) -> bool {
+        let want_key = if self.throw { "Throw" } else { "Failure" };
+        eprintln!("{:?}", output);
+        if let Some(res) = output.and_then(|o| o.get(want_key).cloned()) {
+            if let Some(desired_outcome) = &self.want_result {
+                self.found_desired = desired_outcome == &res;
+            } else {
+                self.found_desired = true;
+            }
+            return false;
+        }
+
+        return true;
+    }
+}
+
+#[test]
+fn test_cldb_explicit_throw() {
+    let program_name = "*test*";
+    let loc = Srcloc::start(program_name);
+    let program = parse_sexp(loc.clone(), b"(x (q . 2))".iter().copied()).expect("should parse")[0].clone();
+    let args = Rc::new(SExp::Nil(loc));
+    let program_lines = Rc::new(Vec::new());
+
+    let mut watcher = ExpectFailure::new(true, Some("2".to_string()));
+
+    assert_eq!(run_clvm_in_cldb(
+        program_name,
+        program_lines,
+        program,
+        HashMap::new(),
+        args,
+        &mut watcher
+    ), None);
+
+    assert!(watcher.correct_result());
 }