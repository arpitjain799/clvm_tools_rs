use std::collections::HashMap;
use std::rc::Rc;

use clvm_rs::allocator::Allocator;

use crate::compiler::compiler::compile_file;
use crate::compiler::compiler::DefaultCompilerOpts;
use crate::compiler::comptypes::{CompileErr, CompilerOpts};
use crate::compiler::evaluate::Evaluator;
use crate::compiler::frontend::{from_clvm, frontend};
use crate::compiler::sexp::{parse_sexp, SExp};
use crate::compiler::srcloc::Srcloc;

use crate::classic::clvm_tools::stages::stage_0::DefaultProgramRunner;

fn shrink_expr_from_string(s: String) -> Result<String, CompileErr> {
    let mut allocator = Allocator::new();
    let runner = Rc::new(DefaultProgramRunner::new());
    let opts = Rc::new(DefaultCompilerOpts::new(&"*program*".to_string()));
    let loc = Srcloc::start(&"*program*".to_string());
<<<<<<< HEAD
    parse_sexp(loc.clone(), s.as_bytes().iter().copied())
=======
    parse_sexp(loc.clone(), s.bytes())
>>>>>>> ff551ad3
        .map_err(|e| {
            return CompileErr(e.0.clone(), e.1.clone());
        })
        .and_then(|parsed_program| {
            return frontend(opts.clone(), &parsed_program);
        })
        .and_then(|program| {
            let e = Evaluator::new(opts.clone(), runner, program.helpers);
            return e.shrink_bodyform(
                &mut allocator,
                program.args.clone(),
                &HashMap::new(),
                program.exp.clone(),
                false,
            );
        })
        .map(|result| result.to_sexp().to_string())
}

#[test]
fn test_basic_shrink_arithmetic() {
    assert_eq!(
        shrink_expr_from_string("(+ 3 (- 10 7))".to_string()).unwrap(),
        "(q . 6)".to_string()
    );
}

#[test]
fn test_basic_expand_macro() {
    assert_eq!(
        shrink_expr_from_string("(if 3 1 0)".to_string()).unwrap(),
        "(q . 1)"
    );
}

#[test]
fn test_basic_expand_macro_2() {
    assert_eq!(
        shrink_expr_from_string("(list 1 2 3)".to_string()).unwrap(),
        "(q 1 2 3)"
    );
}

#[test]
fn test_basic_expand_macro_3() {
    assert_eq!(
        shrink_expr_from_string("(mod (A) (list 1 A))".to_string()).unwrap(),
        "(c (q . 1) (c A (q)))"
    );
}

fn convert_clvm_to_chialisp(s: String) -> Result<Rc<SExp>, CompileErr> {
    let loc = Srcloc::start(&"*program*".to_string());
<<<<<<< HEAD
    parse_sexp(loc.clone(), s.as_bytes().iter().copied())
=======
    parse_sexp(loc.clone(), s.bytes())
>>>>>>> ff551ad3
        .map_err(|e| {
            return CompileErr(e.0.clone(), e.1.clone());
        })
        .map(|parsed_program| from_clvm(parsed_program[0].clone()))
}

#[test]
fn test_simple_conversion_from_clvm_to_chialisp() {
    let converted = convert_clvm_to_chialisp("(+ (q . 3) 2)".to_string()).unwrap();
    assert_eq!(converted.to_string(), "(+ (q . 3) (@ 2))");
}

#[test]
fn test_basic_expand_macro_4() {
    assert_eq!(
        shrink_expr_from_string(
            "(mod () (defun torp (S A B) (if S (+ A B) (* A B))) (torp 0 2 3))".to_string()
        )
        .unwrap(),
        "(q . 6)"
    );
}

#[test]
fn test_expand_with_recursive_1() {
    assert_eq!(
        shrink_expr_from_string("(mod () (defun factorial (input_$_11) (if (= input_$_11 1) 1 (* (factorial (- input_$_11 1)) input_$_11))) (factorial 3))".to_string()).unwrap(),
        "(q . 6)"
    );
}

fn compile_with_fe_opt(s: String) -> Result<String, CompileErr> {
    let mut allocator = Allocator::new();
    let runner = Rc::new(DefaultProgramRunner::new());
    let mut opts: Rc<dyn CompilerOpts> =
        Rc::new(DefaultCompilerOpts::new(&"*program*".to_string()));
    opts = opts.set_frontend_opt(true);
    compile_file(&mut allocator, runner, opts, &s, &mut HashMap::new()).map(|r| r.to_string())
}

#[test]
fn test_simple_fe_opt_compile_1() {
    assert_eq!(
        compile_with_fe_opt("(mod () 99)".to_string()).unwrap(),
        "(2 (1 1 . 99) (4 (1) 1))".to_string()
    );
}<|MERGE_RESOLUTION|>--- conflicted
+++ resolved
@@ -18,11 +18,7 @@
     let runner = Rc::new(DefaultProgramRunner::new());
     let opts = Rc::new(DefaultCompilerOpts::new(&"*program*".to_string()));
     let loc = Srcloc::start(&"*program*".to_string());
-<<<<<<< HEAD
-    parse_sexp(loc.clone(), s.as_bytes().iter().copied())
-=======
     parse_sexp(loc.clone(), s.bytes())
->>>>>>> ff551ad3
         .map_err(|e| {
             return CompileErr(e.0.clone(), e.1.clone());
         })
@@ -76,11 +72,7 @@
 
 fn convert_clvm_to_chialisp(s: String) -> Result<Rc<SExp>, CompileErr> {
     let loc = Srcloc::start(&"*program*".to_string());
-<<<<<<< HEAD
-    parse_sexp(loc.clone(), s.as_bytes().iter().copied())
-=======
     parse_sexp(loc.clone(), s.bytes())
->>>>>>> ff551ad3
         .map_err(|e| {
             return CompileErr(e.0.clone(), e.1.clone());
         })
