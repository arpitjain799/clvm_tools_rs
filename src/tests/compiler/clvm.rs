--- conflicted
+++ resolved
@@ -39,78 +39,49 @@
 #[test]
 fn test_sexp_parse_1() {
     let loc = Srcloc::start(&"*test*".to_string());
-<<<<<<< HEAD
-    let res = parse_sexp(loc, "()".as_bytes().iter().copied()).map(|x| x[0].to_string());
-=======
     let res = parse_sexp(loc, "()".bytes()).map(|x| x[0].to_string());
->>>>>>> 8d933606
     assert_eq!(res, Ok("()".to_string()));
 }
 
 #[test]
 fn test_sexp_parse_2() {
     let loc = Srcloc::start(&"*test*".to_string());
-<<<<<<< HEAD
-    let res = parse_sexp(loc, "55".as_bytes().iter().copied()).and_then(|x| x[0].get_number());
-=======
     let res = parse_sexp(loc, "55".bytes()).and_then(|x| x[0].get_number());
->>>>>>> 8d933606
     assert_eq!(res, Ok(55_i32.to_bigint().unwrap()));
 }
 
 #[test]
 fn test_sexp_parse_3() {
     let loc = Srcloc::start(&"*test*".to_string());
-<<<<<<< HEAD
-    let res = parse_sexp(loc, "hello".as_bytes().iter().copied()).and_then(|x| x[0].get_number());
-=======
     let res = parse_sexp(loc, "hello".bytes()).and_then(|x| x[0].get_number());
->>>>>>> 8d933606
     assert_eq!(res, Ok(448378203247_i64.to_bigint().unwrap()));
 }
 
 #[test]
 fn test_sexp_parse_4() {
     let loc = Srcloc::start(&"*test*".to_string());
-<<<<<<< HEAD
-    let res =
-        parse_sexp(loc, "\"hello\"".as_bytes().iter().copied()).and_then(|x| x[0].get_number());
-=======
     let res = parse_sexp(loc, "\"hello\"".bytes()).and_then(|x| x[0].get_number());
->>>>>>> 8d933606
     assert_eq!(res, Ok(448378203247_i64.to_bigint().unwrap()));
 }
 
 #[test]
 fn test_sexp_parse_5() {
     let loc = Srcloc::start(&"*test*".to_string());
-<<<<<<< HEAD
-    let res = parse_sexp(loc, "(3 . 4)".as_bytes().iter().copied()).map(|x| x[0].to_string());
-=======
     let res = parse_sexp(loc, "(3 . 4)".bytes()).map(|x| x[0].to_string());
->>>>>>> 8d933606
     assert_eq!(res, Ok("(3 . 4)".to_string()));
 }
 
 #[test]
 fn test_sexp_parse_6() {
     let loc = Srcloc::start(&"*test*".to_string());
-<<<<<<< HEAD
-    let res = parse_sexp(loc, "(\" \" . 3)".as_bytes().iter().copied()).map(|x| x[0].to_string());
-=======
     let res = parse_sexp(loc, "(\" \" . 3)".bytes()).map(|x| x[0].to_string());
->>>>>>> 8d933606
     assert_eq!(res, Ok("(\" \" . 3)".to_string()));
 }
 
 #[test]
 fn test_sexp_parse_7() {
     let loc = Srcloc::start(&"*test*".to_string());
-<<<<<<< HEAD
-    let res = parse_sexp(loc, "(3 . \" \")".as_bytes().iter().copied()).map(|x| x[0].to_string());
-=======
     let res = parse_sexp(loc, "(3 . \" \")".bytes()).map(|x| x[0].to_string());
->>>>>>> 8d933606
     assert_eq!(res, Ok("(3 . \" \")".to_string()));
 }
 
@@ -119,14 +90,7 @@
     let loc = Srcloc::start(&"*test*".to_string());
     let res = parse_sexp(
         loc,
-<<<<<<< HEAD
-        "(a (q 2 4 (c 2 (c 6 ()))) (c (q 13 26729 \"there\" \"fool\") 1))"
-            .as_bytes()
-            .iter()
-            .copied(),
-=======
         "(a (q 2 4 (c 2 (c 6 ()))) (c (q 13 26729 \"there\" \"fool\") 1))".bytes(),
->>>>>>> 8d933606
     )
     .map(|x| x[0].to_string());
     assert_eq!(
@@ -143,11 +107,7 @@
         &"()".to_string(),
     )
     .unwrap();
-<<<<<<< HEAD
-    let want = parse_sexp(loc, "(\"there\" \"fool\")".as_bytes().iter().copied()).unwrap();
-=======
     let want = parse_sexp(loc, "(\"there\" \"fool\")".bytes()).unwrap();
->>>>>>> 8d933606
 
     assert!(result.equal_to(want[0].borrow()));
 }
@@ -160,11 +120,7 @@
             &"(a (q 2 (q 2 2 (c 2 (c 3 (q)))) (c (q 2 (i 5 (q 4 (q . 4) (c 9 (c (a 2 (c 2 (c 13 (q)))) (q)))) (q 1)) 1) 1)) 1)".to_string(),
             &"(1 2)".to_string(),
         ).unwrap();
-<<<<<<< HEAD
-    let want = parse_sexp(loc, "(4 1 (4 2 ()))".as_bytes().iter().copied()).unwrap();
-=======
     let want = parse_sexp(loc, "(4 1 (4 2 ()))".bytes()).unwrap();
->>>>>>> 8d933606
 
     assert!(result.equal_to(want[0].borrow()));
 }
@@ -177,11 +133,7 @@
         &"()".to_string(),
     )
     .unwrap();
-<<<<<<< HEAD
-    let want = parse_sexp(loc, "13".as_bytes().iter().copied()).unwrap();
-=======
     let want = parse_sexp(loc, "13".bytes()).unwrap();
->>>>>>> 8d933606
 
     assert!(result.equal_to(want[0].borrow()));
 }
@@ -194,11 +146,7 @@
         &"()".to_string(),
     )
     .unwrap();
-<<<<<<< HEAD
-    let want = parse_sexp(loc, "(30000 . 3392)".as_bytes().iter().copied()).unwrap();
-=======
     let want = parse_sexp(loc, "(30000 . 3392)".bytes()).unwrap();
->>>>>>> 8d933606
 
     assert!(result.equal_to(want[0].borrow()));
 }
