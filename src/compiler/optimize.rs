--- conflicted
+++ resolved
@@ -32,7 +32,6 @@
     }
 }
 
-<<<<<<< HEAD
 // Return a score for sexp size.
 pub fn sexp_scale(sexp: &SExp) -> u64 {
     match sexp {
@@ -62,9 +61,7 @@
     );
 }
 
-=======
 /// At this point, very rudimentary constant folding on body expressions.
->>>>>>> a8efdb0b
 pub fn optimize_expr(
     allocator: &mut Allocator,
     opts: Rc<dyn CompilerOpts>,
