--- conflicted
+++ resolved
@@ -14,17 +14,7 @@
 use crate::compiler::clvm::{convert_from_clvm_rs, convert_to_clvm_rs, sha256tree};
 use crate::compiler::codegen::codegen;
 use crate::compiler::comptypes::{
-<<<<<<< HEAD
-    BodyForm,
-    CompileErr,
-    CompileForm,
-    CompilerOpts,
-    DefunData,
-    HelperForm,
-    PrimaryCodegen,
-=======
-    CompileErr, CompileForm, CompilerOpts, HelperForm, PrimaryCodegen,
->>>>>>> 8d534d80
+    CompileErr, CompileForm, CompilerOpts, DefunData, HelperForm, PrimaryCodegen,
 };
 use crate::compiler::evaluate::{build_reflex_captures, Evaluator};
 use crate::compiler::frontend::frontend;
@@ -86,7 +76,6 @@
     known_dialects: Rc<HashMap<String, String>>,
 }
 
-<<<<<<< HEAD
 pub fn create_prim_map() -> Rc<HashMap<Vec<u8>, Rc<SExp>>> {
     let mut prim_map: HashMap<Vec<u8>, Rc<SExp>> = HashMap::new();
 
@@ -97,62 +86,6 @@
     Rc::new(prim_map)
 }
 
-fn at_path(path_mask: Number, loc: Srcloc) -> Rc<BodyForm> {
-    Rc::new(BodyForm::Call(
-        loc.clone(),
-        vec![
-            Rc::new(BodyForm::Value(SExp::atom_from_string(
-                loc.clone(),
-                &"@".to_string(),
-            ))),
-            Rc::new(BodyForm::Quoted(SExp::Integer(
-                loc.clone(),
-                path_mask.clone(),
-            ))),
-        ],
-    ))
-}
-
-fn next_path_mask(path_mask: Number) -> Number {
-    path_mask * 2_u32.to_bigint().unwrap()
-}
-
-fn make_simple_argbindings(
-    argbindings: &mut HashMap<Vec<u8>, Rc<BodyForm>>,
-    path_mask: Number,
-    current_path: Number,
-    prog_args: Rc<SExp>,
-) {
-    match prog_args.borrow() {
-        SExp::Cons(_, a, b) => {
-            make_simple_argbindings(
-                argbindings,
-                next_path_mask(path_mask.clone()),
-                current_path.clone(),
-                a.clone(),
-            );
-            make_simple_argbindings(
-                argbindings,
-                next_path_mask(path_mask.clone()),
-                current_path.clone() | path_mask.clone(),
-                b.clone(),
-            );
-        }
-        SExp::Atom(_l, n) => {
-            let borrowed_prog_args: &SExp = prog_args.borrow();
-            // Alternatively, by path
-            // at_path(current_path.clone() | path_mask.clone(), l.clone())
-            argbindings.insert(
-                n.clone(),
-                Rc::new(BodyForm::Value(borrowed_prog_args.clone())),
-            );
-        }
-        _ => {}
-    }
-}
-
-=======
->>>>>>> 8d534d80
 fn fe_opt(
     allocator: &mut Allocator,
     runner: Rc<dyn TRunProgram>,
@@ -227,7 +160,7 @@
     allocator: &mut Allocator,
     runner: Rc<dyn TRunProgram>,
     opts: Rc<dyn CompilerOpts>,
-    pre_forms: &Vec<Rc<SExp>>,
+    pre_forms: &[Rc<SExp>],
     symbol_table: &mut HashMap<String, String>,
 ) -> Result<SExp, CompileErr> {
     let g = frontend(opts.clone(), pre_forms)?;
@@ -380,42 +313,12 @@
         symbol_table: &mut HashMap<String, String>,
     ) -> Result<SExp, CompileErr> {
         let me = Rc::new(self.clone());
-<<<<<<< HEAD
-        compile_pre_forms(allocator, runner, me, &vec![sexp.clone()], symbol_table)
-=======
-        compile_pre_forms(allocator, runner, me, vec![sexp], symbol_table)
->>>>>>> 8d534d80
+        compile_pre_forms(allocator, runner, me, &[sexp], symbol_table)
     }
 }
 
 impl DefaultCompilerOpts {
-<<<<<<< HEAD
-    pub fn new(filename: &String) -> DefaultCompilerOpts {
-=======
     pub fn new(filename: &str) -> DefaultCompilerOpts {
-        let mut prim_map = HashMap::new();
-
-        for p in prims::prims() {
-            prim_map.insert(p.0.clone(), Rc::new(p.1.clone()));
-        }
-
-        let mut known_dialects: HashMap<String, String> = HashMap::new();
-        known_dialects.insert(
-            "*standard-cl-21*".to_string(),
-            indoc! {"(
-           (defconstant *chialisp-version* 21)
-        )"}
-            .to_string(),
-        );
-        known_dialects.insert(
-            "*standard-cl-22*".to_string(),
-            indoc! {"(
-           (defconstant *chialisp-version* 22)
-        )"}
-            .to_string(),
-        );
-
->>>>>>> 8d534d80
         DefaultCompilerOpts {
             include_dirs: vec![".".to_string()],
             filename: filename.to_string(),
