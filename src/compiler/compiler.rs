--- conflicted
+++ resolved
@@ -242,11 +242,7 @@
         self.frontend_opt
     }
     fn frontend_check_live(&self) -> bool {
-<<<<<<< HEAD
-        true
-=======
         self.frontend_check_live
->>>>>>> 33b38b2c
     }
     fn start_env(&self) -> Option<Rc<SExp>> {
         self.start_env.clone()
