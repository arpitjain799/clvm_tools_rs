use num_bigint::ToBigInt;
use std::borrow::Borrow;
use std::collections::{HashMap, HashSet};
use std::fs;
use std::path::PathBuf;
use std::rc::Rc;

use clvm_rs::allocator::Allocator;

use crate::classic::clvm::__type_compatibility__::{bi_one, bi_zero};
use crate::classic::clvm_tools::stages::stage_0::TRunProgram;
use crate::classic::clvm_tools::stages::stage_2::optimize::optimize_sexp;

use crate::compiler::clvm::{convert_from_clvm_rs, convert_to_clvm_rs, sha256tree};
use crate::compiler::codegen::codegen;
use crate::compiler::comptypes::{
    CompileErr, CompileForm, CompilerOpts, DefunData, HelperForm, PrimaryCodegen,
};
use crate::compiler::evaluate::{build_reflex_captures, Evaluator};
use crate::compiler::frontend::frontend;
use crate::compiler::prims;
use crate::compiler::runtypes::RunFailure;
use crate::compiler::sexp::{parse_sexp, SExp};
use crate::compiler::srcloc::Srcloc;
use crate::util::Number;

lazy_static! {
    pub static ref KNOWN_DIALECTS: HashMap<String, String> = {
        let mut known_dialects: HashMap<String, String> = HashMap::new();
        known_dialects.insert(
            "*standard-cl-21*".to_string(),
            indoc! {"(
           (defconstant *chialisp-version* 21)
        )"}
            .to_string(),
        );
        known_dialects.insert(
            "*standard-cl-22*".to_string(),
            indoc! {"(
           (defconstant *chialisp-version* 22)
        )"}
            .to_string(),
        );
        known_dialects
    };
    pub static ref STANDARD_MACROS: String = {
        indoc! {"(
            (defmacro if (A B C) (qq (a (i (unquote A) (com (unquote B)) (com (unquote C))) @)))
            (defmacro list ARGS
                            (defun compile-list
                                   (args)
                                   (if args
                                       (qq (c (unquote (f args))
                                             (unquote (compile-list (r args)))))
                                       ()))
                            (compile-list ARGS)
                    )
            (defun-inline / (A B) (f (divmod A B)))
            )
            "}
        .to_string()
    };
}

#[derive(Clone, Debug)]
pub struct DefaultCompilerOpts {
    pub include_dirs: Vec<String>,
    pub filename: String,
    pub compiler: Option<PrimaryCodegen>,
    pub in_defun: bool,
    pub stdenv: bool,
    pub optimize: bool,
    pub frontend_opt: bool,
    pub frontend_check_live: bool,
    pub start_env: Option<Rc<SExp>>,
    pub prim_map: Rc<HashMap<Vec<u8>, Rc<SExp>>>,
    pub strict: bool,

    pub known_dialects: Rc<HashMap<String, String>>,
}

pub fn create_prim_map() -> Rc<HashMap<Vec<u8>, Rc<SExp>>> {
    let mut prim_map: HashMap<Vec<u8>, Rc<SExp>> = HashMap::new();

    for p in prims::prims() {
        prim_map.insert(p.0.clone(), Rc::new(p.1.clone()));
    }

    Rc::new(prim_map)
}

fn fe_opt(
    allocator: &mut Allocator,
    runner: Rc<dyn TRunProgram>,
    opts: Rc<dyn CompilerOpts>,
    compileform: CompileForm,
) -> Result<CompileForm, CompileErr> {
    let mut compiler_helpers = compileform.helpers.clone();
    let mut used_names = HashSet::new();

    if !opts.in_defun() {
        for c in compileform.helpers.iter() {
            used_names.insert(c.name().clone());
        }

        for helper in (opts
            .compiler()
            .map(|c| c.orig_help)
            .unwrap_or_else(Vec::new))
        .iter()
        {
            if !used_names.contains(helper.name()) {
                compiler_helpers.push(helper.clone());
            }
        }
    }

    let evaluator = Evaluator::new(opts.clone(), runner.clone(), compiler_helpers.clone());
    let mut optimized_helpers: Vec<HelperForm> = Vec::new();
    for h in compiler_helpers.iter() {
        match h {
            HelperForm::Defun(inline, defun) => {
                let mut env = HashMap::new();
                build_reflex_captures(&mut env, defun.args.clone());
                let body_rc = evaluator.shrink_bodyform(
                    allocator,
                    defun.args.clone(),
                    &env,
                    defun.body.clone(),
                    true,
                )?;
                let new_helper = HelperForm::Defun(
                    *inline,
                    DefunData {
                        loc: defun.loc.clone(),
                        nl: defun.nl.clone(),
                        kw: defun.kw.clone(),
                        name: defun.name.clone(),
                        args: defun.args.clone(),
                        body: body_rc.clone(),
                    },
                );
                optimized_helpers.push(new_helper);
            }
            obj => {
                optimized_helpers.push(obj.clone());
            }
        }
    }
    let new_evaluator = Evaluator::new(opts.clone(), runner.clone(), optimized_helpers.clone());

    let shrunk = new_evaluator.shrink_bodyform(
        allocator,
        Rc::new(SExp::Nil(compileform.args.loc())),
        &HashMap::new(),
        compileform.exp.clone(),
        true,
    )?;

    Ok(CompileForm {
        loc: compileform.loc.clone(),
        include_forms: compileform.include_forms.clone(),
        args: compileform.args,
        helpers: optimized_helpers.clone(),
        exp: shrunk,
    })
}

pub fn compile_pre_forms(
    allocator: &mut Allocator,
    runner: Rc<dyn TRunProgram>,
    opts: Rc<dyn CompilerOpts>,
    pre_forms: &[Rc<SExp>],
    symbol_table: &mut HashMap<String, String>,
) -> Result<SExp, CompileErr> {
    let g = frontend(opts.clone(), pre_forms)?;
    let compileform = if opts.frontend_opt() {
        fe_opt(allocator, runner.clone(), opts.clone(), g)?
    } else {
        CompileForm {
            loc: g.loc.clone(),
            include_forms: g.include_forms.clone(),
            args: g.args.clone(),
            helpers: g.helpers.clone(), // optimized_helpers.clone(),
            exp: g.exp,
        }
    };
    codegen(allocator, runner, opts.clone(), &compileform, symbol_table)
}

pub fn compile_file(
    allocator: &mut Allocator,
    runner: Rc<dyn TRunProgram>,
    opts: Rc<dyn CompilerOpts>,
    content: &str,
    symbol_table: &mut HashMap<String, String>,
) -> Result<SExp, CompileErr> {
    let pre_forms = parse_sexp(Srcloc::start(&opts.filename()), content.bytes())
        .map_err(|e| CompileErr(e.0, e.1))?;

    compile_pre_forms(allocator, runner, opts, &pre_forms, symbol_table)
}

pub fn run_optimizer(
    allocator: &mut Allocator,
    runner: Rc<dyn TRunProgram>,
    r: Rc<SExp>,
) -> Result<Rc<SExp>, CompileErr> {
    let to_clvm_rs = convert_to_clvm_rs(allocator, r.clone())
        .map(|x| (r.loc(), x))
        .map_err(|e| match e {
            RunFailure::RunErr(l, e) => CompileErr(l, e),
            RunFailure::RunExn(s, e) => CompileErr(s, format!("exception {}\n", e)),
        })?;

    let optimized = optimize_sexp(allocator, to_clvm_rs.1, runner)
        .map_err(|e| CompileErr(to_clvm_rs.0.clone(), e.1))
        .map(|x| (to_clvm_rs.0, x))?;

    convert_from_clvm_rs(allocator, optimized.0, optimized.1).map_err(|e| match e {
        RunFailure::RunErr(l, e) => CompileErr(l, e),
        RunFailure::RunExn(s, e) => CompileErr(s, format!("exception {}\n", e)),
    })
}

impl CompilerOpts for DefaultCompilerOpts {
    fn filename(&self) -> String {
        self.filename.clone()
    }
    fn compiler(&self) -> Option<PrimaryCodegen> {
        self.compiler.clone()
    }
    fn in_defun(&self) -> bool {
        self.in_defun
    }
    fn stdenv(&self) -> bool {
        self.stdenv
    }
    fn optimize(&self) -> bool {
        self.optimize
    }
    fn frontend_opt(&self) -> bool {
        self.frontend_opt
    }
    fn frontend_check_live(&self) -> bool {
        self.frontend_check_live
    }
    fn start_env(&self) -> Option<Rc<SExp>> {
        self.start_env.clone()
    }
    fn prim_map(&self) -> Rc<HashMap<Vec<u8>, Rc<SExp>>> {
        self.prim_map.clone()
    }
    fn get_search_paths(&self) -> Vec<String> {
        self.include_dirs.clone()
    }
    fn get_strict(&self) -> bool {
        self.strict
    }

    fn set_search_paths(&self, dirs: &[String]) -> Rc<dyn CompilerOpts> {
        let mut copy = self.clone();
        copy.include_dirs = dirs.to_owned();
        Rc::new(copy)
    }
    fn set_in_defun(&self, new_in_defun: bool) -> Rc<dyn CompilerOpts> {
        let mut copy = self.clone();
        copy.in_defun = new_in_defun;
        Rc::new(copy)
    }
    fn set_stdenv(&self, new_stdenv: bool) -> Rc<dyn CompilerOpts> {
        let mut copy = self.clone();
        copy.stdenv = new_stdenv;
        Rc::new(copy)
    }
    fn set_optimize(&self, optimize: bool) -> Rc<dyn CompilerOpts> {
        let mut copy = self.clone();
        copy.optimize = optimize;
        Rc::new(copy)
    }
    fn set_frontend_opt(&self, optimize: bool) -> Rc<dyn CompilerOpts> {
        let mut copy = self.clone();
        copy.frontend_opt = optimize;
        Rc::new(copy)
    }
    fn set_frontend_check_live(&self, check: bool) -> Rc<dyn CompilerOpts> {
        let mut copy = self.clone();
        copy.frontend_check_live = check;
        Rc::new(copy)
    }
    fn set_compiler(&self, new_compiler: PrimaryCodegen) -> Rc<dyn CompilerOpts> {
        let mut copy = self.clone();
        copy.compiler = Some(new_compiler);
        Rc::new(copy)
    }
    fn set_start_env(&self, start_env: Option<Rc<SExp>>) -> Rc<dyn CompilerOpts> {
        let mut copy = self.clone();
        copy.start_env = start_env;
        Rc::new(copy)
    }
    fn set_strict(&self, strict: bool) -> Rc<dyn CompilerOpts> {
        let mut copy = self.clone();
        copy.strict = strict;
        Rc::new(copy)
    }

    fn read_new_file(
        &self,
        inc_from: String,
        filename: String,
    ) -> Result<(String, String), CompileErr> {
        if filename == "*macros*" {
            return Ok((filename, STANDARD_MACROS.clone()));
        } else if let Some(content) = self.known_dialects.get(&filename) {
            return Ok((filename, content.to_string()));
        }

        for dir in self.include_dirs.iter() {
            let mut p = PathBuf::from(dir);
            p.push(filename.clone());
            match fs::read_to_string(p) {
                Err(_e) => {
                    continue;
                }
                Ok(content) => {
                    return Ok((filename, content));
                }
            }
        }
        Err(CompileErr(
            Srcloc::start(&inc_from),
            format!("could not find {} to include", filename),
        ))
    }
    fn compile_program(
        &self,
        allocator: &mut Allocator,
        runner: Rc<dyn TRunProgram>,
        sexp: Rc<SExp>,
        symbol_table: &mut HashMap<String, String>,
    ) -> Result<SExp, CompileErr> {
        let me = Rc::new(self.clone());
        compile_pre_forms(allocator, runner, me, &[sexp], symbol_table)
    }
}

impl DefaultCompilerOpts {
    pub fn new(filename: &str) -> DefaultCompilerOpts {
<<<<<<< HEAD
        let mut prim_map = HashMap::new();

        for p in prims::prims() {
            prim_map.insert(p.0.clone(), Rc::new(p.1.clone()));
        }

        let mut known_dialects: HashMap<String, String> = HashMap::new();
        known_dialects.insert(
            "*standard-cl-21*".to_string(),
            indoc! {"(
           (defconstant *chialisp-version* 21)
        )"}
            .to_string(),
        );
        known_dialects.insert(
            "*standard-cl-22*".to_string(),
            indoc! {"(
           (defconstant *chialisp-version* 22)
        )"}
            .to_string(),
        );
        known_dialects.insert(
            "*strict*".to_string(),
            "( (defconstant *strict* 1) )".to_string(),
        );

=======
>>>>>>> a906897d
        DefaultCompilerOpts {
            include_dirs: vec![".".to_string()],
            filename: filename.to_string(),
            compiler: None,
            in_defun: false,
            stdenv: true,
            optimize: false,
            frontend_opt: false,
            frontend_check_live: true,
            start_env: None,
<<<<<<< HEAD
            prim_map: Rc::new(prim_map),
            strict: false,
            known_dialects: Rc::new(known_dialects),
=======
            prim_map: create_prim_map(),
            known_dialects: Rc::new(KNOWN_DIALECTS.clone()),
>>>>>>> a906897d
        }
    }
}

fn path_to_function_inner(
    program: Rc<SExp>,
    hash: &[u8],
    path_mask: Number,
    current_path: Number,
) -> Option<Number> {
    let nextpath = path_mask.clone() * 2_i32.to_bigint().unwrap();
    match program.borrow() {
        SExp::Cons(_, a, b) => {
            path_to_function_inner(a.clone(), hash, nextpath.clone(), current_path.clone())
                .map(Some)
                .unwrap_or_else(|| {
                    path_to_function_inner(
                        b.clone(),
                        hash,
                        nextpath.clone(),
                        current_path.clone() + path_mask.clone(),
                    )
                    .map(Some)
                    .unwrap_or_else(|| {
                        let current_hash = sha256tree(program.clone());
                        if current_hash == hash {
                            Some(current_path + path_mask)
                        } else {
                            None
                        }
                    })
                })
        }
        _ => {
            let current_hash = sha256tree(program.clone());
            if current_hash == hash {
                Some(current_path + path_mask)
            } else {
                None
            }
        }
    }
}

pub fn path_to_function(program: Rc<SExp>, hash: &[u8]) -> Option<Number> {
    path_to_function_inner(program, hash, bi_one(), bi_zero())
}

fn op2(op: u32, code: Rc<SExp>, env: Rc<SExp>) -> Rc<SExp> {
    Rc::new(SExp::Cons(
        code.loc(),
        Rc::new(SExp::Integer(env.loc(), op.to_bigint().unwrap())),
        Rc::new(SExp::Cons(
            code.loc(),
            code.clone(),
            Rc::new(SExp::Cons(
                env.loc(),
                env.clone(),
                Rc::new(SExp::Nil(code.loc())),
            )),
        )),
    ))
}

fn quoted(env: Rc<SExp>) -> Rc<SExp> {
    Rc::new(SExp::Cons(
        env.loc(),
        Rc::new(SExp::Integer(env.loc(), bi_one())),
        env.clone(),
    ))
}

fn apply(code: Rc<SExp>, env: Rc<SExp>) -> Rc<SExp> {
    op2(2, code, env)
}

fn cons(f: Rc<SExp>, r: Rc<SExp>) -> Rc<SExp> {
    op2(4, f, r)
}

// compose (a (a path env) (c env 1))
pub fn rewrite_in_program(path: Number, env: Rc<SExp>) -> Rc<SExp> {
    apply(
        apply(
            // Env comes quoted, so divide by 2
            quoted(Rc::new(SExp::Integer(env.loc(), path / 2))),
            env.clone(),
        ),
        cons(env.clone(), Rc::new(SExp::Integer(env.loc(), bi_one()))),
    )
}

pub fn is_operator(op: u32, atom: &SExp) -> bool {
    match atom.to_bigint() {
        Some(n) => n == op.to_bigint().unwrap(),
        None => false,
    }
}

pub fn is_whole_env(atom: &SExp) -> bool {
    is_operator(1, atom)
}
pub fn is_apply(atom: &SExp) -> bool {
    is_operator(2, atom)
}
pub fn is_cons(atom: &SExp) -> bool {
    is_operator(4, atom)
}

// Extracts the environment from a clvm program that contains one.
// The usual form of a program to analyze is:
// (2 main (4 env 1))
pub fn extract_program_and_env(program: Rc<SExp>) -> Option<(Rc<SExp>, Rc<SExp>)> {
    // Most programs have apply as a toplevel form.  If we don't then it's
    // a form we don't understand.
    match program.proper_list() {
        Some(lst) => {
            if lst.len() != 3 {
                return None;
            }

            match (is_apply(&lst[0]), lst[1].borrow(), lst[2].proper_list()) {
                (true, real_program, Some(cexp)) => {
                    if cexp.len() != 3 || !is_cons(&cexp[0]) || !is_whole_env(&cexp[2]) {
                        None
                    } else {
                        Some((Rc::new(real_program.clone()), Rc::new(cexp[1].clone())))
                    }
                }
                _ => None,
            }
        }
        _ => None,
    }
}

pub fn is_at_capture(head: Rc<SExp>, rest: Rc<SExp>) -> Option<(Vec<u8>, Rc<SExp>)> {
    rest.proper_list().and_then(|l| {
        if l.len() != 2 {
            return None;
        }
        if let (SExp::Atom(_, a), SExp::Atom(_, cap)) = (head.borrow(), l[0].borrow()) {
            if a == &vec![b'@'] {
                return Some((cap.clone(), Rc::new(l[1].clone())));
            }
        }

        None
    })
}<|MERGE_RESOLUTION|>--- conflicted
+++ resolved
@@ -19,6 +19,7 @@
 use crate::compiler::evaluate::{build_reflex_captures, Evaluator};
 use crate::compiler::frontend::frontend;
 use crate::compiler::prims;
+use crate::compiler::prims::prim_map;
 use crate::compiler::runtypes::RunFailure;
 use crate::compiler::sexp::{parse_sexp, SExp};
 use crate::compiler::srcloc::Srcloc;
@@ -60,6 +61,9 @@
             "}
         .to_string()
     };
+    pub static ref STRICT_CONTENT: String = {
+        "( (defconstant *strict* true) )".to_string()
+    };
 }
 
 #[derive(Clone, Debug)]
@@ -311,6 +315,8 @@
     ) -> Result<(String, String), CompileErr> {
         if filename == "*macros*" {
             return Ok((filename, STANDARD_MACROS.clone()));
+        } else if filename == "*strict*" {
+            return Ok((filename, STRICT_CONTENT.clone()));
         } else if let Some(content) = self.known_dialects.get(&filename) {
             return Ok((filename, content.to_string()));
         }
@@ -346,35 +352,6 @@
 
 impl DefaultCompilerOpts {
     pub fn new(filename: &str) -> DefaultCompilerOpts {
-<<<<<<< HEAD
-        let mut prim_map = HashMap::new();
-
-        for p in prims::prims() {
-            prim_map.insert(p.0.clone(), Rc::new(p.1.clone()));
-        }
-
-        let mut known_dialects: HashMap<String, String> = HashMap::new();
-        known_dialects.insert(
-            "*standard-cl-21*".to_string(),
-            indoc! {"(
-           (defconstant *chialisp-version* 21)
-        )"}
-            .to_string(),
-        );
-        known_dialects.insert(
-            "*standard-cl-22*".to_string(),
-            indoc! {"(
-           (defconstant *chialisp-version* 22)
-        )"}
-            .to_string(),
-        );
-        known_dialects.insert(
-            "*strict*".to_string(),
-            "( (defconstant *strict* 1) )".to_string(),
-        );
-
-=======
->>>>>>> a906897d
         DefaultCompilerOpts {
             include_dirs: vec![".".to_string()],
             filename: filename.to_string(),
@@ -385,14 +362,9 @@
             frontend_opt: false,
             frontend_check_live: true,
             start_env: None,
-<<<<<<< HEAD
-            prim_map: Rc::new(prim_map),
+            prim_map: prim_map(),
             strict: false,
-            known_dialects: Rc::new(known_dialects),
-=======
-            prim_map: create_prim_map(),
             known_dialects: Rc::new(KNOWN_DIALECTS.clone()),
->>>>>>> a906897d
         }
     }
 }
