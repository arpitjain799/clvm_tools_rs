use num_bigint::ToBigInt;
use std::borrow::Borrow;
use std::collections::{HashMap, HashSet};
use std::fs;
use std::path::PathBuf;
use std::rc::Rc;

use clvm_rs::allocator::Allocator;

use crate::classic::clvm::__type_compatibility__::{bi_one, bi_zero};
use crate::classic::clvm_tools::stages::stage_0::TRunProgram;
use crate::classic::clvm_tools::stages::stage_2::optimize::optimize_sexp;

use crate::compiler::clvm::{convert_from_clvm_rs, convert_to_clvm_rs, sha256tree};
use crate::compiler::codegen::codegen;
use crate::compiler::comptypes::{
    CompileErr, CompileForm, CompilerOpts, DefunData, HelperForm, PrimaryCodegen,
};
use crate::compiler::evaluate::{build_reflex_captures, Evaluator, EVAL_STACK_LIMIT};
use crate::compiler::frontend::frontend;
use crate::compiler::prims;
use crate::compiler::prims::prim_map;
use crate::compiler::runtypes::RunFailure;
use crate::compiler::sexp::{parse_sexp, SExp};
use crate::compiler::srcloc::Srcloc;
use crate::util::Number;

lazy_static! {
    pub static ref KNOWN_DIALECTS: HashMap<String, String> = {
        let mut known_dialects: HashMap<String, String> = HashMap::new();
        known_dialects.insert(
            "*standard-cl-21*".to_string(),
            indoc! {"(
           (defconstant *chialisp-version* 21)
        )"}
            .to_string(),
        );
        known_dialects.insert(
            "*standard-cl-22*".to_string(),
            indoc! {"(
           (defconstant *chialisp-version* 22)
        )"}
            .to_string(),
        );
        known_dialects
    };
    pub static ref STANDARD_MACROS: String = {
        indoc! {"(
            (defmacro if (A B C) (qq (a (i (unquote A) (com (unquote B)) (com (unquote C))) @)))
            (defmacro list ARGS
                            (defun compile-list
                                   (args)
                                   (if args
                                       (qq (c (unquote (f args))
                                             (unquote (compile-list (r args)))))
                                       ()))
                            (compile-list ARGS)
                    )
            (defun-inline / (A B) (f (divmod A B)))
            )
            "}
        .to_string()
    };
    pub static ref STRICT_CONTENT: String = "( (defconstant *strict* true) )".to_string();
}

#[derive(Clone, Debug)]
pub struct DefaultCompilerOpts {
    pub include_dirs: Vec<String>,
    pub filename: String,
    pub compiler: Option<PrimaryCodegen>,
    pub in_defun: bool,
    pub stdenv: bool,
    pub optimize: bool,
    pub frontend_opt: bool,
    pub frontend_check_live: bool,
    pub start_env: Option<Rc<SExp>>,
    pub prim_map: Rc<HashMap<Vec<u8>, Rc<SExp>>>,
    pub strict: bool,

    pub known_dialects: Rc<HashMap<String, String>>,
}

pub fn create_prim_map() -> Rc<HashMap<Vec<u8>, Rc<SExp>>> {
    let mut prim_map: HashMap<Vec<u8>, Rc<SExp>> = HashMap::new();

    for p in prims::prims() {
        prim_map.insert(p.0.clone(), Rc::new(p.1.clone()));
    }

    Rc::new(prim_map)
}

fn fe_opt(
    allocator: &mut Allocator,
    runner: Rc<dyn TRunProgram>,
    opts: Rc<dyn CompilerOpts>,
    compileform: CompileForm,
) -> Result<CompileForm, CompileErr> {
    let mut compiler_helpers = compileform.helpers.clone();
    let mut used_names = HashSet::new();

    if !opts.in_defun() {
        for c in compileform.helpers.iter() {
            used_names.insert(c.name().clone());
        }

        for helper in (opts
            .compiler()
            .map(|c| c.orig_help)
            .unwrap_or_else(Vec::new))
        .iter()
        {
            if !used_names.contains(helper.name()) {
                compiler_helpers.push(helper.clone());
            }
        }
    }

    let evaluator = Evaluator::new(opts.clone(), runner.clone(), compiler_helpers.clone());
    let mut optimized_helpers: Vec<HelperForm> = Vec::new();
    for h in compiler_helpers.iter() {
        match h {
            HelperForm::Defun(inline, defun) => {
                let mut env = HashMap::new();
                build_reflex_captures(&mut env, defun.args.clone());
                let body_rc = evaluator.shrink_bodyform(
                    allocator,
                    defun.args.clone(),
                    &env,
                    defun.body.clone(),
                    true,
                    Some(EVAL_STACK_LIMIT),
                )?;
                let new_helper = HelperForm::Defun(
                    *inline,
                    DefunData {
                        loc: defun.loc.clone(),
                        nl: defun.nl.clone(),
                        kw: defun.kw.clone(),
                        name: defun.name.clone(),
                        args: defun.args.clone(),
                        body: body_rc.clone(),
                    },
                );
                optimized_helpers.push(new_helper);
            }
            obj => {
                optimized_helpers.push(obj.clone());
            }
        }
    }
    let new_evaluator = Evaluator::new(opts.clone(), runner.clone(), optimized_helpers.clone());

    let shrunk = new_evaluator.shrink_bodyform(
        allocator,
        Rc::new(SExp::Nil(compileform.args.loc())),
        &HashMap::new(),
        compileform.exp.clone(),
        true,
        Some(EVAL_STACK_LIMIT),
    )?;

    Ok(CompileForm {
        loc: compileform.loc.clone(),
        include_forms: compileform.include_forms.clone(),
        args: compileform.args,
        helpers: optimized_helpers.clone(),
        exp: shrunk,
    })
}

pub fn compile_pre_forms(
    allocator: &mut Allocator,
    runner: Rc<dyn TRunProgram>,
    opts: Rc<dyn CompilerOpts>,
    pre_forms: &[Rc<SExp>],
    symbol_table: &mut HashMap<String, String>,
) -> Result<SExp, CompileErr> {
    let g = frontend(opts.clone(), pre_forms)?;
    let compileform = if opts.frontend_opt() {
        fe_opt(allocator, runner.clone(), opts.clone(), g)?
    } else {
        CompileForm {
            loc: g.loc.clone(),
            include_forms: g.include_forms.clone(),
            args: g.args.clone(),
            helpers: g.helpers.clone(), // optimized_helpers.clone(),
            exp: g.exp,
        }
    };
    codegen(allocator, runner, opts.clone(), &compileform, symbol_table)
}

pub fn compile_file(
    allocator: &mut Allocator,
    runner: Rc<dyn TRunProgram>,
    opts: Rc<dyn CompilerOpts>,
    content: &str,
    symbol_table: &mut HashMap<String, String>,
) -> Result<SExp, CompileErr> {
    let pre_forms = parse_sexp(Srcloc::start(&opts.filename()), content.bytes())?;

    compile_pre_forms(allocator, runner, opts, &pre_forms, symbol_table)
}

pub fn run_optimizer(
    allocator: &mut Allocator,
    runner: Rc<dyn TRunProgram>,
    r: Rc<SExp>,
) -> Result<Rc<SExp>, CompileErr> {
    let to_clvm_rs = convert_to_clvm_rs(allocator, r.clone())
        .map(|x| (r.loc(), x))
        .map_err(|e| match e {
            RunFailure::RunErr(l, e) => CompileErr(l, e),
            RunFailure::RunExn(s, e) => CompileErr(s, format!("exception {e}\n")),
        })?;

    let optimized = optimize_sexp(allocator, to_clvm_rs.1, runner)
        .map_err(|e| CompileErr(to_clvm_rs.0.clone(), e.1))
        .map(|x| (to_clvm_rs.0, x))?;

    convert_from_clvm_rs(allocator, optimized.0, optimized.1).map_err(|e| match e {
        RunFailure::RunErr(l, e) => CompileErr(l, e),
        RunFailure::RunExn(s, e) => CompileErr(s, format!("exception {e}\n")),
    })
}

impl CompilerOpts for DefaultCompilerOpts {
    fn filename(&self) -> String {
        self.filename.clone()
    }
    fn compiler(&self) -> Option<PrimaryCodegen> {
        self.compiler.clone()
    }
    fn in_defun(&self) -> bool {
        self.in_defun
    }
    fn stdenv(&self) -> bool {
        self.stdenv
    }
    fn optimize(&self) -> bool {
        self.optimize
    }
    fn frontend_opt(&self) -> bool {
        self.frontend_opt
    }
    fn frontend_check_live(&self) -> bool {
        self.frontend_check_live
    }
    fn start_env(&self) -> Option<Rc<SExp>> {
        self.start_env.clone()
    }
    fn prim_map(&self) -> Rc<HashMap<Vec<u8>, Rc<SExp>>> {
        self.prim_map.clone()
    }
    fn get_search_paths(&self) -> Vec<String> {
        self.include_dirs.clone()
    }
<<<<<<< HEAD
    fn get_strict(&self) -> bool {
        self.strict
    }
=======
>>>>>>> 3dcce392

    fn set_search_paths(&self, dirs: &[String]) -> Rc<dyn CompilerOpts> {
        let mut copy = self.clone();
        copy.include_dirs = dirs.to_owned();
        Rc::new(copy)
    }
    fn set_in_defun(&self, new_in_defun: bool) -> Rc<dyn CompilerOpts> {
        let mut copy = self.clone();
        copy.in_defun = new_in_defun;
        Rc::new(copy)
    }
    fn set_stdenv(&self, new_stdenv: bool) -> Rc<dyn CompilerOpts> {
        let mut copy = self.clone();
        copy.stdenv = new_stdenv;
        Rc::new(copy)
    }
    fn set_optimize(&self, optimize: bool) -> Rc<dyn CompilerOpts> {
        let mut copy = self.clone();
        copy.optimize = optimize;
        Rc::new(copy)
    }
    fn set_frontend_opt(&self, optimize: bool) -> Rc<dyn CompilerOpts> {
        let mut copy = self.clone();
        copy.frontend_opt = optimize;
        Rc::new(copy)
    }
    fn set_frontend_check_live(&self, check: bool) -> Rc<dyn CompilerOpts> {
        let mut copy = self.clone();
        copy.frontend_check_live = check;
        Rc::new(copy)
    }
    fn set_compiler(&self, new_compiler: PrimaryCodegen) -> Rc<dyn CompilerOpts> {
        let mut copy = self.clone();
        copy.compiler = Some(new_compiler);
        Rc::new(copy)
    }
    fn set_start_env(&self, start_env: Option<Rc<SExp>>) -> Rc<dyn CompilerOpts> {
        let mut copy = self.clone();
        copy.start_env = start_env;
        Rc::new(copy)
    }
    fn set_strict(&self, strict: bool) -> Rc<dyn CompilerOpts> {
        let mut copy = self.clone();
        copy.strict = strict;
        Rc::new(copy)
    }

    fn read_new_file(
        &self,
        inc_from: String,
        filename: String,
    ) -> Result<(String, String), CompileErr> {
        if filename == "*macros*" {
            return Ok((filename, STANDARD_MACROS.clone()));
        } else if filename == "*strict*" {
            return Ok((filename, STRICT_CONTENT.clone()));
        } else if let Some(content) = self.known_dialects.get(&filename) {
            return Ok((filename, content.to_string()));
        }

        for dir in self.include_dirs.iter() {
            let mut p = PathBuf::from(dir);
            p.push(filename.clone());
            match fs::read_to_string(p.clone()) {
                Err(_e) => {
                    continue;
                }
                Ok(content) => {
                    return Ok((
                        p.to_str().map(|x| x.to_owned()).unwrap_or_else(|| filename),
                        content,
                    ));
                }
            }
        }
        Err(CompileErr(
            Srcloc::start(&inc_from),
            format!("could not find {filename} to include"),
        ))
    }
    fn compile_program(
        &self,
        allocator: &mut Allocator,
        runner: Rc<dyn TRunProgram>,
        sexp: Rc<SExp>,
        symbol_table: &mut HashMap<String, String>,
    ) -> Result<SExp, CompileErr> {
        let me = Rc::new(self.clone());
        compile_pre_forms(allocator, runner, me, &[sexp], symbol_table)
    }
}

impl DefaultCompilerOpts {
    pub fn new(filename: &str) -> DefaultCompilerOpts {
        DefaultCompilerOpts {
            include_dirs: vec![".".to_string()],
            filename: filename.to_string(),
            compiler: None,
            in_defun: false,
            stdenv: true,
            optimize: false,
            frontend_opt: false,
            frontend_check_live: true,
            start_env: None,
            prim_map: prim_map(),
            strict: false,
            known_dialects: Rc::new(KNOWN_DIALECTS.clone()),
        }
    }
}

fn path_to_function_inner(
    program: Rc<SExp>,
    hash: &[u8],
    path_mask: Number,
    current_path: Number,
) -> Option<Number> {
    let nextpath = path_mask.clone() * 2_i32.to_bigint().unwrap();
    match program.borrow() {
        SExp::Cons(_, a, b) => {
            path_to_function_inner(a.clone(), hash, nextpath.clone(), current_path.clone())
                .map(Some)
                .unwrap_or_else(|| {
                    path_to_function_inner(
                        b.clone(),
                        hash,
                        nextpath.clone(),
                        current_path.clone() + path_mask.clone(),
                    )
                    .map(Some)
                    .unwrap_or_else(|| {
                        let current_hash = sha256tree(program.clone());
                        if current_hash == hash {
                            Some(current_path + path_mask)
                        } else {
                            None
                        }
                    })
                })
        }
        _ => {
            let current_hash = sha256tree(program.clone());
            if current_hash == hash {
                Some(current_path + path_mask)
            } else {
                None
            }
        }
    }
}

pub fn path_to_function(program: Rc<SExp>, hash: &[u8]) -> Option<Number> {
    path_to_function_inner(program, hash, bi_one(), bi_zero())
}

fn op2(op: u32, code: Rc<SExp>, env: Rc<SExp>) -> Rc<SExp> {
    Rc::new(SExp::Cons(
        code.loc(),
        Rc::new(SExp::Integer(env.loc(), op.to_bigint().unwrap())),
        Rc::new(SExp::Cons(
            code.loc(),
            code.clone(),
            Rc::new(SExp::Cons(
                env.loc(),
                env.clone(),
                Rc::new(SExp::Nil(code.loc())),
            )),
        )),
    ))
}

fn quoted(env: Rc<SExp>) -> Rc<SExp> {
    Rc::new(SExp::Cons(
        env.loc(),
        Rc::new(SExp::Integer(env.loc(), bi_one())),
        env.clone(),
    ))
}

fn apply(code: Rc<SExp>, env: Rc<SExp>) -> Rc<SExp> {
    op2(2, code, env)
}

fn cons(f: Rc<SExp>, r: Rc<SExp>) -> Rc<SExp> {
    op2(4, f, r)
}

// compose (a (a path env) (c env 1))
pub fn rewrite_in_program(path: Number, env: Rc<SExp>) -> Rc<SExp> {
    apply(
        apply(
            // Env comes quoted, so divide by 2
            quoted(Rc::new(SExp::Integer(env.loc(), path / 2))),
            env.clone(),
        ),
        cons(env.clone(), Rc::new(SExp::Integer(env.loc(), bi_one()))),
    )
}

pub fn is_operator(op: u32, atom: &SExp) -> bool {
    match atom.to_bigint() {
        Some(n) => n == op.to_bigint().unwrap(),
        None => false,
    }
}

pub fn is_whole_env(atom: &SExp) -> bool {
    is_operator(1, atom)
}
pub fn is_apply(atom: &SExp) -> bool {
    is_operator(2, atom)
}
pub fn is_cons(atom: &SExp) -> bool {
    is_operator(4, atom)
}

// Extracts the environment from a clvm program that contains one.
// The usual form of a program to analyze is:
// (2 main (4 env 1))
pub fn extract_program_and_env(program: Rc<SExp>) -> Option<(Rc<SExp>, Rc<SExp>)> {
    // Most programs have apply as a toplevel form.  If we don't then it's
    // a form we don't understand.
    match program.proper_list() {
        Some(lst) => {
            if lst.len() != 3 {
                return None;
            }

            match (is_apply(&lst[0]), lst[1].borrow(), lst[2].proper_list()) {
                (true, real_program, Some(cexp)) => {
                    if cexp.len() != 3 || !is_cons(&cexp[0]) || !is_whole_env(&cexp[2]) {
                        None
                    } else {
                        Some((Rc::new(real_program.clone()), Rc::new(cexp[1].clone())))
                    }
                }
                _ => None,
            }
        }
        _ => None,
    }
}

pub fn is_at_capture(head: Rc<SExp>, rest: Rc<SExp>) -> Option<(Vec<u8>, Rc<SExp>)> {
    rest.proper_list().and_then(|l| {
        if l.len() != 2 {
            return None;
        }
        if let (SExp::Atom(_, a), SExp::Atom(_, cap)) = (head.borrow(), l[0].borrow()) {
            if a == &vec![b'@'] {
                return Some((cap.clone(), Rc::new(l[1].clone())));
            }
        }

        None
    })
}<|MERGE_RESOLUTION|>--- conflicted
+++ resolved
@@ -257,12 +257,9 @@
     fn get_search_paths(&self) -> Vec<String> {
         self.include_dirs.clone()
     }
-<<<<<<< HEAD
     fn get_strict(&self) -> bool {
         self.strict
     }
-=======
->>>>>>> 3dcce392
 
     fn set_search_paths(&self, dirs: &[String]) -> Rc<dyn CompilerOpts> {
         let mut copy = self.clone();
