use std::collections::HashMap;
use std::collections::HashSet;
use std::rc::Rc;

use serde::Serialize;

use clvm_rs::allocator::Allocator;

use crate::classic::clvm::__type_compatibility__::{Bytes, BytesFromType};
use crate::classic::clvm_tools::stages::stage_0::TRunProgram;

use crate::compiler::clvm::sha256tree;
use crate::compiler::sexp::{decode_string, SExp};
use crate::compiler::srcloc::Srcloc;
use crate::compiler::typecheck::TheoryToSExp;
use crate::compiler::types::ast::{Polytype, TypeVar};
use crate::util::Number;

/// The basic error type.  It contains a Srcloc identifying coordinates of the
/// error in the source file and a message.  It probably should be made even better
/// but this works ok.
#[derive(Clone, Debug)]
pub struct CompileErr(pub Srcloc, pub String);

impl From<(Srcloc, String)> for CompileErr {
    fn from(err: (Srcloc, String)) -> Self {
        CompileErr(err.0, err.1)
    }
}

/// A structure carrying a compilation result to give it a distinct type from
/// chialisp input.  It's used by codegen.
#[derive(Clone, Debug)]
pub struct CompiledCode(pub Srcloc, pub Rc<SExp>);

/// A description of an inlined function for use during inline expansion.
/// This is used only by PrimaryCodegen.
#[derive(Clone, Debug)]
pub struct InlineFunction {
    pub name: Vec<u8>,
    pub args: Rc<SExp>,
    pub body: Rc<BodyForm>,
}

impl InlineFunction {
    pub fn to_sexp(&self) -> Rc<SExp> {
        Rc::new(SExp::Cons(
            self.body.loc(),
            self.args.clone(),
            self.body.to_sexp(),
        ))
    }
}

/// Specifies the type of application that any form (X ...) invokes in an
/// expression position.
pub enum Callable {
    /// The expression is a macro expansion (list, if etc.)
    CallMacro(Srcloc, SExp),
    /// The expression invokes an env defun.
    CallDefun(Srcloc, SExp),
    /// The expression expands and inline function.
    CallInline(Srcloc, InlineFunction),
    /// The expression addresses a clvm primitive (such as a, c, f, =)
    CallPrim(Srcloc, SExp),
    /// The expression is a (com ...) invokcation (normally used in macros).
    RunCompiler,
    /// The expression is an (@ n) form that directly references the environment.
    EnvPath,
}

/// Given a slice of SExp values, generate a proper list containing them.
pub fn list_to_cons(l: Srcloc, list: &[Rc<SExp>]) -> SExp {
    if list.is_empty() {
        return SExp::Nil(l);
    }

    let mut result = SExp::Nil(l);
    for i_reverse in 0..list.len() {
        let i = list.len() - i_reverse - 1;
        result = SExp::Cons(list[i].loc(), list[i].clone(), Rc::new(result));
    }

    result
}

<<<<<<< HEAD
#[derive(Clone, Debug)]
pub enum BindingPattern {
    Name(Vec<u8>),
    Complex(Rc<SExp>),
}

#[derive(Clone, Debug)]
=======
/// A binding from a (let ...) form.  Specifies the name of the bound variable
/// the location of the whole binding form, the location of the name atom (nl)
/// and the body as a BodyForm (which are chialisp expressions).
#[derive(Clone, Debug, Serialize)]
>>>>>>> a8efdb0b
pub struct Binding {
    /// Overall location of the form.
    pub loc: Srcloc,
    /// Location of the name atom specifically.
    pub nl: Srcloc,
<<<<<<< HEAD
    pub pattern: BindingPattern,
=======
    /// The name.
    pub name: Vec<u8>,
    /// The expression the binding refers to.
>>>>>>> a8efdb0b
    pub body: Rc<BodyForm>,
}

/// Determines how a let binding is bound.  Parallel means that the bindings do
/// not depend on each other and aren't in scope for each other.  Sequential
/// is like lisp's let* form in that each binding has the previous ones in scope
/// for itself.
#[derive(Clone, Debug, PartialEq, Eq, Serialize)]
pub enum LetFormKind {
    Parallel,
    Sequential,
}

/// Information about a let form.  Encapsulates everything except whether it's
/// parallel or sequential, which is left in the BodyForm itself.
#[derive(Clone, Debug, Serialize)]
pub struct LetData {
    /// The location of the form overall.
    pub loc: Srcloc,
    /// The location specifically of the let or let* keyword.
    pub kw: Option<Srcloc>,
    /// The bindings introduced.
    pub bindings: Vec<Rc<Binding>>,
    /// The expression evaluated in the context of all the bindings.
    pub body: Rc<BodyForm>,
}

#[derive(Clone, Debug, Serialize)]
pub enum BodyForm {
    /// A let or let* form (depending on LetFormKind).
    Let(LetFormKind, LetData),
    /// An explicitly quoted constant of some kind.
    Quoted(SExp),
    /// An undiferentiated "value" of some kind in the source language.
    /// If this refers to an atom, then it is a variable reference of some kind,
    /// otherwise it refers to a self-quoting value (like a quoted string or int).
    Value(SExp),
    /// An application of some kind, parsed from a proper list.
    /// This is a proper list because of the ambiguity of the final value in an
    /// improper list.  While it's possible to treat a final atom
    ///
    /// (x y . z)
    ///
    /// as an argument that matches a tail argument, there's no way to write
    ///
    /// (x y . (+ 1 z))
    ///
    /// So tail improper calls aren't allowed.  In real lisp, (apply ...) can
    /// generate them if needed.
    Call(Srcloc, Vec<Rc<BodyForm>>),
<<<<<<< HEAD
    Mod(Srcloc, bool, CompileForm),
=======
    /// (mod ...) can be used in chialisp as an expression, in which it returns
    /// the compiled code.  Here, it contains a CompileForm, which represents
    /// the full significant input of a program (yielded by frontend()).
    Mod(Srcloc, CompileForm),
>>>>>>> a8efdb0b
}

/// The information needed to know about a defun.  Whether it's inline is left in
/// the HelperForm.
#[derive(Clone, Debug, Serialize)]
pub struct DefunData {
    /// The location of the helper form.
    pub loc: Srcloc,
    /// The name of the defun.
    pub name: Vec<u8>,
    /// The location of the keyword used in the defun.
    pub kw: Option<Srcloc>,
    /// The location of the name of the defun.
    pub nl: Srcloc,
    /// The arguments as originally given by the user.
    pub orig_args: Rc<SExp>,
    /// The argument spec for the defun with any renaming.
    pub args: Rc<SExp>,
    /// The body expression of the defun.
    pub body: Rc<BodyForm>,
    pub ty: Option<Polytype>,
    pub synthetic: bool,
}

/// Specifies the information extracted from a macro definition allowing the
/// compiler to expand code using it.
#[derive(Clone, Debug, Serialize)]
pub struct DefmacData {
    /// The location of the macro.
    pub loc: Srcloc,
    /// The name of the macro.
    pub name: Vec<u8>,
    /// The locaton of the keyword used to define the macro.
    pub kw: Option<Srcloc>,
    /// The location of the macro's name.
    pub nl: Srcloc,
    /// The argument spec.
    pub args: Rc<SExp>,
    /// The program appearing in the macro definition.
    pub program: Rc<CompileForm>,
}

/// Information from a constant definition.
#[derive(Clone, Debug, Serialize)]
pub struct DefconstData {
    /// The location of the constant form.
    pub loc: Srcloc,
    /// Specifies whether the constant is a simple quoted sexp or is specified
    /// by an expression.  This allows us to delay constant evaluation until we
    /// have the whole program.
    pub kind: ConstantKind,
    /// The name of constant.
    pub name: Vec<u8>,
    /// The location of the keyword in the definition.
    pub kw: Option<Srcloc>,
    /// The location of the name in the definition.
    pub nl: Srcloc,
    /// The location of the body expression, whatever it is.
    pub body: Rc<BodyForm>,
    pub ty: Option<Polytype>,
    pub tabled: bool,
}

#[derive(Clone, Debug)]
pub struct StructMember {
    pub loc: Srcloc,
    pub name: Vec<u8>,
    pub path: Number,
    pub ty: Polytype,
}

#[derive(Clone, Debug)]
pub struct StructDef {
    pub loc: Srcloc,
    pub name: Vec<u8>,
    pub vars: Vec<TypeVar>,
    pub members: Vec<StructMember>,
    pub proto: Rc<SExp>,
    pub ty: Polytype,
}

#[derive(Clone, Debug)]
pub enum ChiaType {
    Abstract(Srcloc, Vec<u8>),
    Struct(StructDef),
}

#[derive(Clone, Debug)]
pub enum TypeAnnoKind {
    Colon(Polytype),
    Arrow(Polytype),
}

#[derive(Clone, Debug)]
pub struct DeftypeData {
    pub kw: Srcloc,
    pub nl: Srcloc,
    pub loc: Srcloc,
    pub name: Vec<u8>,
    pub args: Vec<TypeVar>,
    pub ty: Option<Polytype>,
}

/// Specifies where a constant is the classic kind (unevaluated) or a proper
/// expression.
#[derive(Clone, Debug, Serialize)]
pub enum ConstantKind {
    Complex,
    Simple,
}

/// HelperForm is a toplevel binding of some kind.
/// Helpers are the (defconst ...) (defun ...) (defun-inline ...) (defmacro ...)
/// forms from the source code and "help" the program do its job.  They're
/// individually parsable and represent the atomic units of the program.
#[derive(Clone, Debug, Serialize)]
pub enum HelperForm {
<<<<<<< HEAD
    Deftype(DeftypeData),
=======
    /// A constant definition (see DefconstData).
>>>>>>> a8efdb0b
    Defconstant(DefconstData),
    /// A macro definition (see DefmacData).
    Defmacro(DefmacData),
    /// A function definition (see DefunData).
    Defun(bool, DefunData),
}

<<<<<<< HEAD
// To what purpose is the file included.
#[derive(Clone, Debug, PartialEq, Eq)]
pub enum IncludeProcessType {
    Bin,
    Hex,
    SExpression,
    Compiled,
}

// A description of an include form.
#[derive(Clone, Debug)]
=======
/// A description of an include form.  Here, records the locations of the various
/// parts of the include so they can be marked in the language server and be
/// subject to other kind of reporting if desired.
#[derive(Clone, Debug, Serialize)]
>>>>>>> a8efdb0b
pub struct IncludeDesc {
    /// Location of the keyword introducing this form.
    pub kw: Srcloc,
    /// Location of the name of the file.
    pub nl: Srcloc,
    /// The relative path to a target or a special directive name.
    pub name: Vec<u8>,
    pub kind: Option<IncludeProcessType>,
}

impl IncludeDesc {
    pub fn to_sexp(&self) -> Rc<SExp> {
        Rc::new(SExp::Cons(
            self.kw.clone(),
            Rc::new(SExp::Atom(self.kw.clone(), b"include".to_vec())),
            Rc::new(SExp::QuotedString(self.nl.clone(), b'"', self.name.clone())),
        ))
    }
}

/// An encoding of a complete program.  This includes all the include forms
/// traversed (for marking in a language server), the argument spec of the program,
/// the list of helper declarations and the expression serving as the "main"
/// program.
#[derive(Clone, Debug, Serialize)]
pub struct CompileForm {
    /// Location of the form that was collected into this object.
    pub loc: Srcloc,
    /// List of include directives.
    pub include_forms: Vec<IncludeDesc>,
    /// Argument spec.
    pub args: Rc<SExp>,
    /// List of declared helpers encountered.  Unless the CompilerOpts is directed
    /// to preserve all helpers, helpers not used by a toplevel defun or the main
    /// expression (those needed by the finished code) are not included.  The
    /// set_frontend_check_live method of CompilerOpts allows this to be changed.
    pub helpers: Vec<HelperForm>,
    /// The expression the program evaluates, using the declared helpers.
    pub exp: Rc<BodyForm>,
    pub ty: Option<Polytype>,
}

/// Represents a call to a defun, used by code generation.
#[derive(Clone, Debug)]
pub struct DefunCall {
    pub required_env: Rc<SExp>,
    pub code: Rc<SExp>,
}

/// PrimaryCodegen is an object used by codegen to accumulate and use state needed
/// during code generation.  It's mostly used internally.
#[derive(Clone, Debug)]
pub struct PrimaryCodegen {
    pub prims: Rc<HashMap<Vec<u8>, Rc<SExp>>>,
    pub constants: HashMap<Vec<u8>, Rc<SExp>>,
    pub tabled_constants: HashMap<Vec<u8>, Rc<SExp>>,
    pub macros: HashMap<Vec<u8>, Rc<SExp>>,
    pub inlines: HashMap<Vec<u8>, InlineFunction>,
    pub defuns: HashMap<Vec<u8>, DefunCall>,
    pub parentfns: HashSet<Vec<u8>>,
    pub env: Rc<SExp>,
    pub to_process: Vec<HelperForm>,
    pub orig_help: Vec<HelperForm>,
    pub final_expr: Rc<BodyForm>,
    pub final_code: Option<CompiledCode>,
    pub function_symbols: HashMap<String, String>,
    pub mentioned_variable_names: Vec<Rc<SExp>>,
}

/// The CompilerOpts specifies global options used during compilation.
/// CompilerOpts is used whenever interaction with the compilation infrastructure
/// is needed that has options or needs guidance.
pub trait CompilerOpts {
    /// The toplevel file begin compiled.
    fn filename(&self) -> String;
    /// A PrimaryCodegen that can be donated to downstream use.  It can be the
    /// case that the state of compilation needs to be passed down in a specific
    /// form, such as when a lambda is used (coming soon), when evaluating
    /// complex constants, and into (com ...) forms.  This allows the CompilerOpts
    /// to carry this info across boundaries into a new context.
    fn compiler(&self) -> Option<PrimaryCodegen>;
    /// Specifies whether code is being generated on behalf of an inner defun in
    /// the program.
    fn in_defun(&self) -> bool;
    /// Specifies whether the standard environment is injected (list, if etc).
    fn stdenv(&self) -> bool;
    /// Specifies whether certain basic optimizations are done during and after
    /// code generation.
    fn optimize(&self) -> bool;
    /// Specifies whether the frontend code is to be optimized before code
    /// generation.  This can simplify code from the user and decide on inlining
    /// of desugared forms.
    fn frontend_opt(&self) -> bool;
    /// Specifies whether forms not reachable at runtime are included in the
    /// resulting CompileForm.
    fn frontend_check_live(&self) -> bool;
    /// Specifies the shape of the environment to use.  This allows injection of
    /// the parent program's left environment when some form is compiled in the
    /// parent's context.
    fn start_env(&self) -> Option<Rc<SExp>>;
    /// Specifies the map of primitives provided during this compilation.
    fn prim_map(&self) -> Rc<HashMap<Vec<u8>, Rc<SExp>>>;
    /// Specifies the search paths we're carrying.
    fn get_search_paths(&self) -> Vec<String>;
    fn get_strict(&self) -> bool;

    /// Set search paths.
    fn set_search_paths(&self, dirs: &[String]) -> Rc<dyn CompilerOpts>;
    /// Set whether we're compiling on behalf of a defun.
    fn set_in_defun(&self, new_in_defun: bool) -> Rc<dyn CompilerOpts>;
    /// Set whether to inject the standard environment.
    fn set_stdenv(&self, new_stdenv: bool) -> Rc<dyn CompilerOpts>;
    /// Set whether to run codegen optimization.
    fn set_optimize(&self, opt: bool) -> Rc<dyn CompilerOpts>;
    /// Set whether to run frontend optimization.
    fn set_frontend_opt(&self, opt: bool) -> Rc<dyn CompilerOpts>;
    /// Set whether to filter out each HelperForm that isn't reachable at
    /// run time.
    fn set_frontend_check_live(&self, check: bool) -> Rc<dyn CompilerOpts>;
    /// Set the codegen object to be used downstream.
    fn set_compiler(&self, new_compiler: PrimaryCodegen) -> Rc<dyn CompilerOpts>;
    /// Set the environment shape to assume.
    fn set_start_env(&self, start_env: Option<Rc<SExp>>) -> Rc<dyn CompilerOpts>;
    fn set_strict(&self, strict: bool) -> Rc<dyn CompilerOpts>;

    /// Using the search paths list we have, try to read a file by name,
    /// Returning the expanded path to the file and its content.
    fn read_new_file(
        &self,
        inc_from: String,
        filename: String,
<<<<<<< HEAD
    ) -> Result<(String, Vec<u8>), CompileErr>;
=======
    ) -> Result<(String, String), CompileErr>;

    /// Given a parsed SExp, compile it as an independent program based on the
    /// settings given here.  The result is bare generated code.
>>>>>>> a8efdb0b
    fn compile_program(
        &self,
        allocator: &mut Allocator,
        runner: Rc<dyn TRunProgram>,
        sexp: Rc<SExp>,
        symbol_table: &mut HashMap<String, String>,
    ) -> Result<SExp, CompileErr>;
}

<<<<<<< HEAD
/* Frontend uses this to accumulate frontend forms */
#[derive(Debug, Clone)]
=======
/// Frontend uses this to accumulate frontend forms, used internally.
#[derive(Debug)]
>>>>>>> a8efdb0b
pub struct ModAccum {
    pub loc: Srcloc,
    pub includes: Vec<IncludeDesc>,
    pub helpers: Vec<HelperForm>,
    pub left_capture: bool,
    pub exp_form: Option<CompileForm>,
}

impl ModAccum {
    pub fn set_final(&self, c: &CompileForm) -> Self {
        ModAccum {
            loc: self.loc.clone(),
            includes: self.includes.clone(),
            helpers: self.helpers.clone(),
            left_capture: self.left_capture,
            exp_form: Some(c.clone()),
        }
    }

    pub fn add_include(&self, i: IncludeDesc) -> Self {
        let mut new_includes = self.includes.clone();
        new_includes.push(i);
        ModAccum {
            loc: self.loc.clone(),
            includes: new_includes,
            helpers: self.helpers.clone(),
            left_capture: self.left_capture,
            exp_form: self.exp_form.clone(),
        }
    }

    pub fn add_helper(&self, h: HelperForm) -> Self {
        let mut hs = self.helpers.clone();
        hs.push(h);

        ModAccum {
            loc: self.loc.clone(),
            includes: self.includes.clone(),
            helpers: hs,
            left_capture: self.left_capture,
            exp_form: self.exp_form.clone(),
        }
    }

    pub fn new(loc: Srcloc, left_capture: bool) -> ModAccum {
        ModAccum {
            loc,
            includes: Vec::new(),
            helpers: Vec::new(),
            left_capture,
            exp_form: None,
        }
    }
}

impl CompileForm {
    /// Get the location of the compileform.
    pub fn loc(&self) -> Srcloc {
        self.loc.clone()
    }

    /// Express the contents as an SExp.  This SExp does not come with a keyword
    /// but starts at the arguments, since CompileForm objects are used in the
    /// encoding of several other types.
    pub fn to_sexp(&self) -> Rc<SExp> {
        let mut sexp_forms: Vec<Rc<SExp>> = self.helpers.iter().map(|x| x.to_sexp()).collect();
        sexp_forms.push(self.exp.to_sexp());

        Rc::new(SExp::Cons(
            self.loc.clone(),
            self.args.clone(),
            Rc::new(list_to_cons(self.loc.clone(), &sexp_forms)),
        ))
    }

    /// Given a set of helpers by name, remove them.
    pub fn remove_helpers(&self, names: &HashSet<Vec<u8>>) -> CompileForm {
        CompileForm {
            loc: self.loc.clone(),
            args: self.args.clone(),
            include_forms: self.include_forms.clone(),
            helpers: self
                .helpers
                .iter()
                .filter(|h| !names.contains(h.name()))
                .cloned()
                .collect(),
            exp: self.exp.clone(),
            ty: self.ty.clone(),
        }
    }

    /// Given a list of helpers, introduce them in this CompileForm, removing
    /// conflicting predecessors.
    pub fn replace_helpers(&self, helpers: &[HelperForm]) -> CompileForm {
        let mut new_names = HashSet::new();
        for h in helpers.iter() {
            new_names.insert(h.name());
        }
        let mut new_helpers: Vec<HelperForm> = self
            .helpers
            .iter()
            .filter(|h| !new_names.contains(h.name()))
            .cloned()
            .collect();
        new_helpers.append(&mut helpers.to_vec());

        CompileForm {
            loc: self.loc.clone(),
            include_forms: self.include_forms.clone(),
            args: self.args.clone(),
            helpers: new_helpers,
            exp: self.exp.clone(),
            ty: self.ty.clone(),
        }
    }
}

impl HelperForm {
    /// Get a reference to the HelperForm's name.
    pub fn name(&self) -> &Vec<u8> {
        match self {
            HelperForm::Deftype(deft) => &deft.name,
            HelperForm::Defconstant(defc) => &defc.name,
            HelperForm::Defmacro(mac) => &mac.name,
            HelperForm::Defun(_, defun) => &defun.name,
        }
    }

    /// Get the location of the HelperForm's name.
    pub fn name_loc(&self) -> &Srcloc {
        match self {
            HelperForm::Deftype(deft) => &deft.nl,
            HelperForm::Defconstant(defc) => &defc.nl,
            HelperForm::Defmacro(mac) => &mac.nl,
            HelperForm::Defun(_, defun) => &defun.nl,
        }
    }

    /// Return a general location for the whole HelperForm.
    pub fn loc(&self) -> Srcloc {
        match self {
            HelperForm::Deftype(deft) => deft.loc.clone(),
            HelperForm::Defconstant(defc) => defc.loc.clone(),
            HelperForm::Defmacro(mac) => mac.loc.clone(),
            HelperForm::Defun(_, defun) => defun.loc.clone(),
        }
    }

    /// Convert the HelperForm to an SExp.  These render into a form that can
    /// be re-parsed if needed.
    pub fn to_sexp(&self) -> Rc<SExp> {
        match self {
            HelperForm::Defconstant(defc) => match defc.kind {
                ConstantKind::Simple => Rc::new(list_to_cons(
                    defc.loc.clone(),
                    &[
                        Rc::new(SExp::atom_from_string(defc.loc.clone(), "defconstant")),
                        Rc::new(SExp::atom_from_vec(defc.loc.clone(), &defc.name)),
                        defc.body.to_sexp(),
                    ],
                )),
                ConstantKind::Complex => Rc::new(list_to_cons(
                    defc.loc.clone(),
                    &[
                        Rc::new(SExp::atom_from_string(defc.loc.clone(), "defconst")),
                        Rc::new(SExp::atom_from_vec(defc.loc.clone(), &defc.name)),
                        defc.body.to_sexp(),
                    ],
                )),
            },
            HelperForm::Deftype(deft) => {
                let mut result_vec = vec![
                    Rc::new(SExp::atom_from_string(deft.loc.clone(), "deftype")),
                    Rc::new(SExp::Atom(deft.loc.clone(), deft.name.clone())),
                ];

                for a in deft.args.iter() {
                    result_vec.push(Rc::new(a.to_sexp()));
                }

                if let Some(ty) = &deft.ty {
                    result_vec.push(Rc::new(ty.to_sexp()));
                }

                Rc::new(list_to_cons(deft.loc.clone(), &result_vec))
            }
            HelperForm::Defmacro(mac) => Rc::new(SExp::Cons(
                mac.loc.clone(),
                Rc::new(SExp::atom_from_string(mac.loc.clone(), "defmacro")),
                Rc::new(SExp::Cons(
                    mac.loc.clone(),
                    Rc::new(SExp::atom_from_vec(mac.nl.clone(), &mac.name)),
                    mac.program.to_sexp(),
                )),
            )),
            HelperForm::Defun(inline, defun) => {
                let di_string = "defun-inline".to_string();
                let d_string = "defun".to_string();
                Rc::new(list_to_cons(
                    defun.loc.clone(),
                    &[
                        Rc::new(SExp::atom_from_string(
                            defun.loc.clone(),
                            if *inline { &di_string } else { &d_string },
                        )),
                        Rc::new(SExp::atom_from_vec(defun.nl.clone(), &defun.name)),
                        defun.args.clone(),
                        defun.body.to_sexp(),
                    ],
                ))
            }
        }
    }
}

impl BodyForm {
    /// Get the general location of the BodyForm.
    pub fn loc(&self) -> Srcloc {
        match self {
            BodyForm::Let(_, letdata) => letdata.loc.clone(),
            BodyForm::Quoted(a) => a.loc(),
            BodyForm::Call(loc, _) => loc.clone(),
            BodyForm::Value(a) => a.loc(),
            BodyForm::Mod(kl, _, program) => kl.ext(&program.loc),
        }
    }

    /// Convert the expression to its SExp form.  These should be reparsable but
    /// may change when desugaring requires it if re-serialization is needed
    /// afterward.
    pub fn to_sexp(&self) -> Rc<SExp> {
        match self {
            BodyForm::Let(kind, letdata) => {
                let translated_bindings: Vec<Rc<SExp>> =
                    letdata.bindings.iter().map(|x| x.to_sexp()).collect();
                let bindings_cons = list_to_cons(letdata.loc.clone(), &translated_bindings);
                let translated_body = letdata.body.to_sexp();
                let marker = match kind {
                    LetFormKind::Parallel => "let",
                    LetFormKind::Sequential => "let*",
                };
                let kw_loc = letdata.kw.clone().unwrap_or_else(|| letdata.loc.clone());
                Rc::new(SExp::Cons(
                    letdata.loc.clone(),
                    Rc::new(SExp::atom_from_string(kw_loc, marker)),
                    Rc::new(SExp::Cons(
                        letdata.loc.clone(),
                        Rc::new(bindings_cons),
                        Rc::new(SExp::Cons(
                            letdata.loc.clone(),
                            translated_body,
                            Rc::new(SExp::Nil(letdata.loc.clone())),
                        )),
                    )),
                ))
            }
            BodyForm::Quoted(body) => Rc::new(SExp::Cons(
                body.loc(),
                Rc::new(SExp::atom_from_string(body.loc(), "q")),
                Rc::new(body.clone()),
            )),
            BodyForm::Value(body) => Rc::new(body.clone()),
            BodyForm::Call(loc, exprs) => {
                let converted: Vec<Rc<SExp>> = exprs.iter().map(|x| x.to_sexp()).collect();
                Rc::new(list_to_cons(loc.clone(), &converted))
            }
            BodyForm::Mod(loc, left_env, program) => Rc::new(SExp::Cons(
                loc.clone(),
                if *left_env {
                    Rc::new(SExp::Atom(loc.clone(), b"mod+".to_vec()))
                } else {
                    Rc::new(SExp::Atom(loc.clone(), b"mod".to_vec()))
                },
                program.to_sexp(),
            )),
        }
    }
}

impl Binding {
    /// Express the binding as it would be used in a let form.
    pub fn to_sexp(&self) -> Rc<SExp> {
        let pat = match &self.pattern {
            BindingPattern::Name(name) => Rc::new(SExp::atom_from_vec(self.loc.clone(), name)),
            BindingPattern::Complex(sexp) => sexp.clone(),
        };
        Rc::new(SExp::Cons(
            self.loc.clone(),
            pat,
            Rc::new(SExp::Cons(
                self.loc.clone(),
                self.body.to_sexp(),
                Rc::new(SExp::Nil(self.loc.clone())),
            )),
        ))
    }

    /// Get the general location of the binding.
    pub fn loc(&self) -> Srcloc {
        self.loc.clone()
    }
}

impl CompiledCode {
    /// Get the general location the code was compiled from.
    pub fn loc(&self) -> Srcloc {
        self.0.clone()
    }
}

impl PrimaryCodegen {
    pub fn add_constant(&self, name: &[u8], value: Rc<SExp>) -> Self {
        let mut codegen_copy = self.clone();
        codegen_copy.constants.insert(name.to_owned(), value);
        codegen_copy
    }

    pub fn add_tabled_constant(&self, name: &[u8], value: Rc<SExp>) -> Self {
        let mut codegen_copy = self.clone();
        codegen_copy.tabled_constants.insert(name.to_owned(), value);
        codegen_copy
    }

    pub fn add_macro(&self, name: &[u8], value: Rc<SExp>) -> Self {
        let mut codegen_copy = self.clone();
        codegen_copy.macros.insert(name.to_owned(), value);
        codegen_copy
    }

    pub fn add_inline(&self, name: &[u8], value: &InlineFunction) -> Self {
        let mut codegen_copy = self.clone();
        codegen_copy.inlines.insert(name.to_owned(), value.clone());
        codegen_copy
    }

    pub fn add_defun(&self, name: &[u8], args: Rc<SExp>, value: DefunCall, left_env: bool) -> Self {
        let mut codegen_copy = self.clone();
        codegen_copy.defuns.insert(name.to_owned(), value.clone());
        let hash = sha256tree(value.code);
        let hash_str = Bytes::new(Some(BytesFromType::Raw(hash))).hex();
        let name = Bytes::new(Some(BytesFromType::Raw(name.to_owned()))).decode();
        codegen_copy.function_symbols.insert(hash_str.clone(), name);
        if left_env {
            codegen_copy
                .function_symbols
                .insert(format!("{hash_str}_left_env"), "1".to_string());
        }
        codegen_copy
            .function_symbols
            .insert(format!("{hash_str}_arguments"), args.to_string());
        codegen_copy
    }

    pub fn set_env(&self, env: Rc<SExp>) -> Self {
        let mut codegen_copy = self.clone();
        codegen_copy.env = env;
        codegen_copy
    }
}

pub fn with_heading(l: Srcloc, name: &str, body: Rc<SExp>) -> SExp {
    SExp::Cons(l.clone(), Rc::new(SExp::atom_from_string(l, name)), body)
}

pub fn cons_of_string_map<X>(
    l: Srcloc,
    cvt_body: &dyn Fn(&X) -> Rc<SExp>,
    map: &HashMap<Vec<u8>, X>,
) -> SExp {
    // Thanks: https://users.rust-lang.org/t/sort-hashmap-data-by-keys/37095/3
    let mut v: Vec<_> = map.iter().collect();
    v.sort_by(|x, y| x.0.cmp(y.0));

    let sorted_converted: Vec<Rc<SExp>> = v
        .iter()
        .map(|x| {
            Rc::new(SExp::Cons(
                l.clone(),
                Rc::new(SExp::QuotedString(l.clone(), b'\"', x.0.to_vec())),
                Rc::new(SExp::Cons(
                    l.clone(),
                    cvt_body(x.1),
                    Rc::new(SExp::Nil(l.clone())),
                )),
            ))
        })
        .collect();

    list_to_cons(l, &sorted_converted)
}

pub fn map_m<T, U, E>(f: &dyn Fn(&T) -> Result<U, E>, list: &[T]) -> Result<Vec<U>, E> {
    let mut result = Vec::new();
    for e in list {
        let val = f(e)?;
        result.push(val);
    }
    Ok(result)
}

pub fn fold_m<R, T, E>(f: &dyn Fn(&R, &T) -> Result<R, E>, start: R, list: &[T]) -> Result<R, E> {
    let mut res: R = start;
    for elt in list.iter() {
        res = f(&res, elt)?;
    }
    Ok(res)
}

pub fn join_vecs_to_string(sep: Vec<u8>, vecs: &[Vec<u8>]) -> String {
    let mut s = Vec::new();
    let mut comma = Vec::new();

    for elt in vecs {
        s.append(&mut comma.clone());
        s.append(&mut elt.to_vec());
        if comma.is_empty() {
            comma = sep.clone();
        }
    }

    decode_string(&s)
}<|MERGE_RESOLUTION|>--- conflicted
+++ resolved
@@ -84,32 +84,25 @@
     result
 }
 
-<<<<<<< HEAD
-#[derive(Clone, Debug)]
+#[derive(Clone, Debug, Serialize)]
 pub enum BindingPattern {
     Name(Vec<u8>),
     Complex(Rc<SExp>),
 }
 
-#[derive(Clone, Debug)]
-=======
 /// A binding from a (let ...) form.  Specifies the name of the bound variable
 /// the location of the whole binding form, the location of the name atom (nl)
 /// and the body as a BodyForm (which are chialisp expressions).
 #[derive(Clone, Debug, Serialize)]
->>>>>>> a8efdb0b
 pub struct Binding {
     /// Overall location of the form.
     pub loc: Srcloc,
     /// Location of the name atom specifically.
     pub nl: Srcloc,
-<<<<<<< HEAD
+    /// The destructuring pattern which contains atoms at the points where
+    /// values are bound.
     pub pattern: BindingPattern,
-=======
-    /// The name.
-    pub name: Vec<u8>,
     /// The expression the binding refers to.
->>>>>>> a8efdb0b
     pub body: Rc<BodyForm>,
 }
 
@@ -160,14 +153,10 @@
     /// So tail improper calls aren't allowed.  In real lisp, (apply ...) can
     /// generate them if needed.
     Call(Srcloc, Vec<Rc<BodyForm>>),
-<<<<<<< HEAD
-    Mod(Srcloc, bool, CompileForm),
-=======
     /// (mod ...) can be used in chialisp as an expression, in which it returns
     /// the compiled code.  Here, it contains a CompileForm, which represents
     /// the full significant input of a program (yielded by frontend()).
-    Mod(Srcloc, CompileForm),
->>>>>>> a8efdb0b
+    Mod(Srcloc, bool, CompileForm),
 }
 
 /// The information needed to know about a defun.  Whether it's inline is left in
@@ -231,7 +220,7 @@
     pub tabled: bool,
 }
 
-#[derive(Clone, Debug)]
+#[derive(Clone, Debug, Serialize)]
 pub struct StructMember {
     pub loc: Srcloc,
     pub name: Vec<u8>,
@@ -239,7 +228,7 @@
     pub ty: Polytype,
 }
 
-#[derive(Clone, Debug)]
+#[derive(Clone, Debug, Serialize)]
 pub struct StructDef {
     pub loc: Srcloc,
     pub name: Vec<u8>,
@@ -249,19 +238,19 @@
     pub ty: Polytype,
 }
 
-#[derive(Clone, Debug)]
+#[derive(Clone, Debug, Serialize)]
 pub enum ChiaType {
     Abstract(Srcloc, Vec<u8>),
     Struct(StructDef),
 }
 
-#[derive(Clone, Debug)]
+#[derive(Clone, Debug, Serialize)]
 pub enum TypeAnnoKind {
     Colon(Polytype),
     Arrow(Polytype),
 }
 
-#[derive(Clone, Debug)]
+#[derive(Clone, Debug, Serialize)]
 pub struct DeftypeData {
     pub kw: Srcloc,
     pub nl: Srcloc,
@@ -285,11 +274,9 @@
 /// individually parsable and represent the atomic units of the program.
 #[derive(Clone, Debug, Serialize)]
 pub enum HelperForm {
-<<<<<<< HEAD
+    /// A type definition
     Deftype(DeftypeData),
-=======
     /// A constant definition (see DefconstData).
->>>>>>> a8efdb0b
     Defconstant(DefconstData),
     /// A macro definition (see DefmacData).
     Defmacro(DefmacData),
@@ -297,9 +284,8 @@
     Defun(bool, DefunData),
 }
 
-<<<<<<< HEAD
 // To what purpose is the file included.
-#[derive(Clone, Debug, PartialEq, Eq)]
+#[derive(Clone, Debug, PartialEq, Eq, Serialize)]
 pub enum IncludeProcessType {
     Bin,
     Hex,
@@ -308,13 +294,10 @@
 }
 
 // A description of an include form.
-#[derive(Clone, Debug)]
-=======
 /// A description of an include form.  Here, records the locations of the various
 /// parts of the include so they can be marked in the language server and be
 /// subject to other kind of reporting if desired.
 #[derive(Clone, Debug, Serialize)]
->>>>>>> a8efdb0b
 pub struct IncludeDesc {
     /// Location of the keyword introducing this form.
     pub kw: Srcloc,
@@ -446,14 +429,10 @@
         &self,
         inc_from: String,
         filename: String,
-<<<<<<< HEAD
     ) -> Result<(String, Vec<u8>), CompileErr>;
-=======
-    ) -> Result<(String, String), CompileErr>;
 
     /// Given a parsed SExp, compile it as an independent program based on the
     /// settings given here.  The result is bare generated code.
->>>>>>> a8efdb0b
     fn compile_program(
         &self,
         allocator: &mut Allocator,
@@ -463,13 +442,8 @@
     ) -> Result<SExp, CompileErr>;
 }
 
-<<<<<<< HEAD
-/* Frontend uses this to accumulate frontend forms */
+/// Frontend uses this to accumulate frontend forms, used internally.
 #[derive(Debug, Clone)]
-=======
-/// Frontend uses this to accumulate frontend forms, used internally.
-#[derive(Debug)]
->>>>>>> a8efdb0b
 pub struct ModAccum {
     pub loc: Srcloc,
     pub includes: Vec<IncludeDesc>,
