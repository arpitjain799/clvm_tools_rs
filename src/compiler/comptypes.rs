use std::collections::HashMap;
use std::collections::HashSet;
use std::rc::Rc;

use clvm_rs::allocator::Allocator;

use crate::classic::clvm::__type_compatibility__::{Bytes, BytesFromType};
use crate::classic::clvm_tools::stages::stage_0::TRunProgram;

use crate::compiler::clvm::sha256tree;
use crate::compiler::sexp::{decode_string, SExp};
use crate::compiler::srcloc::Srcloc;

#[derive(Clone, Debug)]
pub struct CompileErr(pub Srcloc, pub String);

#[derive(Clone, Debug)]
pub struct CompiledCode(pub Srcloc, pub Rc<SExp>);

#[derive(Clone, Debug)]
pub struct InlineFunction {
    pub name: Vec<u8>,
    pub args: Rc<SExp>,
    pub body: Rc<BodyForm>,
}

impl InlineFunction {
    pub fn to_sexp(&self) -> Rc<SExp> {
        Rc::new(SExp::Cons(
            self.body.loc(),
            self.args.clone(),
            self.body.to_sexp(),
        ))
    }
}

pub enum Callable {
    CallMacro(Srcloc, SExp),
    CallDefun(Srcloc, SExp),
    CallInline(Srcloc, InlineFunction),
    CallPrim(Srcloc, SExp),
    RunCompiler,
    EnvPath,
}

pub fn list_to_cons(l: Srcloc, list: &[Rc<SExp>]) -> SExp {
    if list.is_empty() {
        return SExp::Nil(l);
    }

    let mut result = SExp::Nil(l);
    for i_reverse in 0..list.len() {
        let i = list.len() - i_reverse - 1;
        result = SExp::Cons(list[i].loc(), list[i].clone(), Rc::new(result));
    }

    result
}

#[derive(Clone, Debug)]
pub struct Binding {
    pub loc: Srcloc,
    pub nl: Srcloc,
    pub name: Vec<u8>,
    pub body: Rc<BodyForm>,
}

#[derive(Clone, Debug, PartialEq, Eq)]
pub enum LetFormKind {
    Parallel,
    Sequential,
}

#[derive(Clone, Debug)]
pub struct LetData {
    pub loc: Srcloc,
    pub kw: Option<Srcloc>,
    pub bindings: Vec<Rc<Binding>>,
    pub body: Rc<BodyForm>,
}

#[derive(Clone, Debug)]
pub enum BodyForm {
    Let(LetFormKind, LetData),
    Quoted(SExp),
    Value(SExp),
    Call(Srcloc, Vec<Rc<BodyForm>>),
    Mod(Srcloc, CompileForm),
}

#[derive(Clone, Debug)]
pub struct DefunData {
    pub loc: Srcloc,
    pub name: Vec<u8>,
    pub kw: Option<Srcloc>,
    pub nl: Srcloc,
    pub args: Rc<SExp>,
    pub body: Rc<BodyForm>,
}

#[derive(Clone, Debug)]
pub struct DefmacData {
    pub loc: Srcloc,
    pub name: Vec<u8>,
    pub kw: Option<Srcloc>,
    pub nl: Srcloc,
    pub args: Rc<SExp>,
    pub program: Rc<CompileForm>,
}

#[derive(Clone, Debug)]
pub struct DefconstData {
    pub loc: Srcloc,
    pub name: Vec<u8>,
    pub kw: Option<Srcloc>,
    pub nl: Srcloc,
    pub body: Rc<BodyForm>,
}

#[derive(Clone, Debug)]
pub enum HelperForm {
    Defconstant(DefconstData),
    Defmacro(DefmacData),
    Defun(bool, DefunData),
}

// A description of an include form.
#[derive(Clone, Debug)]
pub struct IncludeDesc {
    pub kw: Srcloc,
    pub nl: Srcloc,
    pub name: Vec<u8>,
}

impl IncludeDesc {
    pub fn to_sexp(&self) -> Rc<SExp> {
        Rc::new(SExp::Cons(
            self.kw.clone(),
            Rc::new(SExp::Atom(self.kw.clone(), b"include".to_vec())),
            Rc::new(SExp::QuotedString(self.nl.clone(), b'"', self.name.clone())),
        ))
    }
}

#[derive(Clone, Debug)]
pub struct CompileForm {
    pub loc: Srcloc,
    pub include_forms: Vec<IncludeDesc>,
    pub args: Rc<SExp>,
    pub helpers: Vec<HelperForm>,
    pub exp: Rc<BodyForm>,
}

#[derive(Clone, Debug)]
pub struct DefunCall {
    pub required_env: Rc<SExp>,
    pub code: Rc<SExp>,
}

#[derive(Clone, Debug)]
pub struct PrimaryCodegen {
    pub prims: Rc<HashMap<Vec<u8>, Rc<SExp>>>,
    pub constants: HashMap<Vec<u8>, Rc<SExp>>,
    pub macros: HashMap<Vec<u8>, Rc<SExp>>,
    pub inlines: HashMap<Vec<u8>, InlineFunction>,
    pub defuns: HashMap<Vec<u8>, DefunCall>,
    pub parentfns: HashSet<Vec<u8>>,
    pub env: Rc<SExp>,
    pub to_process: Vec<HelperForm>,
    pub orig_help: Vec<HelperForm>,
    pub final_expr: Rc<BodyForm>,
    pub final_code: Option<CompiledCode>,
    pub function_symbols: HashMap<String, String>,
}

pub trait CompilerOpts {
    fn filename(&self) -> String;
    fn compiler(&self) -> Option<PrimaryCodegen>;
    fn in_defun(&self) -> bool;
    fn stdenv(&self) -> bool;
    fn optimize(&self) -> bool;
    fn frontend_opt(&self) -> bool;
    fn frontend_check_live(&self) -> bool;
    fn start_env(&self) -> Option<Rc<SExp>>;
    fn prim_map(&self) -> Rc<HashMap<Vec<u8>, Rc<SExp>>>;

    fn set_search_paths(&self, dirs: &[String]) -> Rc<dyn CompilerOpts>;
    fn set_in_defun(&self, new_in_defun: bool) -> Rc<dyn CompilerOpts>;
    fn set_stdenv(&self, new_stdenv: bool) -> Rc<dyn CompilerOpts>;
    fn set_optimize(&self, opt: bool) -> Rc<dyn CompilerOpts>;
    fn set_frontend_opt(&self, opt: bool) -> Rc<dyn CompilerOpts>;
    fn set_frontend_check_live(&self, check: bool) -> Rc<dyn CompilerOpts>;
    fn set_compiler(&self, new_compiler: PrimaryCodegen) -> Rc<dyn CompilerOpts>;
    fn set_start_env(&self, start_env: Option<Rc<SExp>>) -> Rc<dyn CompilerOpts>;

    fn read_new_file(
        &self,
        inc_from: String,
        filename: String,
    ) -> Result<(String, String), CompileErr>;
    fn compile_program(
        &self,
        allocator: &mut Allocator,
        runner: Rc<dyn TRunProgram>,
        sexp: Rc<SExp>,
        symbol_table: &mut HashMap<String, String>,
    ) -> Result<SExp, CompileErr>;
}

/* Frontend uses this to accumulate frontend forms */
#[derive(Debug)]
pub struct ModAccum {
    pub loc: Srcloc,
    pub includes: Vec<IncludeDesc>,
    pub helpers: Vec<HelperForm>,
    pub exp_form: Option<CompileForm>,
}

impl ModAccum {
    pub fn set_final(&self, c: &CompileForm) -> Self {
        ModAccum {
            loc: self.loc.clone(),
            includes: self.includes.clone(),
            helpers: self.helpers.clone(),
            exp_form: Some(c.clone()),
        }
    }

<<<<<<< HEAD
    pub fn step(&self) -> Self {
        ModAccum {
            loc: self.loc.clone(),
            includes: self.includes.clone(),
            helpers: self.helpers.clone(),
            exp_form: self.exp_form.clone(),
        }
    }

=======
>>>>>>> 33b38b2c
    pub fn add_include(&self, i: IncludeDesc) -> Self {
        let mut new_includes = self.includes.clone();
        new_includes.push(i);
        ModAccum {
            loc: self.loc.clone(),
            includes: new_includes,
            helpers: self.helpers.clone(),
            exp_form: self.exp_form.clone(),
        }
    }

    pub fn add_helper(&self, h: HelperForm) -> Self {
        let mut hs = self.helpers.clone();
        hs.push(h);

        ModAccum {
            loc: self.loc.clone(),
            includes: self.includes.clone(),
            helpers: hs,
            exp_form: self.exp_form.clone(),
        }
    }

    pub fn new(loc: Srcloc) -> ModAccum {
        ModAccum {
            loc,
            includes: Vec::new(),
            helpers: Vec::new(),
            exp_form: None,
        }
    }
}

impl CompileForm {
    pub fn loc(&self) -> Srcloc {
        self.loc.clone()
    }

    pub fn to_sexp(&self) -> Rc<SExp> {
        let mut sexp_forms: Vec<Rc<SExp>> = self.helpers.iter().map(|x| x.to_sexp()).collect();
        sexp_forms.push(self.exp.to_sexp());

        Rc::new(SExp::Cons(
            self.loc.clone(),
            self.args.clone(),
            Rc::new(list_to_cons(self.loc.clone(), &sexp_forms)),
        ))
    }

    pub fn remove_helpers(&self, names: &HashSet<Vec<u8>>) -> CompileForm {
        CompileForm {
            loc: self.loc.clone(),
            args: self.args.clone(),
            include_forms: self.include_forms.clone(),
            helpers: self
                .helpers
                .iter()
                .filter(|h| !names.contains(h.name()))
                .cloned()
                .collect(),
            exp: self.exp.clone(),
        }
    }

    pub fn replace_helpers(&self, helpers: &[HelperForm]) -> CompileForm {
        let mut new_names = HashSet::new();
        for h in helpers.iter() {
            new_names.insert(h.name());
        }
        let mut new_helpers: Vec<HelperForm> = self
            .helpers
            .iter()
            .filter(|h| !new_names.contains(h.name()))
            .cloned()
            .collect();
        new_helpers.append(&mut helpers.to_vec());

        CompileForm {
            loc: self.loc.clone(),
            include_forms: self.include_forms.clone(),
            args: self.args.clone(),
            helpers: new_helpers,
            exp: self.exp.clone(),
        }
    }
}

impl HelperForm {
    pub fn name(&self) -> &Vec<u8> {
        match self {
            HelperForm::Defconstant(defc) => &defc.name,
            HelperForm::Defmacro(mac) => &mac.name,
            HelperForm::Defun(_, defun) => &defun.name,
        }
    }

    pub fn name_loc(&self) -> &Srcloc {
        match self {
            HelperForm::Defconstant(defc) => &defc.nl,
            HelperForm::Defmacro(mac) => &mac.nl,
            HelperForm::Defun(_, defun) => &defun.nl,
        }
    }

    pub fn loc(&self) -> Srcloc {
        match self {
            HelperForm::Defconstant(defc) => defc.loc.clone(),
            HelperForm::Defmacro(mac) => mac.loc.clone(),
            HelperForm::Defun(_, defun) => defun.loc.clone(),
        }
    }

    pub fn to_sexp(&self) -> Rc<SExp> {
        match self {
            HelperForm::Defconstant(defc) => Rc::new(list_to_cons(
                defc.loc.clone(),
                &[
                    Rc::new(SExp::atom_from_string(defc.loc.clone(), "defconstant")),
                    Rc::new(SExp::atom_from_vec(defc.loc.clone(), &defc.name)),
                    defc.body.to_sexp(),
                ],
            )),
            HelperForm::Defmacro(mac) => Rc::new(SExp::Cons(
                mac.loc.clone(),
                Rc::new(SExp::atom_from_string(mac.loc.clone(), "defmacro")),
                Rc::new(SExp::Cons(
                    mac.loc.clone(),
                    Rc::new(SExp::atom_from_vec(mac.nl.clone(), &mac.name)),
                    mac.program.to_sexp(),
                )),
            )),
            HelperForm::Defun(inline, defun) => {
                let di_string = "defun-inline".to_string();
                let d_string = "defun".to_string();
                Rc::new(list_to_cons(
                    defun.loc.clone(),
                    &[
                        Rc::new(SExp::atom_from_string(
                            defun.loc.clone(),
                            if *inline { &di_string } else { &d_string },
                        )),
                        Rc::new(SExp::atom_from_vec(defun.nl.clone(), &defun.name)),
                        defun.args.clone(),
                        defun.body.to_sexp(),
                    ],
                ))
            }
        }
    }
}

impl BodyForm {
    pub fn loc(&self) -> Srcloc {
        match self {
            BodyForm::Let(_, letdata) => letdata.loc.clone(),
            BodyForm::Quoted(a) => a.loc(),
            BodyForm::Call(loc, _) => loc.clone(),
            BodyForm::Value(a) => a.loc(),
            BodyForm::Mod(kl, program) => kl.ext(&program.loc),
        }
    }

    pub fn to_sexp(&self) -> Rc<SExp> {
        match self {
            BodyForm::Let(kind, letdata) => {
                let translated_bindings: Vec<Rc<SExp>> =
                    letdata.bindings.iter().map(|x| x.to_sexp()).collect();
                let bindings_cons = list_to_cons(letdata.loc.clone(), &translated_bindings);
                let translated_body = letdata.body.to_sexp();
                let marker = match kind {
                    LetFormKind::Parallel => "let",
                    LetFormKind::Sequential => "let*",
                };
                let kw_loc = letdata.kw.clone().unwrap_or_else(|| letdata.loc.clone());
                Rc::new(SExp::Cons(
                    letdata.loc.clone(),
                    Rc::new(SExp::atom_from_string(kw_loc, marker)),
                    Rc::new(SExp::Cons(
                        letdata.loc.clone(),
                        Rc::new(bindings_cons),
                        Rc::new(SExp::Cons(
                            letdata.loc.clone(),
                            translated_body,
                            Rc::new(SExp::Nil(letdata.loc.clone())),
                        )),
                    )),
                ))
            }
            BodyForm::Quoted(body) => Rc::new(SExp::Cons(
                body.loc(),
                Rc::new(SExp::atom_from_string(body.loc(), "q")),
                Rc::new(body.clone()),
            )),
            BodyForm::Value(body) => Rc::new(body.clone()),
            BodyForm::Call(loc, exprs) => {
                let converted: Vec<Rc<SExp>> = exprs.iter().map(|x| x.to_sexp()).collect();
                Rc::new(list_to_cons(loc.clone(), &converted))
            }
            BodyForm::Mod(loc, program) => Rc::new(SExp::Cons(
                loc.clone(),
                Rc::new(SExp::Atom(loc.clone(), b"mod".to_vec())),
                program.to_sexp(),
            )),
        }
    }
}

impl Binding {
    pub fn to_sexp(&self) -> Rc<SExp> {
        Rc::new(SExp::Cons(
            self.loc.clone(),
            Rc::new(SExp::atom_from_vec(self.loc.clone(), &self.name)),
            Rc::new(SExp::Cons(
                self.loc.clone(),
                self.body.to_sexp(),
                Rc::new(SExp::Nil(self.loc.clone())),
            )),
        ))
    }

    pub fn loc(&self) -> Srcloc {
        self.loc.clone()
    }
}

impl CompiledCode {
    pub fn loc(&self) -> Srcloc {
        self.0.clone()
    }
}

impl PrimaryCodegen {
    pub fn add_constant(&self, name: &[u8], value: Rc<SExp>) -> Self {
        let mut codegen_copy = self.clone();
        codegen_copy.constants.insert(name.to_owned(), value);
        codegen_copy
    }

    pub fn add_macro(&self, name: &[u8], value: Rc<SExp>) -> Self {
        let mut codegen_copy = self.clone();
        codegen_copy.macros.insert(name.to_owned(), value);
        codegen_copy
    }

    pub fn add_inline(&self, name: &[u8], value: &InlineFunction) -> Self {
        let mut codegen_copy = self.clone();
        codegen_copy.inlines.insert(name.to_owned(), value.clone());
        codegen_copy
    }

    pub fn add_defun(&self, name: &[u8], value: DefunCall) -> Self {
        let mut codegen_copy = self.clone();
        codegen_copy.defuns.insert(name.to_owned(), value.clone());
        let hash = sha256tree(value.code);
        let hash_str = Bytes::new(Some(BytesFromType::Raw(hash))).hex();
        let name = Bytes::new(Some(BytesFromType::Raw(name.to_owned()))).decode();
        codegen_copy.function_symbols.insert(hash_str, name);
        codegen_copy
    }

    pub fn set_env(&self, env: Rc<SExp>) -> Self {
        let mut codegen_copy = self.clone();
        codegen_copy.env = env;
        codegen_copy
    }
}

pub fn with_heading(l: Srcloc, name: &str, body: Rc<SExp>) -> SExp {
    SExp::Cons(l.clone(), Rc::new(SExp::atom_from_string(l, name)), body)
}

pub fn cons_of_string_map<X>(
    l: Srcloc,
    cvt_body: &dyn Fn(&X) -> Rc<SExp>,
    map: &HashMap<Vec<u8>, X>,
) -> SExp {
    // Thanks: https://users.rust-lang.org/t/sort-hashmap-data-by-keys/37095/3
    let mut v: Vec<_> = map.iter().collect();
    v.sort_by(|x, y| x.0.cmp(y.0));

    let sorted_converted: Vec<Rc<SExp>> = v
        .iter()
        .map(|x| {
            Rc::new(SExp::Cons(
                l.clone(),
                Rc::new(SExp::QuotedString(l.clone(), b'\"', x.0.to_vec())),
                Rc::new(SExp::Cons(
                    l.clone(),
                    cvt_body(x.1),
                    Rc::new(SExp::Nil(l.clone())),
                )),
            ))
        })
        .collect();

    list_to_cons(l, &sorted_converted)
}

pub fn map_m<T, U, E>(f: &dyn Fn(&T) -> Result<U, E>, list: &[T]) -> Result<Vec<U>, E> {
    let mut result = Vec::new();
    for e in list {
        let val = f(e)?;
        result.push(val);
    }
    Ok(result)
}

pub fn fold_m<R, T, E>(f: &dyn Fn(&R, &T) -> Result<R, E>, start: R, list: &[T]) -> Result<R, E> {
    let mut res: R = start;
    for elt in list.iter() {
        res = f(&res, elt)?;
    }
    Ok(res)
}

pub fn join_vecs_to_string(sep: Vec<u8>, vecs: &[Vec<u8>]) -> String {
    let mut s = Vec::new();
    let mut comma = Vec::new();

    for elt in vecs {
        s.append(&mut comma.clone());
        s.append(&mut elt.to_vec());
        if comma.is_empty() {
            comma = sep.clone();
        }
    }

    decode_string(&s)
}<|MERGE_RESOLUTION|>--- conflicted
+++ resolved
@@ -226,18 +226,6 @@
         }
     }
 
-<<<<<<< HEAD
-    pub fn step(&self) -> Self {
-        ModAccum {
-            loc: self.loc.clone(),
-            includes: self.includes.clone(),
-            helpers: self.helpers.clone(),
-            exp_form: self.exp_form.clone(),
-        }
-    }
-
-=======
->>>>>>> 33b38b2c
     pub fn add_include(&self, i: IncludeDesc) -> Self {
         let mut new_includes = self.includes.clone();
         new_includes.push(i);
