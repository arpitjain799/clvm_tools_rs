use std::borrow::Borrow;
use std::collections::{BTreeMap, HashMap};
use std::mem::swap;
use std::rc::Rc;

use clvm_rs::allocator;
use clvm_rs::allocator::{Allocator, NodePtr};
use clvm_rs::reduction::EvalErr;
use num_bigint::ToBigInt;

use crate::classic::clvm::__type_compatibility__::{Bytes, BytesFromType, Stream};
use crate::classic::clvm::serialize::{sexp_from_stream, SimpleCreateCLVMObject};
use crate::classic::clvm_tools::sha256tree::sha256tree;
use crate::classic::clvm_tools::stages::stage_0::TRunProgram;

use crate::compiler::clvm;
use crate::compiler::clvm::{convert_from_clvm_rs, run_step, RunStep};
use crate::compiler::runtypes::RunFailure;
use crate::compiler::sexp::SExp;
use crate::compiler::srcloc::Srcloc;
use crate::util::Number;

#[derive(Clone, Debug)]
pub struct PriorResult {
    reference: usize,
    // value: Rc<SExp>, // In future, we'll want to know the value produced.
}

fn format_arg_inputs(args: &[PriorResult]) -> String {
    let value_strings: Vec<String> = args.iter().map(|pr| pr.reference.to_string()).collect();
    value_strings.join(", ")
}

fn get_arg_associations(
    associations: &HashMap<Number, PriorResult>,
    args: Rc<SExp>,
) -> Vec<PriorResult> {
    let mut arg_exp: Rc<SExp> = args;
    let mut result: Vec<PriorResult> = Vec::new();
    loop {
        if let SExp::Cons(_, arg, rest) = arg_exp.borrow() {
            if let Some(n) = arg
                .get_number()
                .ok()
                .as_ref()
                .and_then(|n| associations.get(n))
            {
                result.push(n.clone());
            }
            arg_exp = rest.clone();
        } else {
            return result;
        }
    }
}

pub trait CldbRunnable {
    fn replace_step(&self, step: &RunStep) -> Option<Result<RunStep, RunFailure>>;
}

pub trait CldbEnvironment {
    fn add_context(
        &self,
        s: &SExp,
        c: &SExp,
        args: Option<Rc<SExp>>,
        context_result: &mut BTreeMap<String, String>,
    );
    fn add_function(&self, s: &SExp, context_result: &mut BTreeMap<String, String>);
    fn get_override(&self, s: &RunStep) -> Option<Result<RunStep, RunFailure>>;
}

pub struct CldbRun {
    runner: Rc<dyn TRunProgram>,
    prim_map: Rc<HashMap<Vec<u8>, Rc<SExp>>>,
    env: Box<dyn CldbEnvironment>,

    step: RunStep,

    ended: bool,
    final_result: Option<Rc<SExp>>,
    to_print: BTreeMap<String, String>,
    in_expr: bool,
    row: usize,

    outputs_to_step: HashMap<Number, PriorResult>,
}

impl CldbRun {
    pub fn new(
        runner: Rc<dyn TRunProgram>,
        prim_map: Rc<HashMap<Vec<u8>, Rc<SExp>>>,
        env: Box<dyn CldbEnvironment>,
        step: RunStep,
    ) -> Self {
        CldbRun {
            runner,
            prim_map,
            env,
            step,
            ended: false,
            final_result: None,
            to_print: BTreeMap::new(),
            in_expr: false,
            row: 0,
            outputs_to_step: HashMap::<Number, PriorResult>::new(),
        }
    }

    pub fn is_ended(&self) -> bool {
        self.ended
    }

    pub fn final_result(&self) -> Option<Rc<SExp>> {
        self.final_result.clone()
    }

    pub fn step(&mut self, allocator: &mut Allocator) -> Option<BTreeMap<String, String>> {
        let mut produce_result = false;
        let mut result = BTreeMap::new();
        let new_step = match self.env.get_override(&self.step) {
            Some(v) => v,
            _ => run_step(
                allocator,
                self.runner.clone(),
                self.prim_map.clone(),
                &self.step,
            ),
        };

        // Allow overrides by consumers.

        match &new_step {
            Ok(RunStep::OpResult(l, x, _p)) => {
                if self.in_expr {
                    self.to_print
                        .insert("Result-Location".to_string(), l.to_string());
                    self.to_print.insert("Value".to_string(), x.to_string());
                    self.to_print
                        .insert("Row".to_string(), self.row.to_string());
                    if let Ok(n) = x.get_number() {
                        self.outputs_to_step.insert(
                            n,
                            PriorResult {
                                reference: self.row,
                                // value: x.clone(), // for future
                            },
                        );
                    }
                    self.in_expr = false;
                    swap(&mut self.to_print, &mut result);
                    produce_result = true;
                }
            }
            Ok(RunStep::Done(l, x)) => {
                self.to_print
                    .insert("Final-Location".to_string(), l.to_string());
                self.to_print.insert("Final".to_string(), x.to_string());

                self.ended = true;
                self.final_result = Some(x.clone());
                swap(&mut self.to_print, &mut result);
                produce_result = true;
            }
            Ok(RunStep::Step(_sexp, _c, _p)) => {}
            Ok(RunStep::Op(sexp, c, a, None, _p)) => {
                self.to_print
                    .insert("Operator-Location".to_string(), a.loc().to_string());
                self.to_print
                    .insert("Operator".to_string(), sexp.to_string());
                if let Ok(v) = sexp.get_number() {
                    if v == 11_u32.to_bigint().unwrap() {
                        // Build source tree for hashes.
                        let arg_associations =
                            get_arg_associations(&self.outputs_to_step, a.clone());
                        let args = format_arg_inputs(&arg_associations);
                        self.to_print.insert("Argument-Refs".to_string(), args);
                    }
                }
                self.env.add_context(
                    sexp.borrow(),
                    c.borrow(),
                    Some(a.clone()),
                    &mut self.to_print,
                );
                self.env.add_function(sexp, &mut self.to_print);
                self.in_expr = true;
            }
            Ok(RunStep::Op(_sexp, _c, _a, Some(_v), _p)) => {}
            Err(RunFailure::RunExn(l, s)) => {
                self.to_print
                    .insert("Throw-Location".to_string(), l.to_string());
                self.to_print.insert("Throw".to_string(), s.to_string());

                swap(&mut self.to_print, &mut result);
                self.ended = true;
                produce_result = true;
            }
            Err(RunFailure::RunErr(l, s)) => {
                self.to_print
                    .insert("Failure-Location".to_string(), l.to_string());
                self.to_print.insert("Failure".to_string(), s.to_string());

                swap(&mut self.to_print, &mut result);
                self.ended = true;
                produce_result = true;
            }
        }

        self.step = new_step.unwrap_or_else(|_| self.step.clone());

        if produce_result {
            self.row += 1;
            Some(result)
        } else {
            None
        }
    }
}

pub struct CldbNoOverride {}

impl CldbRunnable for CldbNoOverride {
    fn replace_step(&self, _step: &RunStep) -> Option<Result<RunStep, RunFailure>> {
        None
    }
}

impl CldbNoOverride {
    pub fn new() -> Self {
        CldbNoOverride {}
    }

    pub fn new_symbols(_symbol_table: HashMap<String, String>) -> Self {
        CldbNoOverride {}
    }
}

impl Default for CldbNoOverride {
    fn default() -> Self {
        CldbNoOverride::new()
    }
}

// Allow the caller to examine environment and return an expression that
// will be quoted.
pub trait CldbSingleBespokeOverride {
    fn get_override(&self, env: Rc<SExp>) -> Result<Rc<SExp>, RunFailure>;
}

pub struct CldbOverrideBespokeCode {
    symbol_table: HashMap<String, String>,
    overrides: HashMap<String, Box<dyn CldbSingleBespokeOverride>>,
}

impl CldbOverrideBespokeCode {
    pub fn new(
        symbol_table: HashMap<String, String>,
        overrides: HashMap<String, Box<dyn CldbSingleBespokeOverride>>,
    ) -> Self {
        CldbOverrideBespokeCode {
            symbol_table,
            overrides,
        }
    }

    fn find_function_and_override_if_needed(
        &self,
        sexp: Rc<SExp>,
        _c: Rc<SExp>,
        f: Rc<SExp>,
        args: Rc<SExp>,
        p: Rc<RunStep>,
    ) -> Option<Result<RunStep, RunFailure>> {
        let fun_hash = clvm::sha256tree(f);
        let fun_hash_str = Bytes::new(Some(BytesFromType::Raw(fun_hash))).hex();

        self.symbol_table
            .get(&fun_hash_str)
            .and_then(|funname| self.overrides.get(funname))
            .map(|override_fn| {
                override_fn
                    .get_override(args.clone())
                    .map(|new_exp| RunStep::OpResult(sexp.loc(), new_exp, p.clone()))
            })
    }
}

impl CldbRunnable for CldbOverrideBespokeCode {
    fn replace_step(&self, step: &RunStep) -> Option<Result<RunStep, RunFailure>> {
        match step {
            RunStep::Op(sexp, context, arguments, None, parent) => match sexp.borrow() {
                SExp::Integer(_, i) => {
                    if *i == 2_u32.to_bigint().unwrap() {
                        match arguments.borrow() {
                            SExp::Cons(_, first, args) => self
                                .find_function_and_override_if_needed(
                                    sexp.clone(),
                                    context.clone(),
                                    first.clone(),
                                    args.clone(),
                                    parent.clone(),
                                ),
                            _ => None,
                        }
                    } else {
                        None
                    }
                }
                _ => None,
            },
            _ => None,
        }
    }
}

pub struct CldbRunEnv {
    input_file: Option<String>,
    program_lines: Vec<String>,
    overrides: Box<dyn CldbRunnable>,
}

impl CldbRunEnv {
    pub fn new(
        input_file: Option<String>,
        program_lines: Vec<String>,
        runnable: Box<dyn CldbRunnable>,
    ) -> Self {
        CldbRunEnv {
            input_file,
            program_lines,
            overrides: runnable,
        }
    }

    fn extract_text(&self, l: &Srcloc) -> Option<String> {
        let use_line = if l.line < 1 { None } else { Some(l.line - 1) };
<<<<<<< HEAD
        let use_col = use_line.and_then(|_| if l.col < 1 { None } else { Some(l.col - 1) });
        let end_col = use_col.map(|c| l.until.as_ref().map(|u| u.col - 1).unwrap_or_else(|| c + 1));
=======
        let use_col = use_line.and(if l.col < 1 { None } else { Some(l.col - 1) });
        let end_col = use_col.map(|c| l.until.map(|u| u.1 - 1).unwrap_or_else(|| c + 1));
>>>>>>> 8d534d80
        use_line
            .and_then(|use_line| {
                use_col.and_then(|use_col| end_col.map(|end_col| (use_line, use_col, end_col)))
            })
            .and_then(|coords| {
                let use_line = coords.0;
                let use_col = coords.1;
                let mut end_col = coords.2;

                if use_line >= self.program_lines.len() {
                    None
                } else {
                    let line_text = self.program_lines[use_line].to_string();
                    if use_col >= line_text.len() {
                        None
                    } else if end_col >= line_text.len() {
                        end_col = line_text.len();
                        Some(line_text[use_col..end_col].to_string())
                    } else {
                        Some(line_text[use_col..end_col].to_string())
                    }
                }
            })
    }

    fn whether_is_apply(
        &self,
        s: &SExp,
        collector: &mut BTreeMap<String, String>,
        if_true: &dyn Fn(&mut BTreeMap<String, String>),
        if_false: &dyn Fn(&mut BTreeMap<String, String>),
    ) {
        if let SExp::Integer(_, i) = s {
            if *i == 2_i32.to_bigint().unwrap() {
                if_true(collector);
                return;
            }
        }

        if_false(collector);
    }
}

impl CldbEnvironment for CldbRunEnv {
    fn add_context(
        &self,
        s: &SExp,
        c: &SExp,
        args: Option<Rc<SExp>>,
        context_result: &mut BTreeMap<String, String>,
    ) {
        self.whether_is_apply(
            s,
            context_result,
            &|context_result| match c {
                SExp::Cons(_, a, b) => {
                    context_result.insert("Env".to_string(), a.to_string());
                    context_result.insert("Env-Args".to_string(), b.to_string());
                }
                _ => {
                    context_result.insert("Function-Context".to_string(), c.to_string());
                }
            },
            &|context_result| {
                if let Some(a) = &args {
                    context_result.insert("Arguments".to_string(), a.to_string());
                }
            },
        );
    }

    fn add_function(&self, s: &SExp, context_result: &mut BTreeMap<String, String>) {
        self.whether_is_apply(
            s,
            context_result,
            &|_context_result| {},
            &|context_result| {
                if let Some(name) = self.extract_text(&s.loc()) {
                    if Some(s.loc().file.to_string()) == self.input_file.clone() {
                        context_result.insert("Function".to_string(), name);
                    }
                }
            },
        );
    }

    fn get_override(&self, s: &RunStep) -> Option<Result<RunStep, RunFailure>> {
        self.overrides.replace_step(s)
    }
}

pub fn hex_to_modern_sexp_inner(
    allocator: &mut Allocator,
    symbol_table: &HashMap<String, String>,
    loc: Srcloc,
    program: NodePtr,
) -> Result<Rc<SExp>, EvalErr> {
    let hash = sha256tree(allocator, program);
    let hash_str = hash.hex();
    let srcloc = symbol_table
        .get(&hash_str)
        .map(|f| Srcloc::start(f))
        .unwrap_or_else(|| loc.clone());

    match allocator.sexp(program) {
        allocator::SExp::Pair(a, b) => Ok(Rc::new(SExp::Cons(
            srcloc.clone(),
            hex_to_modern_sexp_inner(allocator, symbol_table, srcloc.clone(), a)?,
            hex_to_modern_sexp_inner(allocator, symbol_table, srcloc, b)?,
        ))),
        _ => convert_from_clvm_rs(allocator, srcloc, program).map_err(|_| {
            EvalErr(
                Allocator::null(allocator),
                "clvm_rs allocator failed".to_string(),
            )
        }),
    }
}

pub fn hex_to_modern_sexp(
    allocator: &mut Allocator,
    symbol_table: &HashMap<String, String>,
    loc: Srcloc,
    input_program: &str,
) -> Result<Rc<SExp>, RunFailure> {
    let input_serialized = Bytes::new(Some(BytesFromType::Hex(input_program.to_string())));

    let mut stream = Stream::new(Some(input_serialized));
    let sexp = sexp_from_stream(allocator, &mut stream, Box::new(SimpleCreateCLVMObject {}))
        .map(|x| x.1)
        .map_err(|_| RunFailure::RunErr(loc.clone(), "Bad conversion from hex".to_string()))?;

    hex_to_modern_sexp_inner(allocator, symbol_table, loc.clone(), sexp).map_err(|_| {
        RunFailure::RunErr(loc, "Failed to convert from classic to modern".to_string())
    })
}<|MERGE_RESOLUTION|>--- conflicted
+++ resolved
@@ -335,13 +335,8 @@
 
     fn extract_text(&self, l: &Srcloc) -> Option<String> {
         let use_line = if l.line < 1 { None } else { Some(l.line - 1) };
-<<<<<<< HEAD
-        let use_col = use_line.and_then(|_| if l.col < 1 { None } else { Some(l.col - 1) });
+        let use_col = use_line.and(if l.col < 1 { None } else { Some(l.col - 1) });
         let end_col = use_col.map(|c| l.until.as_ref().map(|u| u.col - 1).unwrap_or_else(|| c + 1));
-=======
-        let use_col = use_line.and(if l.col < 1 { None } else { Some(l.col - 1) });
-        let end_col = use_col.map(|c| l.until.map(|u| u.1 - 1).unwrap_or_else(|| c + 1));
->>>>>>> 8d534d80
         use_line
             .and_then(|use_line| {
                 use_col.and_then(|use_col| end_col.map(|end_col| (use_line, use_col, end_col)))
