--- conflicted
+++ resolved
@@ -91,20 +91,6 @@
         match (self.until.as_ref(), other.until.as_ref()) {
             (None, None) => self.line == other.line && self.col == other.col,
             (None, Some(_)) => other.overlap(self),
-<<<<<<< HEAD
-            (Some(u), None) => {
-                if self.line < other.line && u.line > other.line {
-                    return true;
-                }
-                if self.line == other.line
-                    && self.col <= other.col
-                    && self.col + self.len() >= other.col
-                {
-                    return true;
-                }
-                if u.line == other.line && self.col + self.len() >= other.col {
-                    return true;
-=======
             (Some(self_until), None) => {
                 if self.line < other.line && self_until.line > other.line {
                     return true;
@@ -126,19 +112,10 @@
                     {
                         return true;
                     }
->>>>>>> 56351b08
                 }
 
                 false
             }
-<<<<<<< HEAD
-            (Some(u1), Some(u2)) => {
-                let l1 = Srcloc::new(self.file.clone(), self.line, self.col);
-                let l2 = Srcloc::new(self.file.clone(), u1.line, u1.col);
-                let l3 = Srcloc::new(self.file.clone(), other.line, other.col);
-                let l4 = Srcloc::new(self.file.clone(), u2.line, u2.col);
-                other.overlap(&l1) || other.overlap(&l2) || self.overlap(&l3) || self.overlap(&l4)
-=======
             (Some(my_until), Some(their_until)) => {
                 let self_start = Srcloc::new(self.file.clone(), self.line, self.col);
                 let self_until = Srcloc::new(self.file.clone(), my_until.line, my_until.col);
@@ -148,7 +125,6 @@
                     || other.overlap(&self_until)
                     || self.overlap(&other_start)
                     || self.overlap(&other_until)
->>>>>>> 56351b08
             }
         }
     }
@@ -157,19 +133,6 @@
         false
     }
 
-<<<<<<< HEAD
-    pub fn len(&self) -> usize {
-        if let Some(u) = &self.until {
-            if u.line != self.line {
-                1 // TODO: Can't tell length ...
-                  // We can fix this by recording the character
-                  // number in the file.
-            } else {
-                u.col - self.col
-            }
-        } else {
-            1
-=======
     // Length of the string representation for the srcloc's range if it's on
     // the same line.  Some thought is needed to know what we want for a range
     // over lines.
@@ -182,7 +145,6 @@
             }
         } else {
             Some(1)
->>>>>>> 56351b08
         }
     }
 
