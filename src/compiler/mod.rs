--- conflicted
+++ resolved
@@ -1,10 +1,7 @@
 /// Chialisp debugging.
 pub mod cldb;
-<<<<<<< HEAD
 pub mod cldb_hierarchy;
-=======
 /// CLVM running.
->>>>>>> 19d23a27
 pub mod clvm;
 mod codegen;
 /// CompilerOpts which is the main holder of toplevel compiler state.
