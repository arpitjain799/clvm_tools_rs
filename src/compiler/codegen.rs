--- conflicted
+++ resolved
@@ -18,7 +18,7 @@
     InlineFunction, LetData, LetFormKind, PrimaryCodegen,
 };
 use crate::compiler::debug::{build_swap_table_mut, relabel};
-use crate::compiler::evaluate::Evaluator;
+use crate::compiler::evaluate::{Evaluator, EVAL_STACK_LIMIT};
 use crate::compiler::frontend::compile_bodyform;
 use crate::compiler::gensym::gensym;
 use crate::compiler::inline::{replace_in_inline, synthesize_args};
@@ -972,7 +972,6 @@
                                 Rc::new(SExp::Nil(defc.loc.clone())),
                             )),
                         )),
-<<<<<<< HEAD
                     );
                     let updated_opts = opts.set_compiler(use_compiler.clone());
                     let code = updated_opts.compile_program(
@@ -987,6 +986,7 @@
                         opts.prim_map(),
                         Rc::new(code),
                         Rc::new(SExp::Nil(defc.loc.clone())),
+                        Some(CONST_EVAL_LIMIT),
                     )
                     .map_err(|r| {
                         CompileErr(
@@ -1011,6 +1011,7 @@
                         &HashMap::new(),
                         defc.body.clone(),
                         false,
+                        Some(EVAL_STACK_LIMIT),
                     )?;
                     if let BodyForm::Quoted(q) = constant_result.borrow() {
                         use_compiler.add_constant(
@@ -1033,36 +1034,6 @@
                     }
                 }
             },
-=======
-                    )),
-                );
-                let updated_opts = opts.set_compiler(use_compiler.clone());
-                let code = updated_opts.compile_program(
-                    allocator,
-                    runner.clone(),
-                    Rc::new(expand_program),
-                    &mut HashMap::new(),
-                )?;
-                run(
-                    allocator,
-                    runner.clone(),
-                    opts.prim_map(),
-                    Rc::new(code),
-                    Rc::new(SExp::Nil(defc.loc.clone())),
-                    Some(CONST_EVAL_LIMIT),
-                )
-                .map_err(|r| {
-                    CompileErr(defc.loc.clone(), format!("Error evaluating constant: {r}"))
-                })
-                .and_then(|res| {
-                    fail_if_present(defc.loc.clone(), &use_compiler.constants, &defc.name, res)
-                })
-                .map(|res| {
-                    let quoted = primquote(defc.loc.clone(), res);
-                    use_compiler.add_constant(&defc.name, Rc::new(quoted))
-                })?
-            }
->>>>>>> 2142cd23
             HelperForm::Defmacro(mac) => {
                 let macro_program = Rc::new(SExp::Cons(
                     mac.loc.clone(),
