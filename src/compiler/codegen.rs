use std::borrow::Borrow;
use std::collections::HashMap;
use std::collections::HashSet;
use std::rc::Rc;

use num_bigint::ToBigInt;

use crate::classic::clvm_tools::stages::stage_0::TRunProgram;
use clvm_rs::allocator::Allocator;

use crate::classic::clvm::__type_compatibility__::bi_one;

use crate::compiler::clvm::run;
use crate::compiler::compiler::{is_at_capture, run_optimizer};
use crate::compiler::comptypes::{
<<<<<<< HEAD
    cons_of_string_map,
    foldM,
    join_vecs_to_string,
    list_to_cons,
    with_heading,
    Binding,
    BodyForm,
    Callable,
    CompileErr,
    CompileForm,
    CompiledCode,
    CompilerOpts,
    DefunCall,
    DefunData,
    HelperForm,
    InlineFunction,
    LetFormKind,
=======
    fold_m, join_vecs_to_string, list_to_cons, Binding, BodyForm, Callable, CompileErr,
    CompileForm, CompiledCode, CompilerOpts, DefunCall, HelperForm, InlineFunction, LetFormKind,
>>>>>>> 8d534d80
    PrimaryCodegen,
};
use crate::compiler::debug::{build_swap_table_mut, relabel};
use crate::compiler::frontend::compile_bodyform;
use crate::compiler::gensym::gensym;
use crate::compiler::inline::{replace_in_inline, synthesize_args};
use crate::compiler::optimize::optimize_expr;
use crate::compiler::prims::{primapply, primcons, primquote};
use crate::compiler::runtypes::RunFailure;
use crate::compiler::sexp::{decode_string, SExp};
use crate::compiler::srcloc::Srcloc;
use crate::util::u8_from_number;

/* As in the python code, produce a pair whose (thanks richard)
 *
 *   - car is the compiled code and
 *   - cdr is the argument from the mod definition
 *
 *   Every let adds arguments, and since we model each function level target
 *   as a mod () in the end, we can do the same with let bindings, letting
 *   each group of bindings:
 *
 *       (mod args
 *         (let
 *           ((x (+ a 1))
 *            (y (+ b 1)))
 *
 *           (+ x y)))
 *
 *   Translate to:
 *
 *       (mod (a b)
 *         (defun let_$1 ((a b) x y) (+ x y))
 *         (let_$1 (r @) (+ a 1) (+ b 1))
 *         )
 */

fn cons_bodyform(loc: Srcloc, left: Rc<BodyForm>, right: Rc<BodyForm>) -> BodyForm {
    BodyForm::Call(
        loc.clone(),
        vec![
            Rc::new(BodyForm::Value(SExp::Atom(loc, "c".as_bytes().to_vec()))), // Cons
            left,
            right,
        ],
    )
}

/*
 * Produce a structure that mimics the expected environment if the current inline
 * context had been a function.
 */
fn create_let_env_expression(args: Rc<SExp>) -> BodyForm {
    match args.borrow() {
        SExp::Cons(l, a, b) => cons_bodyform(
            l.clone(),
            Rc::new(create_let_env_expression(a.clone())),
            Rc::new(create_let_env_expression(b.clone())),
        ),
        _ => {
            let cloned: &SExp = args.borrow();
            BodyForm::Value(cloned.clone())
        }
    }
}

fn helper_atom(h: &HelperForm) -> SExp {
    SExp::Atom(h.loc(), h.name().clone())
}

fn build_tree(l: Srcloc, s: usize, e: usize, helper_array: &[HelperForm]) -> SExp {
    if e - s == 1 {
        helper_atom(helper_array[s].borrow())
    } else {
        let mid = (e + s) / 2;
        let car = build_tree(l.clone(), s, mid, helper_array);
        let cdr = build_tree(l.clone(), mid, e, helper_array);
        SExp::Cons(l, Rc::new(car), Rc::new(cdr))
    }
}

fn compute_code_shape(l: Srcloc, helpers: &[HelperForm]) -> SExp {
    let alen = helpers.len();
    if alen == 0 {
        SExp::Nil(l)
    } else if alen == 1 {
        SExp::Atom(l, helpers[0].name().clone())
    } else {
        build_tree(l, 0, alen, helpers)
    }
}

fn compute_env_shape(l: Srcloc, args: Rc<SExp>, helpers: &[HelperForm]) -> SExp {
    let car = compute_code_shape(l.clone(), helpers);
    let cdr = args;
    SExp::Cons(l, Rc::new(car), cdr)
}

fn create_name_lookup_(
    l: Srcloc,
    name: &[u8],
    env: Rc<SExp>,
    find: Rc<SExp>,
) -> Result<u64, CompileErr> {
    match find.borrow() {
        SExp::Atom(l, a) => {
            if *a == *name {
                Ok(1_u64)
            } else {
                Err(CompileErr(
                    l.clone(),
                    format!(
                        "{} not found (via {})",
                        decode_string(name),
                        decode_string(a)
                    ),
                ))
            }
        }
        SExp::Integer(l, i) => {
            let a = u8_from_number(i.clone());
            if a == *name {
                Ok(1_u64)
            } else {
                Err(CompileErr(
                    l.clone(),
                    format!(
                        "{} not found (via {})",
                        decode_string(name),
                        decode_string(&a)
                    ),
                ))
            }
        }
        SExp::Cons(l, head, rest) => {
            if let Some((capture, substructure)) = is_at_capture(head.clone(), rest.clone()) {
                if *capture == *name {
                    Ok(1_u64)
                } else {
                    create_name_lookup_(l.clone(), name, env, substructure)
                }
            } else {
                create_name_lookup_(l.clone(), name, env.clone(), head.clone())
                    .map(|v| Ok(2 * v))
                    .unwrap_or_else(|_| {
                        create_name_lookup_(l.clone(), name, env, rest.clone()).map(|v| 2 * v + 1)
                    })
            }
        }
        _ => Err(CompileErr(
            l,
            format!(
                "operator or function atom {} not found checking {} in {}",
                decode_string(name),
                find,
                env
            ),
        )),
    }
}

fn create_name_lookup(
    compiler: &PrimaryCodegen,
    l: Srcloc,
    name: &[u8],
) -> Result<Rc<SExp>, CompileErr> {
    compiler
        .constants
        .get(name)
        .map(|x| Ok(x.clone()))
        .unwrap_or_else(|| {
            create_name_lookup_(l.clone(), name, compiler.env.clone(), compiler.env.clone())
                .map(|i| Rc::new(SExp::Integer(l.clone(), i.to_bigint().unwrap())))
        })
}

fn get_prim(loc: Srcloc, prims: Rc<HashMap<Vec<u8>, Rc<SExp>>>, name: &[u8]) -> Option<Rc<SExp>> {
    if let Some(p) = prims.get(name) {
        return Some(p.clone());
    }
    let myatom = SExp::Atom(loc, name.to_owned());
    for kv in prims.iter() {
        let val_borrowed: &SExp = kv.1.borrow();
        if val_borrowed == &myatom {
            return Some(Rc::new(myatom));
        }
    }
    None
}

pub fn get_callable(
    _opts: Rc<dyn CompilerOpts>,
    compiler: &PrimaryCodegen,
    l: Srcloc,
    atom: Rc<SExp>,
) -> Result<Callable, CompileErr> {
    match atom.borrow() {
        SExp::Atom(l, name) => {
            let macro_def = compiler.macros.get(name);
            let inline = compiler.inlines.get(name);
            let defun = create_name_lookup(compiler, l.clone(), name);
            let prim = get_prim(l.clone(), compiler.prims.clone(), name);
            let atom_is_com = *name == "com".as_bytes().to_vec();
            let atom_is_at = *name == "@".as_bytes().to_vec();
            match (macro_def, inline, defun, prim, atom_is_com, atom_is_at) {
                (Some(macro_def), _, _, _, _, _) => {
                    let macro_def_clone: &SExp = macro_def.borrow();
                    Ok(Callable::CallMacro(l.clone(), macro_def_clone.clone()))
                }
                (_, Some(inline), _, _, _, _) => {
                    Ok(Callable::CallInline(l.clone(), inline.clone()))
                }
                (_, _, Ok(defun), _, _, _) => {
                    let defun_clone: &SExp = defun.borrow();
                    Ok(Callable::CallDefun(l.clone(), defun_clone.clone()))
                }
                (_, _, _, Some(prim), _, _) => {
                    let prim_clone: &SExp = prim.borrow();
                    Ok(Callable::CallPrim(l.clone(), prim_clone.clone()))
                }
                (_, _, _, _, true, _) => Ok(Callable::RunCompiler),
                (_, _, _, _, _, true) => Ok(Callable::EnvPath),
                _ => Err(CompileErr(
                    l.clone(),
                    format!("no such callable '{}'", decode_string(name)),
                )),
            }
        }
        SExp::Integer(_, v) => Ok(Callable::CallPrim(l.clone(), SExp::Integer(l, v.clone()))),
        _ => Err(CompileErr(
            atom.loc(),
            format!("can't call object {}", atom),
        )),
    }
}

pub fn process_macro_call(
    allocator: &mut Allocator,
    runner: Rc<dyn TRunProgram>,
    opts: Rc<dyn CompilerOpts>,
    compiler: &PrimaryCodegen,
    l: Srcloc,
    args: Vec<Rc<BodyForm>>,
    code: Rc<SExp>,
) -> Result<CompiledCode, CompileErr> {
    let converted_args: Vec<Rc<SExp>> = args.iter().map(|b| b.to_sexp()).collect();
    let mut swap_table = HashMap::new();
    let args_to_macro = list_to_cons(l.clone(), &converted_args);
    build_swap_table_mut(&mut swap_table, &args_to_macro);

    run(
        allocator,
        runner.clone(),
        opts.prim_map(),
        code,
        Rc::new(args_to_macro),
    )
    .map_err(|e| match e {
        RunFailure::RunExn(ml, x) => CompileErr(l, format!("macro aborted at {} with {}", ml, x)),
        RunFailure::RunErr(rl, e) => CompileErr(l, format!("error executing macro: {} {}", rl, e)),
    })
    .and_then(|v| {
        let relabeled_expr = relabel(&swap_table, &v);
        compile_bodyform(Rc::new(relabeled_expr))
    })
    .and_then(|body| generate_expr_code(allocator, runner, opts, compiler, Rc::new(body)))
}

fn generate_args_code(
    allocator: &mut Allocator,
    runner: Rc<dyn TRunProgram>,
    opts: Rc<dyn CompilerOpts>,
    compiler: &PrimaryCodegen,
    l: Srcloc,
    list: &[Rc<BodyForm>],
) -> Result<SExp, CompileErr> {
    if list.is_empty() {
        Ok(SExp::Nil(l))
    } else {
        let mut compiled_args: Vec<Rc<SExp>> = Vec::new();
        for hd in list.iter() {
            let generated = generate_expr_code(
                allocator,
                runner.clone(),
                opts.clone(),
                compiler,
                hd.clone(),
            )
            .map(|x| x.1)?;
            compiled_args.push(generated);
        }
        Ok(list_to_cons(l, &compiled_args))
    }
}

fn cons_up(at: Rc<SExp>) -> Rc<SExp> {
    match at.borrow() {
        SExp::Cons(l, h, r) => Rc::new(primcons(l.clone(), h.clone(), cons_up(r.clone()))),
        _ => at,
    }
}

fn process_defun_call(
    _opts: Rc<dyn CompilerOpts>,
    _compiler: &PrimaryCodegen,
    l: Srcloc,
    args: Rc<SExp>,
    lookup: Rc<SExp>,
) -> Result<CompiledCode, CompileErr> {
    let env = primcons(
        l.clone(),
        Rc::new(SExp::Integer(l.clone(), 2_u32.to_bigint().unwrap())),
        cons_up(args),
    );
    Ok(CompiledCode(
        l.clone(),
        Rc::new(primapply(l, lookup, Rc::new(env))),
    ))
}

pub fn get_call_name(l: Srcloc, body: BodyForm) -> Result<Rc<SExp>, CompileErr> {
    match &body {
        BodyForm::Value(SExp::Atom(l, name)) => {
            return Ok(Rc::new(SExp::Atom(l.clone(), name.clone())));
        }
        BodyForm::Value(SExp::Integer(l, v)) => {
            return Ok(Rc::new(SExp::Integer(l.clone(), v.clone())));
        }
        _ => {}
    }

    Err(CompileErr(
        l,
        format!("not yet callable {}", body.to_sexp()),
    ))
}

fn compile_call(
    allocator: &mut Allocator,
    runner: Rc<dyn TRunProgram>,
    l: Srcloc,
    opts: Rc<dyn CompilerOpts>,
    compiler: &PrimaryCodegen,
    list: Vec<Rc<BodyForm>>,
) -> Result<CompiledCode, CompileErr> {
    let arg_string_list: Vec<Vec<u8>> = list
        .iter()
        .map(|v| v.to_sexp().to_string().as_bytes().to_vec())
        .collect();

    let error = Err(CompileErr(
        l.clone(),
        format!(
            "wierdly formed compile request: {}",
            join_vecs_to_string(";".as_bytes().to_vec(), &arg_string_list)
        ),
    ));

    let compile_atom_head = |al: Srcloc, an: &Vec<u8>| {
        let tl = list.iter().skip(1).cloned().collect();
        get_callable(
            opts.clone(),
            compiler,
            l.clone(),
            Rc::new(SExp::Atom(al.clone(), an.to_vec())),
        )
        .and_then(|calltype| match calltype {
            Callable::CallMacro(l, code) => process_macro_call(
                allocator,
                runner,
                opts.clone(),
                compiler,
                l,
                tl,
                Rc::new(code),
            ),

            Callable::CallInline(l, inline) => replace_in_inline(
                allocator,
                runner.clone(),
                opts.clone(),
                compiler,
                l,
                &inline,
                &tl,
            ),

            Callable::CallDefun(l, lookup) => {
                generate_args_code(allocator, runner, opts.clone(), compiler, l.clone(), &tl)
                    .and_then(|args| {
                        process_defun_call(
                            opts.clone(),
                            compiler,
                            l.clone(),
                            Rc::new(args),
                            Rc::new(lookup),
                        )
                    })
            }

            Callable::CallPrim(l, p) => {
                generate_args_code(allocator, runner, opts, compiler, l.clone(), &tl).map(|args| {
                    CompiledCode(l.clone(), Rc::new(SExp::Cons(l, Rc::new(p), Rc::new(args))))
                })
            }

            Callable::EnvPath => {
                if tl.len() == 1 {
                    match tl[0].borrow() {
                        BodyForm::Value(SExp::Integer(l, i)) => Ok(CompiledCode(
                            l.clone(),
                            Rc::new(SExp::Integer(l.clone(), i.clone())),
                        )),
                        _ => Err(CompileErr(
                            al.clone(),
                            "@ form only accepts integers at present".to_string(),
                        )),
                    }
                } else {
                    Err(CompileErr(
                        al.clone(),
                        "@ form accepts one argument".to_string(),
                    ))
                }
            }

            Callable::RunCompiler => {
                if list.len() >= 2 {
                    let updated_opts = opts
                        .set_stdenv(false)
                        .set_in_defun(true)
                        .set_start_env(Some(compiler.env.clone()))
                        .set_compiler(compiler.clone());

                    let use_body = SExp::Cons(
                        l.clone(),
                        Rc::new(SExp::Atom(l.clone(), "mod".as_bytes().to_vec())),
                        Rc::new(SExp::Cons(
                            l.clone(),
                            Rc::new(SExp::Nil(l.clone())),
                            Rc::new(SExp::Cons(
                                list[1].loc(),
                                list[1].to_sexp(),
                                Rc::new(SExp::Nil(l.clone())),
                            )),
                        )),
                    );

                    let mut unused_symbol_table = HashMap::new();
                    updated_opts
                        .compile_program(
                            allocator,
                            runner,
                            Rc::new(use_body),
                            &mut unused_symbol_table,
                        )
                        .map(|code| {
                            CompiledCode(l.clone(), Rc::new(primquote(l.clone(), Rc::new(code))))
                        })
                } else {
                    error.clone()
                }
            }
        })
    };

    match list[0].borrow() {
        BodyForm::Value(SExp::Integer(al, an)) => {
            compile_atom_head(al.clone(), &u8_from_number(an.clone()))
        }
        BodyForm::Value(SExp::QuotedString(al, _, an)) => compile_atom_head(al.clone(), an),
        BodyForm::Value(SExp::Atom(al, an)) => compile_atom_head(al.clone(), an),
        _ => error,
    }
}

pub fn generate_expr_code(
    allocator: &mut Allocator,
    runner: Rc<dyn TRunProgram>,
    opts: Rc<dyn CompilerOpts>,
    compiler: &PrimaryCodegen,
    expr: Rc<BodyForm>,
) -> Result<CompiledCode, CompileErr> {
    match expr.borrow() {
        BodyForm::Let(_l, LetFormKind::Parallel, _bindings, expr) => {
            /* Depends on a defun having been desugared from this let and the let
            expressing rewritten. */
            generate_expr_code(allocator, runner, opts, compiler, expr.clone())
        }
        BodyForm::Quoted(q) => {
            let l = q.loc();
            Ok(CompiledCode(
                l.clone(),
                Rc::new(primquote(l, Rc::new(q.clone()))),
            ))
        }
        BodyForm::Value(v) => {
            match v.borrow() {
                SExp::Atom(l, atom) => {
                    if *atom == "@".as_bytes().to_vec() {
                        Ok(CompiledCode(
                            l.clone(),
                            Rc::new(SExp::Integer(l.clone(), bi_one())),
                        ))
                    } else {
                        create_name_lookup(compiler, l.clone(), atom)
                            .map(|f| Ok(CompiledCode(l.clone(), f)))
                            .unwrap_or_else(|_| {
                                // Pass through atoms that don't look up on behalf of
                                // macros, as it's possible that a macro returned
                                // something that's canonically a name in number form.
                                generate_expr_code(
                                    allocator,
                                    runner,
                                    opts,
                                    compiler,
                                    Rc::new(BodyForm::Quoted(SExp::Atom(l.clone(), atom.clone()))),
                                )
                            })
                    }
                }
                // Since macros are in this language and the runtime has
                // a very narrow data representation, we'll need to
                // accomodate bare numbers coming back in place of identifiers.
                // I'm considering ways to make this better.
                SExp::Integer(l, i) => generate_expr_code(
                    allocator,
                    runner,
                    opts,
                    compiler,
                    Rc::new(BodyForm::Value(SExp::Atom(
                        l.clone(),
                        u8_from_number(i.clone()),
                    ))),
                ),
                _ => Ok(CompiledCode(
                    v.loc(),
                    Rc::new(primquote(v.loc(), Rc::new(v.clone()))),
                )),
            }
        }
        BodyForm::Call(l, list) => {
            if list.is_empty() {
                Err(CompileErr(
                    l.clone(),
                    "created a call with no forms".to_string(),
                ))
            } else {
                compile_call(allocator, runner, l.clone(), opts, compiler, list.to_vec())
            }
        }
        _ => Err(CompileErr(
            expr.loc(),
            format!("don't know how to compile {}", expr.to_sexp()),
        )),
    }
}

fn combine_defun_env(old_env: Rc<SExp>, new_args: Rc<SExp>) -> Rc<SExp> {
    match old_env.borrow() {
        SExp::Cons(l, h, _) => Rc::new(SExp::Cons(l.clone(), h.clone(), new_args)),
        _ => old_env,
    }
}

// Diverts to failure if a symbol is redefined.
fn fail_if_present<T, R>(
    loc: Srcloc,
    map: &HashMap<Vec<u8>, T>,
    name: &[u8],
    result: R,
) -> Result<R, CompileErr> {
    if map.contains_key(name) {
        Err(CompileErr(
            loc.clone(),
            format!("Cannot redefine {}", SExp::Atom(loc, name.to_owned())),
        ))
    } else {
        Ok(result)
    }
}

fn codegen_(
    allocator: &mut Allocator,
    runner: Rc<dyn TRunProgram>,
    opts: Rc<dyn CompilerOpts>,
    compiler: &PrimaryCodegen,
    h: &HelperForm,
) -> Result<PrimaryCodegen, CompileErr> {
    match h {
        HelperForm::Defun(inline, defun) => {
            if *inline {
                // Note: this just replaces a dummy function inserted earlier.
                // The real redefinition check is in dummy_functions.
                Ok(compiler.add_inline(
                    &defun.name,
                    &InlineFunction {
                        name: defun.name.clone(),
                        args: defun.args.clone(),
                        body: defun.body.clone(),
                    },
                ))
            } else {
                let updated_opts = opts
                    .set_compiler(compiler.clone())
                    .set_in_defun(true)
                    .set_stdenv(false)
                    .set_start_env(Some(combine_defun_env(compiler.env.clone(), defun.args.clone())));

                let opt = if opts.optimize() {
                    // Run optimizer on frontend style forms.
                    optimize_expr(
                        allocator,
                        opts.clone(),
                        runner.clone(),
                        compiler,
                        defun.body.clone(),
                    )
                    .map(|x| x.1)
                    .unwrap_or_else(|| defun.body.clone())
                } else {
                    defun.body.clone()
                };

                let tocompile = SExp::Cons(
                    defun.loc.clone(),
                    Rc::new(SExp::Atom(defun.loc.clone(), "mod".as_bytes().to_vec())),
                    Rc::new(SExp::Cons(
                        defun.loc.clone(),
                        defun.args.clone(),
                        Rc::new(SExp::Cons(
                            defun.loc.clone(),
                            opt.to_sexp(),
                            Rc::new(SExp::Nil(defun.loc.clone())),
                        )),
                    )),
                );

                let mut unused_symbol_table = HashMap::new();
                updated_opts
                    .compile_program(
                        allocator,
                        runner.clone(),
                        Rc::new(tocompile),
                        &mut unused_symbol_table,
                    )
                    .and_then(|code| {
                        if opts.optimize() {
                            run_optimizer(allocator, runner, Rc::new(code))
                        } else {
                            Ok(Rc::new(code))
                        }
                    })
<<<<<<< HEAD
                    .and_then(|code| fail_if_present(defun.loc.clone(), &compiler.inlines, &defun.name, code))
                    .and_then(|code| fail_if_present(defun.loc.clone(), &compiler.defuns, &defun.name, code))
=======
                    .and_then(|code| fail_if_present(loc.clone(), &compiler.inlines, name, code))
                    .and_then(|code| fail_if_present(loc.clone(), &compiler.defuns, name, code))
>>>>>>> 8d534d80
                    .map(|code| {
                        compiler.add_defun(
                            &defun.name,
                            DefunCall {
                                required_env: defun.args.clone(),
                                code,
                            },
                        )
                    })
            }
        }
        _ => Ok(compiler.clone()),
    }
}

fn is_defun(b: &HelperForm) -> bool {
<<<<<<< HEAD
    match b {
        HelperForm::Defun(false, _) => true,
        _ => false,
    }
=======
    matches!(b, HelperForm::Defun(_, _, false, _, _))
>>>>>>> 8d534d80
}

pub fn empty_compiler(prim_map: Rc<HashMap<Vec<u8>, Rc<SExp>>>, l: Srcloc) -> PrimaryCodegen {
    let nil = SExp::Nil(l.clone());
    let nil_rc = Rc::new(nil.clone());

    PrimaryCodegen {
        prims: prim_map,
        constants: HashMap::new(),
        inlines: HashMap::new(),
        macros: HashMap::new(),
        defuns: HashMap::new(),
        parentfns: HashSet::new(),
        env: Rc::new(SExp::Cons(l, nil_rc.clone(), nil_rc)),
        to_process: Vec::new(),
        orig_help: Vec::new(),
        final_expr: Rc::new(BodyForm::Quoted(nil)),
        final_code: None,
        function_symbols: HashMap::new(),
    }
}

fn generate_let_defun(
    _compiler: &PrimaryCodegen,
    l: Srcloc,
    name: &[u8],
    args: Rc<SExp>,
    bindings: Vec<Rc<Binding>>,
    body: Rc<BodyForm>,
) -> HelperForm {
    let new_arguments: Vec<Rc<SExp>> = bindings
        .iter()
        .map(|b| Rc::new(SExp::Atom(l.clone(), b.name.clone())))
        .collect();

    let inner_function_args = SExp::Cons(
        l.clone(),
        args,
        Rc::new(list_to_cons(l.clone(), &new_arguments)),
    );

<<<<<<< HEAD
    HelperForm::Defun(
        true,
        DefunData {
            loc: l.clone(),
            nl: l.clone(),
            name: name.clone(),
            args: Rc::new(inner_function_args),
            body: body
        }
    )
=======
    HelperForm::Defun(l, name.to_owned(), true, Rc::new(inner_function_args), body)
>>>>>>> 8d534d80
}

fn generate_let_args(_l: Srcloc, blist: Vec<Rc<Binding>>) -> Vec<Rc<BodyForm>> {
    blist.iter().map(|b| b.body.clone()).collect()
}

fn hoist_body_let_binding(
    compiler: &PrimaryCodegen,
    outer_context: Option<Rc<SExp>>,
    args: Rc<SExp>,
    body: Rc<BodyForm>,
) -> (Vec<HelperForm>, Rc<BodyForm>) {
    match body.borrow() {
        BodyForm::Let(l, LetFormKind::Sequential, bindings, body) => {
            if bindings.is_empty() {
                return (vec![], body.clone());
            }

            // If we're here, we're in the middle of hoisting.
            // Simply slice one binding and do it again.
            let new_sub_expr = if bindings.len() == 1 {
                // There is one binding, so we just need to put body below
                body.clone()
            } else {
                // Slice other bindings
                let sub_bindings = bindings.iter().skip(1).cloned().collect();
                Rc::new(BodyForm::Let(
                    l.clone(),
                    LetFormKind::Sequential,
                    sub_bindings,
                    body.clone(),
                ))
            };

            hoist_body_let_binding(
                compiler,
                outer_context,
                args,
                Rc::new(BodyForm::Let(
                    l.clone(),
                    LetFormKind::Parallel,
                    vec![bindings[0].clone()],
                    new_sub_expr,
                )),
            )
        }
        BodyForm::Let(l, LetFormKind::Parallel, bindings, body) => {
            let mut out_defuns = Vec::new();
            let defun_name = gensym("letbinding".as_bytes().to_vec());

            let mut revised_bindings = Vec::new();
            for b in bindings.iter() {
                let (mut new_helpers, new_binding) = hoist_body_let_binding(
                    compiler,
                    outer_context.clone(),
                    args.clone(),
                    b.body.clone(),
                );
                out_defuns.append(&mut new_helpers);
                revised_bindings.push(Rc::new(Binding {
                    loc: b.loc.clone(),
                    nl: b.nl.clone(),
                    name: b.name.clone(),
                    body: new_binding,
                }));
            }

            let generated_defun = generate_let_defun(
                compiler,
                l.clone(),
                &defun_name,
                args,
                revised_bindings.to_vec(),
                body.clone(),
            );
            out_defuns.push(generated_defun);

            let mut let_args = generate_let_args(l.clone(), revised_bindings.to_vec());
            let pass_env = outer_context
                .map(create_let_env_expression)
                .unwrap_or_else(|| {
                    BodyForm::Call(
                        l.clone(),
                        vec![
                            Rc::new(BodyForm::Value(SExp::Atom(
                                l.clone(),
                                "r".as_bytes().to_vec(),
                            ))),
                            Rc::new(BodyForm::Value(SExp::Atom(
                                l.clone(),
                                "@".as_bytes().to_vec(),
                            ))),
                        ],
                    )
                });

            let mut call_args = vec![
                Rc::new(BodyForm::Value(SExp::Atom(l.clone(), defun_name))),
                Rc::new(pass_env),
            ];
            call_args.append(&mut let_args);

            let final_call = BodyForm::Call(l.clone(), call_args);
            (out_defuns, Rc::new(final_call))
        }
        BodyForm::Call(l, list) => {
            let mut vres = Vec::new();
            let mut new_call_list = vec![list[0].clone()];
            for i in list.iter().skip(1) {
                let (new_helper, new_arg) = hoist_body_let_binding(
                    compiler,
                    outer_context.clone(),
                    args.clone(),
                    i.clone(),
                );
                new_call_list.push(new_arg);
                vres.append(&mut new_helper.clone());
            }
            (vres, Rc::new(BodyForm::Call(l.clone(), new_call_list)))
        }
        _ => (Vec::new(), body.clone()),
    }
}

fn process_helper_let_bindings(
    compiler: &PrimaryCodegen,
    helpers: &[HelperForm],
) -> Vec<HelperForm> {
    let mut result = helpers.to_owned();
    let mut i = 0;

    while i < result.len() {
        match result[i].clone() {
            HelperForm::Defun(inline, defun) => {
                let context = if inline { Some(defun.args.clone()) } else { None };
                let helper_result =
                    hoist_body_let_binding(compiler, context, defun.args.clone(), defun.body.clone());
                let hoisted_helpers = helper_result.0;
                let hoisted_body = helper_result.1.clone();

                result[i] =
                    HelperForm::Defun(inline, DefunData {
                        loc: defun.loc.clone(),
                        nl: defun.nl.clone(),
                        name: defun.name.clone(),
                        args: defun.args.clone(),
                        body: hoisted_body
                    });

                i += 1;

                for (j, hh) in hoisted_helpers.iter().enumerate() {
                    result.insert(i + j, hh.clone());
                }
            }
            _ => {
                i += 1;
            }
        }
    }

    result
}

fn start_codegen(
    allocator: &mut Allocator,
    runner: Rc<dyn TRunProgram>,
    opts: Rc<dyn CompilerOpts>,
    comp: CompileForm,
) -> Result<PrimaryCodegen, CompileErr> {
    let mut use_compiler = match opts.compiler() {
        None => empty_compiler(opts.prim_map(), comp.loc.clone()),
        Some(c) => c,
    };

    // Start compiler with all macros and constants
    for h in comp.helpers.iter() {
        use_compiler = match h.borrow() {
            HelperForm::Defconstant(loc, name, body) => {
                let expand_program = SExp::Cons(
                    loc.clone(),
                    Rc::new(SExp::Atom(loc.clone(), "mod".as_bytes().to_vec())),
                    Rc::new(SExp::Cons(
                        loc.clone(),
                        Rc::new(SExp::Nil(loc.clone())),
                        Rc::new(SExp::Cons(
                            loc.clone(),
                            Rc::new(primquote(loc.clone(), body.to_sexp())),
                            Rc::new(SExp::Nil(loc.clone())),
                        )),
                    )),
                );
                let updated_opts = opts.set_compiler(use_compiler.clone());
                let code = updated_opts.compile_program(
                    allocator,
                    runner.clone(),
                    Rc::new(expand_program),
                    &mut HashMap::new(),
                )?;
                run(
                    allocator,
                    runner.clone(),
                    opts.prim_map(),
                    Rc::new(code),
                    Rc::new(SExp::Nil(loc.clone())),
                )
                .map_err(|r| CompileErr(loc.clone(), format!("Error evaluating constant: {}", r)))
                .and_then(|res| fail_if_present(loc.clone(), &use_compiler.constants, name, res))
                .map(|res| {
                    let quoted = primquote(loc.clone(), res);
                    use_compiler.add_constant(name, Rc::new(quoted))
                })?
            }
            HelperForm::Defmacro(mac) => {
                let macro_program = Rc::new(SExp::Cons(
                    mac.loc.clone(),
                    Rc::new(SExp::Atom(mac.loc.clone(), "mod".as_bytes().to_vec())),
                    mac.program.to_sexp(),
                ));

                let updated_opts = opts
                    .set_compiler(use_compiler.clone())
                    .set_in_defun(false)
                    .set_stdenv(false)
                    .set_frontend_opt(false);

                updated_opts
                    .compile_program(
                        allocator,
                        runner.clone(),
                        macro_program,
                        &mut HashMap::new(),
                    )
                    .and_then(|code| {
                        if opts.optimize() {
                            run_optimizer(allocator, runner.clone(), Rc::new(code))
                        } else {
                            Ok(Rc::new(code))
                        }
                    })
<<<<<<< HEAD
                    .map(|code| use_compiler.add_macro(&mac.name, code))?
=======
                    .map(|code| use_compiler.add_macro(name, code))?
>>>>>>> 8d534d80
            }
            _ => use_compiler,
        };
    }

    let hoisted_bindings = hoist_body_let_binding(&use_compiler, None, comp.args.clone(), comp.exp);
    let mut new_helpers = hoisted_bindings.0;
    let expr = hoisted_bindings.1;
    new_helpers.append(&mut comp.helpers.clone());
    let let_helpers_with_expr = process_helper_let_bindings(&use_compiler, &new_helpers);
    let live_helpers: Vec<HelperForm> = let_helpers_with_expr
        .iter()
        .filter(|x| is_defun(x))
        .cloned()
        .collect();

    use_compiler.env = match opts.start_env() {
        Some(env) => env,
        None => Rc::new(compute_env_shape(
            comp.loc.clone(),
            comp.args,
            &live_helpers,
        )),
    };

    use_compiler.to_process = let_helpers_with_expr.clone();
    use_compiler.orig_help = let_helpers_with_expr;
    use_compiler.final_expr = expr;

    Ok(use_compiler)
}

fn final_codegen(
    allocator: &mut Allocator,
    runner: Rc<dyn TRunProgram>,
    opts: Rc<dyn CompilerOpts>,
    compiler: &PrimaryCodegen,
) -> Result<PrimaryCodegen, CompileErr> {
    let opt_final_expr = if opts.optimize() {
        optimize_expr(
            allocator,
            opts.clone(),
            runner.clone(),
            compiler,
            compiler.final_expr.clone(),
        )
        .map(|x| x.1)
        .unwrap_or_else(|| compiler.final_expr.clone())
    } else {
        compiler.final_expr.clone()
    };

    generate_expr_code(allocator, runner, opts, compiler, opt_final_expr).map(|code| {
        let mut final_comp = compiler.clone();
        final_comp.final_code = Some(CompiledCode(code.0, code.1));
        final_comp
    })
}

fn finalize_env_(
    allocator: &mut Allocator,
    runner: Rc<dyn TRunProgram>,
    opts: Rc<dyn CompilerOpts>,
    c: &PrimaryCodegen,
    _l: Srcloc,
    env: Rc<SExp>,
) -> Result<Rc<SExp>, CompileErr> {
    match env.borrow() {
        SExp::Atom(l, v) => {
            match c.defuns.get(v) {
                Some(res) => Ok(res.code.clone()),
                None => {
                    match c.inlines.get(v) {
                        Some(res) => replace_in_inline(
                            allocator,
                            runner.clone(),
                            opts.clone(),
                            c,
                            l.clone(),
                            res,
                            &synthesize_args(res.args.clone()),
                        )
                        .map(|x| x.1),
                        None => {
                            /* Parentfns are functions in progress in the parent */
                            if c.parentfns.get(v).is_some() {
                                Ok(Rc::new(SExp::Nil(l.clone())))
                            } else {
                                Err(CompileErr(
                                    l.clone(),
                                    format!(
                                        "A defun was referenced in the defun env but not found {}",
                                        decode_string(v)
                                    ),
                                ))
                            }
                        }
                    }
                }
            }
        }

        SExp::Cons(l, h, r) => finalize_env_(
            allocator,
            runner.clone(),
            opts.clone(),
            c,
            l.clone(),
            h.clone(),
        )
        .and_then(|h| {
            finalize_env_(
                allocator,
                runner.clone(),
                opts.clone(),
                c,
                l.clone(),
                r.clone(),
            )
            .map(|r| Rc::new(SExp::Cons(l.clone(), h.clone(), r)))
        }),

        _ => Ok(env.clone()),
    }
}

fn finalize_env(
    allocator: &mut Allocator,
    runner: Rc<dyn TRunProgram>,
    opts: Rc<dyn CompilerOpts>,
    c: &PrimaryCodegen,
) -> Result<Rc<SExp>, CompileErr> {
    match c.env.borrow() {
        SExp::Cons(l, h, _) => finalize_env_(
            allocator,
            runner.clone(),
            opts.clone(),
            c,
            l.clone(),
            h.clone(),
        ),
        _ => Ok(c.env.clone()),
    }
}

fn dummy_functions(compiler: &PrimaryCodegen) -> Result<PrimaryCodegen, CompileErr> {
    fold_m(
        &|compiler: &PrimaryCodegen, form: &HelperForm| match form {
            HelperForm::Defun(false, defun) => {
                let mut c_copy = compiler.clone();
                c_copy.parentfns.insert(defun.name.clone());
                Ok(c_copy)
            }
<<<<<<< HEAD
            HelperForm::Defun(true, defun) => Ok(compiler)
                .and_then(|comp| fail_if_present(defun.loc.clone(), &compiler.inlines, &defun.name, comp))
                .and_then(|comp| fail_if_present(defun.loc.clone(), &compiler.defuns, &defun.name, comp))
=======
            HelperForm::Defun(loc, name, true, args, body) => Ok(compiler)
                .and_then(|comp| fail_if_present(loc.clone(), &compiler.inlines, name, comp))
                .and_then(|comp| fail_if_present(loc.clone(), &compiler.defuns, name, comp))
>>>>>>> 8d534d80
                .map(|comp| {
                    comp.add_inline(
                        &defun.name,
                        &InlineFunction {
                            name: defun.name.clone(),
                            args: defun.args.clone(),
                            body: defun.body.clone(),
                        },
                    )
                }),
            _ => Ok(compiler.clone()),
        },
        compiler.clone(),
        &compiler.to_process,
    )
}

pub fn codegen(
    allocator: &mut Allocator,
    runner: Rc<dyn TRunProgram>,
    opts: Rc<dyn CompilerOpts>,
    cmod: &CompileForm,
    symbol_table: &mut HashMap<String, String>,
) -> Result<SExp, CompileErr> {
    let mut compiler = dummy_functions(&start_codegen(
        allocator,
        runner.clone(),
        opts.clone(),
        cmod.clone(),
    )?)?;

    let to_process = compiler.to_process.clone();

    for f in to_process {
        compiler = codegen_(allocator, runner.clone(), opts.clone(), &compiler, &f)?;
    }

    *symbol_table = compiler.function_symbols.clone();

    final_codegen(allocator, runner.clone(), opts.clone(), &compiler).and_then(|c| {
        let final_env = finalize_env(allocator, runner.clone(), opts.clone(), &c)?;
        match c.final_code {
            None => Err(CompileErr(
                Srcloc::start(&opts.filename()),
                "Failed to generate code".to_string(),
            )),
            Some(code) => {
                if opts.in_defun() {
                    let final_code = primapply(
                        code.0.clone(),
                        Rc::new(primquote(code.0.clone(), code.1)),
                        Rc::new(SExp::Integer(code.0, bi_one())),
                    );

                    Ok(final_code)
                } else {
                    let final_code = primapply(
                        code.0.clone(),
                        Rc::new(primquote(code.0.clone(), code.1)),
                        Rc::new(primcons(
                            code.0.clone(),
                            Rc::new(primquote(code.0.clone(), final_env)),
                            Rc::new(SExp::Integer(code.0, bi_one())),
                        )),
                    );

                    Ok(final_code)
                }
            }
        }
    })
}<|MERGE_RESOLUTION|>--- conflicted
+++ resolved
@@ -13,29 +13,8 @@
 use crate::compiler::clvm::run;
 use crate::compiler::compiler::{is_at_capture, run_optimizer};
 use crate::compiler::comptypes::{
-<<<<<<< HEAD
-    cons_of_string_map,
-    foldM,
-    join_vecs_to_string,
-    list_to_cons,
-    with_heading,
-    Binding,
-    BodyForm,
-    Callable,
-    CompileErr,
-    CompileForm,
-    CompiledCode,
-    CompilerOpts,
-    DefunCall,
-    DefunData,
-    HelperForm,
-    InlineFunction,
-    LetFormKind,
-=======
     fold_m, join_vecs_to_string, list_to_cons, Binding, BodyForm, Callable, CompileErr,
-    CompileForm, CompiledCode, CompilerOpts, DefunCall, HelperForm, InlineFunction, LetFormKind,
->>>>>>> 8d534d80
-    PrimaryCodegen,
+    CompileForm, CompiledCode, CompilerOpts, DefunData, DefunCall, HelperForm, InlineFunction, LetFormKind, PrimaryCodegen,
 };
 use crate::compiler::debug::{build_swap_table_mut, relabel};
 use crate::compiler::frontend::compile_bodyform;
@@ -688,13 +667,8 @@
                             Ok(Rc::new(code))
                         }
                     })
-<<<<<<< HEAD
                     .and_then(|code| fail_if_present(defun.loc.clone(), &compiler.inlines, &defun.name, code))
                     .and_then(|code| fail_if_present(defun.loc.clone(), &compiler.defuns, &defun.name, code))
-=======
-                    .and_then(|code| fail_if_present(loc.clone(), &compiler.inlines, name, code))
-                    .and_then(|code| fail_if_present(loc.clone(), &compiler.defuns, name, code))
->>>>>>> 8d534d80
                     .map(|code| {
                         compiler.add_defun(
                             &defun.name,
@@ -711,14 +685,7 @@
 }
 
 fn is_defun(b: &HelperForm) -> bool {
-<<<<<<< HEAD
-    match b {
-        HelperForm::Defun(false, _) => true,
-        _ => false,
-    }
-=======
-    matches!(b, HelperForm::Defun(_, _, false, _, _))
->>>>>>> 8d534d80
+    matches!(b, HelperForm::Defun(false, _))
 }
 
 pub fn empty_compiler(prim_map: Rc<HashMap<Vec<u8>, Rc<SExp>>>, l: Srcloc) -> PrimaryCodegen {
@@ -760,20 +727,16 @@
         Rc::new(list_to_cons(l.clone(), &new_arguments)),
     );
 
-<<<<<<< HEAD
     HelperForm::Defun(
         true,
         DefunData {
             loc: l.clone(),
-            nl: l.clone(),
-            name: name.clone(),
+            nl: l,
+            name: name.to_owned(),
             args: Rc::new(inner_function_args),
-            body: body
+            body
         }
     )
-=======
-    HelperForm::Defun(l, name.to_owned(), true, Rc::new(inner_function_args), body)
->>>>>>> 8d534d80
 }
 
 fn generate_let_args(_l: Srcloc, blist: Vec<Rc<Binding>>) -> Vec<Rc<BodyForm>> {
@@ -1014,11 +977,7 @@
                             Ok(Rc::new(code))
                         }
                     })
-<<<<<<< HEAD
                     .map(|code| use_compiler.add_macro(&mac.name, code))?
-=======
-                    .map(|code| use_compiler.add_macro(name, code))?
->>>>>>> 8d534d80
             }
             _ => use_compiler,
         };
@@ -1172,15 +1131,9 @@
                 c_copy.parentfns.insert(defun.name.clone());
                 Ok(c_copy)
             }
-<<<<<<< HEAD
             HelperForm::Defun(true, defun) => Ok(compiler)
                 .and_then(|comp| fail_if_present(defun.loc.clone(), &compiler.inlines, &defun.name, comp))
                 .and_then(|comp| fail_if_present(defun.loc.clone(), &compiler.defuns, &defun.name, comp))
-=======
-            HelperForm::Defun(loc, name, true, args, body) => Ok(compiler)
-                .and_then(|comp| fail_if_present(loc.clone(), &compiler.inlines, name, comp))
-                .and_then(|comp| fail_if_present(loc.clone(), &compiler.defuns, name, comp))
->>>>>>> 8d534d80
                 .map(|comp| {
                     comp.add_inline(
                         &defun.name,
