use std::borrow::Borrow;
use std::rc::Rc;

use crate::classic::clvm::__type_compatibility__::{Bytes, BytesFromType};

use crate::compiler::comptypes::{CompileErr, CompilerOpts};
use crate::compiler::sexp::{enlist, parse_sexp, SExp};
use crate::compiler::srcloc::Srcloc;

pub fn process_include(
    opts: Rc<dyn CompilerOpts>,
    name: &str,
) -> Result<Vec<Rc<SExp>>, CompileErr> {
    let filename_and_content = opts.read_new_file(opts.filename(), name.to_string())?;
    let content = filename_and_content.1;

    let start_of_file = Srcloc::start(name);

<<<<<<< HEAD
    parse_sexp(start_of_file.clone(), content.as_bytes().iter().copied())
        .map_err(|e| CompileErr(e.0.clone(), e.1.clone()))
=======
    parse_sexp(start_of_file.clone(), &content)
        .map_err(|e| CompileErr(e.0.clone(), e.1))
>>>>>>> 8d534d80
        .and_then(|x| match x[0].proper_list() {
            None => Err(CompileErr(
                start_of_file,
                "Includes should contain a list of forms".to_string(),
            )),
            Some(v) => {
                let res: Vec<Rc<SExp>> = v.iter().map(|x| Rc::new(x.clone())).collect();
                Ok(res)
            }
        })
}

/* Expand include inline in forms */
fn process_pp_form(
    opts: Rc<dyn CompilerOpts>,
    body: Rc<SExp>,
) -> Result<Vec<Rc<SExp>>, CompileErr> {
    let filename: Option<Vec<u8>> = body
        .proper_list()
        .map(|x| {
            match &x[..] {
                [SExp::Atom(_, inc), SExp::Atom(_, fname)] => {
                    if "include".as_bytes().to_vec() == *inc {
                        return Ok(Some(fname.clone()));
                    }
                }
                [SExp::Atom(_, inc), SExp::QuotedString(_, _, fname)] => {
                    if "include".as_bytes().to_vec() == *inc {
                        return Ok(Some(fname.clone()));
                    }
                }

                [] => {}

                // Ensure that legal empty or atom expressions don't try include
                _ => {
                    // Include is only allowed as a proper form.  It's a keyword in
                    // this language.
                    if let SExp::Atom(_, inc) = &x[0] {
                        if "include".as_bytes().to_vec() == *inc {
                            return Err(CompileErr(
                                body.loc(),
                                format!("bad tail in include {}", body),
                            ));
                        }
                    }
                }
            }

            Ok(None)
        })
        .unwrap_or_else(|| Ok(None))?;

    match filename {
        Some(f) => process_include(
            opts,
            &Bytes::new(Some(BytesFromType::Raw(f.to_vec()))).decode(),
        ),
        _ => Ok(vec![body]),
    }
}

fn preprocess_(opts: Rc<dyn CompilerOpts>, body: Rc<SExp>) -> Result<Vec<Rc<SExp>>, CompileErr> {
    match body.borrow() {
        SExp::Cons(_, head, rest) => match rest.borrow() {
            SExp::Nil(_nl) => process_pp_form(opts, head.clone()),
            _ => {
                let lst = process_pp_form(opts.clone(), head.clone())?;
                let mut rs = preprocess_(opts, rest.clone())?;
                let mut result = lst;
                result.append(&mut rs);
                Ok(result)
            }
        },
        _ => Ok(vec![body]),
    }
}

fn inject_std_macros(body: Rc<SExp>) -> SExp {
    match body.proper_list() {
        Some(v) => {
            let include_form = Rc::new(SExp::Cons(
                body.loc(),
                Rc::new(SExp::atom_from_string(body.loc(), "include")),
                Rc::new(SExp::Cons(
                    body.loc(),
                    Rc::new(SExp::quoted_from_string(body.loc(), "*macros*")),
                    Rc::new(SExp::Nil(body.loc())),
                )),
            ));
            let mut v_clone: Vec<Rc<SExp>> = v.iter().map(|x| Rc::new(x.clone())).collect();
            let include_copy: &SExp = include_form.borrow();
            v_clone.insert(0, Rc::new(include_copy.clone()));
            enlist(body.loc(), v_clone)
        }
        _ => {
            let body_clone: &SExp = body.borrow();
            body_clone.clone()
        }
    }
}

pub fn preprocess(opts: Rc<dyn CompilerOpts>, cmod: Rc<SExp>) -> Result<Vec<Rc<SExp>>, CompileErr> {
    let tocompile = if opts.stdenv() {
        let injected = inject_std_macros(cmod);
        Rc::new(injected)
    } else {
        cmod
    };

    preprocess_(opts, tocompile)
}<|MERGE_RESOLUTION|>--- conflicted
+++ resolved
@@ -16,13 +16,8 @@
 
     let start_of_file = Srcloc::start(name);
 
-<<<<<<< HEAD
-    parse_sexp(start_of_file.clone(), content.as_bytes().iter().copied())
-        .map_err(|e| CompileErr(e.0.clone(), e.1.clone()))
-=======
-    parse_sexp(start_of_file.clone(), &content)
+    parse_sexp(start_of_file.clone(), content.as_bytes().iter().cloned())
         .map_err(|e| CompileErr(e.0.clone(), e.1))
->>>>>>> 8d534d80
         .and_then(|x| match x[0].proper_list() {
             None => Err(CompileErr(
                 start_of_file,
