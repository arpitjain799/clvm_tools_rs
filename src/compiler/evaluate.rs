--- conflicted
+++ resolved
@@ -1078,10 +1078,10 @@
                             prog_args.clone(),
                             env,
                             a.clone(),
-                            only_inline,
+                            expand.clone(),
                         )?);
                     }
-                    return Ok(Rc::new(BodyForm::Call(l, call_vec)));
+                    return Ok(Some(Rc::new(BodyForm::Call(l, call_vec))));
                 }
 
                 let argument_captures_untranslated =
@@ -1316,7 +1316,28 @@
                     )),
                 }
             }
-            BodyForm::Mod(_, _, program) => {
+            BodyForm::Mod(_, true, program) => {
+                // A mod form yields the compiled code.
+                let mut have_helpers = HashSet::new();
+                for helper in program.helpers.iter() {
+                    have_helpers.insert(helper.name().to_vec());
+                }
+                let mut prog_copy = program.clone();
+                for helper in self.helpers.iter() {
+                    if !have_helpers.contains(helper.name()) {
+                        prog_copy.helpers.push(helper.clone());
+                    }
+                }
+                let code = codegen(
+                    allocator,
+                    self.runner.clone(),
+                    self.opts.clone(),
+                    &prog_copy,
+                    &mut HashMap::new(),
+                )?;
+                Ok(Rc::new(BodyForm::Quoted(code)))
+            }
+            BodyForm::Mod(_, false, program) => {
                 // A mod form yields the compiled code.
                 let code = codegen(
                     allocator,
@@ -1451,12 +1472,8 @@
         self.helpers.push(h.clone());
     }
 
-<<<<<<< HEAD
     // The evaluator treats the forms coming up from constants as live.
-    fn get_constant(&self, name: &[u8]) -> Option<Rc<BodyForm>> {
-=======
     fn get_constant(&self, name: &[u8], expand: ExpandMode) -> Option<Rc<BodyForm>> {
->>>>>>> fac3ff01
         for h in self.helpers.iter() {
             if let HelperForm::Defconstant(defc) = h {
                 if defc.name == name && (!defc.tabled || expand.functions) {
