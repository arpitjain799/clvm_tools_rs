use std::borrow::Borrow;
use std::collections::{HashMap, HashSet};
use std::rc::Rc;

use num_bigint::ToBigInt;

use clvm_rs::allocator::Allocator;

use crate::classic::clvm::__type_compatibility__::{bi_one, bi_zero};
use crate::classic::clvm_tools::stages::stage_0::TRunProgram;

use crate::compiler::clvm::run;
use crate::compiler::codegen::codegen;
use crate::compiler::compiler::is_at_capture;
use crate::compiler::comptypes::{
    Binding, BodyForm, CompileErr, CompileForm, CompilerOpts, HelperForm, LetData, LetFormKind,
};
use crate::compiler::frontend::frontend;
use crate::compiler::runtypes::RunFailure;
use crate::compiler::sexp::SExp;
use crate::compiler::srcloc::Srcloc;
use crate::compiler::stackvisit::{HasDepthLimit, VisitedMarker};
use crate::util::{number_from_u8, u8_from_number, Number};

const PRIM_RUN_LIMIT: usize = 1000000;
pub const EVAL_STACK_LIMIT: usize = 200;

// Stack depth checker.
#[derive(Clone, Debug, Default)]
pub struct VisitedInfo {
    functions: HashMap<Vec<u8>, Rc<BodyForm>>,
    max_depth: Option<usize>,
}

impl HasDepthLimit<Srcloc, CompileErr> for VisitedInfo {
    fn depth_limit(&self) -> Option<usize> {
        self.max_depth
    }
    fn stack_err(&self, loc: Srcloc) -> CompileErr {
        CompileErr(loc, "stack limit exceeded".to_string())
    }
}

trait VisitedInfoAccess {
    fn get_function(&mut self, name: &[u8]) -> Option<Rc<BodyForm>>;
    fn insert_function(&mut self, name: Vec<u8>, body: Rc<BodyForm>);
}

impl<'info> VisitedInfoAccess for VisitedMarker<'info, VisitedInfo> {
    fn get_function(&mut self, name: &[u8]) -> Option<Rc<BodyForm>> {
        if let Some(ref mut info) = self.info {
            info.functions.get(name).cloned()
        } else {
            None
        }
    }

    fn insert_function(&mut self, name: Vec<u8>, body: Rc<BodyForm>) {
        if let Some(ref mut info) = self.info {
            info.functions.insert(name, body);
        }
    }
}

// Frontend evaluator based on my fuzzer representation and direct interpreter of
// that.
#[derive(Debug)]
pub enum ArgInputs {
    Whole(Rc<BodyForm>),
    Pair(Rc<ArgInputs>, Rc<ArgInputs>),
}

<<<<<<< HEAD
pub trait EvalExtension {
    fn try_eval(
        &self,
        evaluator: &Evaluator,
        prog_args: Rc<SExp>,
        env: &HashMap<Vec<u8>, Rc<BodyForm>>,
        loc: &Srcloc,
        name: &[u8],
        args: &[Rc<BodyForm>],
        body: Rc<BodyForm>,
    ) -> Result<Option<Rc<BodyForm>>, CompileErr>;
}

=======
/// Evaluator is an object that simplifies expressions, given the helpers
/// (helpers are forms that are reusable parts of programs, such as defconst,
/// defun or defmacro) from a program.  In the simplest form, it can be used to
/// power a chialisp repl, but also to simplify expressions to their components.
///
/// The emitted expressions are simpler and sometimes smaller, depending on what the
/// evaulator was able to do.  It performs all obvious substitutions and some
/// obvious simplifications based on CLVM operations (such as combining
/// picking operations with conses in some cases).  If the expression can't
/// be simplified to a constant, any remaining variable references and the
/// operations on them are left.
///
/// Because of what it can do, it's also used for "use checking" to determine
/// whether input parameters to the program as a whole are used in the program's
/// eventual results.  The simplification it does is general eta conversion with
/// some other local transformations thrown in.
>>>>>>> 6324fe6f
pub struct Evaluator {
    opts: Rc<dyn CompilerOpts>,
    runner: Rc<dyn TRunProgram>,
    prims: Rc<HashMap<Vec<u8>, Rc<SExp>>>,
    extensions: Vec<Rc<dyn EvalExtension>>,
    helpers: Vec<HelperForm>,
    mash_conditions: bool,
    ignore_exn: bool,
}

fn select_helper(bindings: &[HelperForm], name: &[u8]) -> Option<HelperForm> {
    for b in bindings.iter() {
        if b.name() == name {
            return Some(b.clone());
        }
    }

    None
}

fn update_parallel_bindings(
    bindings: &HashMap<Vec<u8>, Rc<BodyForm>>,
    have_bindings: &[Rc<Binding>],
) -> HashMap<Vec<u8>, Rc<BodyForm>> {
    let mut new_bindings = bindings.clone();
    for b in have_bindings.iter() {
        new_bindings.insert(b.name.clone(), b.body.clone());
    }
    new_bindings
}

// Tell whether the bodyform is a simple primitive.
pub fn is_primitive(expr: &BodyForm) -> bool {
    matches!(
        expr,
        BodyForm::Quoted(_)
            | BodyForm::Value(SExp::Nil(_))
            | BodyForm::Value(SExp::Integer(_, _))
            | BodyForm::Value(SExp::QuotedString(_, _, _))
    )
}

fn make_operator1(l: &Srcloc, op: String, arg: Rc<BodyForm>) -> BodyForm {
    BodyForm::Call(
        l.clone(),
        vec![
            Rc::new(BodyForm::Value(SExp::atom_from_string(l.clone(), &op))),
            arg,
        ],
    )
}

fn make_operator2(l: &Srcloc, op: String, arg1: Rc<BodyForm>, arg2: Rc<BodyForm>) -> BodyForm {
    BodyForm::Call(
        l.clone(),
        vec![
            Rc::new(BodyForm::Value(SExp::atom_from_string(l.clone(), &op))),
            arg1,
            arg2,
        ],
    )
}

// For any arginput, give a bodyform that computes it.  In most cases, the
// bodyform is extracted, in a few cases, we may need to form a cons operation.
fn get_bodyform_from_arginput(l: &Srcloc, arginput: &ArgInputs) -> Rc<BodyForm> {
    match arginput {
        ArgInputs::Whole(bf) => bf.clone(),
        ArgInputs::Pair(a, b) => {
            let bfa = get_bodyform_from_arginput(l, a);
            let bfb = get_bodyform_from_arginput(l, b);
            Rc::new(make_operator2(l, "c".to_string(), bfa, bfb))
        }
    }
}

// Given an SExp argument capture structure and SExp containing the arguments
// constructed for the function, populate a HashMap with minimized expressions
// which match the requested argument destructuring.
//
// It's possible this will result in irreducible (unknown at compile time)
// argument expressions.
pub fn create_argument_captures(
    argument_captures: &mut HashMap<Vec<u8>, Rc<BodyForm>>,
    formed_arguments: &ArgInputs,
    function_arg_spec: Rc<SExp>,
) -> Result<(), CompileErr> {
    match (formed_arguments, function_arg_spec.borrow()) {
        (_, SExp::Nil(_)) => Ok(()),
        (ArgInputs::Whole(bf), SExp::Cons(l, f, r)) => {
            match (is_at_capture(f.clone(), r.clone()), bf.borrow()) {
                (Some((capture, substructure)), BodyForm::Quoted(SExp::Cons(_, _, _))) => {
                    argument_captures.insert(capture, bf.clone());
                    create_argument_captures(argument_captures, formed_arguments, substructure)
                }
                (None, BodyForm::Quoted(SExp::Cons(_, fa, ra))) => {
                    // Argument destructuring splits a quoted sexp that can itself
                    // be destructured.
                    let fa_borrowed: &SExp = fa.borrow();
                    let ra_borrowed: &SExp = ra.borrow();
                    create_argument_captures(
                        argument_captures,
                        &ArgInputs::Whole(Rc::new(BodyForm::Quoted(fa_borrowed.clone()))),
                        f.clone(),
                    )?;
                    create_argument_captures(
                        argument_captures,
                        &ArgInputs::Whole(Rc::new(BodyForm::Quoted(ra_borrowed.clone()))),
                        r.clone(),
                    )
                }
                (Some((capture, substructure)), bf) => {
                    argument_captures.insert(capture, Rc::new(bf.clone()));
                    create_argument_captures(argument_captures, formed_arguments, substructure)
                }
                (None, bf) => {
                    // Argument destructuring splits a value that couldn't
                    // previously be reduced.  We'll punt it back unreduced by
                    // specifying how the right part is reached.
                    create_argument_captures(
                        argument_captures,
                        &ArgInputs::Whole(Rc::new(make_operator1(
                            l,
                            "f".to_string(),
                            Rc::new(bf.clone()),
                        ))),
                        f.clone(),
                    )?;
                    create_argument_captures(
                        argument_captures,
                        &ArgInputs::Whole(Rc::new(make_operator1(
                            l,
                            "r".to_string(),
                            Rc::new(bf.clone()),
                        ))),
                        r.clone(),
                    )
                }
            }
        }
        (ArgInputs::Pair(af, ar), SExp::Cons(l, f, r)) => {
            if let Some((capture, substructure)) = is_at_capture(f.clone(), r.clone()) {
                let bfa = get_bodyform_from_arginput(l, af);
                let bfb = get_bodyform_from_arginput(l, ar);
                let fused_arguments = Rc::new(make_operator2(l, "c".to_string(), bfa, bfb));
                argument_captures.insert(capture, fused_arguments);
                create_argument_captures(argument_captures, formed_arguments, substructure)
            } else {
                create_argument_captures(argument_captures, af, f.clone())?;
                create_argument_captures(argument_captures, ar, r.clone())
            }
        }
        (ArgInputs::Whole(x), SExp::Atom(_, name)) => {
            argument_captures.insert(name.clone(), x.clone());
            Ok(())
        }
        (ArgInputs::Pair(_, _), SExp::Atom(l, name)) => {
            argument_captures.insert(
                name.clone(),
                get_bodyform_from_arginput(l, formed_arguments),
            );
            Ok(())
        }
        (_, _) => Err(CompileErr(
            function_arg_spec.loc(),
            format!(
                "not yet supported argument alternative: ArgInput {formed_arguments:?} SExp {function_arg_spec}"
            ),
        )),
    }
}

fn arg_inputs_primitive(arginputs: Rc<ArgInputs>) -> bool {
    match arginputs.borrow() {
        ArgInputs::Whole(bf) => is_primitive(bf),
        ArgInputs::Pair(a, b) => arg_inputs_primitive(a.clone()) && arg_inputs_primitive(b.clone()),
    }
}

pub fn build_argument_captures(
    l: &Srcloc,
    arguments_to_convert: &[Rc<BodyForm>],
    args: Rc<SExp>,
) -> Result<HashMap<Vec<u8>, Rc<BodyForm>>, CompileErr> {
    let mut formed_arguments = ArgInputs::Whole(Rc::new(BodyForm::Quoted(SExp::Nil(l.clone()))));

    for i_reverse in 0..arguments_to_convert.len() {
        let i = arguments_to_convert.len() - i_reverse - 1;
        formed_arguments = ArgInputs::Pair(
            Rc::new(ArgInputs::Whole(arguments_to_convert[i].clone())),
            Rc::new(formed_arguments),
        );
    }

    let mut argument_captures = HashMap::new();
    create_argument_captures(&mut argument_captures, &formed_arguments, args)?;
    Ok(argument_captures)
}

fn make_prim_call(l: Srcloc, prim: Rc<SExp>, args: Rc<SExp>) -> Rc<SExp> {
    Rc::new(SExp::Cons(l, prim, args))
}

pub fn build_reflex_captures(captures: &mut HashMap<Vec<u8>, Rc<BodyForm>>, args: Rc<SExp>) {
    match args.borrow() {
        SExp::Atom(l, name) => {
            captures.insert(
                name.clone(),
                Rc::new(BodyForm::Value(SExp::Atom(l.clone(), name.clone()))),
            );
        }
        SExp::Cons(l, a, b) => {
            if let Some((capture, substructure)) = is_at_capture(a.clone(), b.clone()) {
                captures.insert(
                    capture.clone(),
                    Rc::new(BodyForm::Value(SExp::Atom(l.clone(), capture))),
                );
                build_reflex_captures(captures, substructure);
            } else {
                build_reflex_captures(captures, a.clone());
                build_reflex_captures(captures, b.clone());
            }
        }
        _ => {}
    }
}

pub fn dequote(l: Srcloc, exp: Rc<BodyForm>) -> Result<Rc<SExp>, CompileErr> {
    match exp.borrow() {
        BodyForm::Quoted(v) => Ok(Rc::new(v.clone())),
        _ => Err(CompileErr(
            l,
            format!(
                "not a quoted result in macro expansion: {} {:?}",
                exp.to_sexp(),
                exp
            ),
        )),
    }
}

/*
fn show_env(env: &HashMap<Vec<u8>, Rc<BodyForm>>) {
    let loc = Srcloc::start(&"*env*".to_string());
    for kv in env.iter() {
        println!(
            " - {}: {}",
            SExp::Atom(loc.clone(), kv.0.clone()).to_string(),
            kv.1.to_sexp().to_string()
        );
    }
}
*/

pub fn first_of_alist(lst: Rc<SExp>) -> Result<Rc<SExp>, CompileErr> {
    match lst.borrow() {
        SExp::Cons(_, f, _) => Ok(f.clone()),
        _ => Err(CompileErr(lst.loc(), format!("No first element of {lst}"))),
    }
}

pub fn second_of_alist(lst: Rc<SExp>) -> Result<Rc<SExp>, CompileErr> {
    match lst.borrow() {
        SExp::Cons(_, _, r) => first_of_alist(r.clone()),
        _ => Err(CompileErr(lst.loc(), format!("No second element of {lst}"))),
    }
}

fn synthesize_args(
    template: Rc<SExp>,
    env: &HashMap<Vec<u8>, Rc<BodyForm>>,
) -> Result<Rc<BodyForm>, CompileErr> {
    match template.borrow() {
        SExp::Atom(_, name) => env.get(name).map(|x| Ok(x.clone())).unwrap_or_else(|| {
            Err(CompileErr(
                template.loc(),
                format!("Argument {template} referenced but not in env"),
            ))
        }),
        SExp::Cons(l, f, r) => {
            if let Some((capture, _substructure)) = is_at_capture(f.clone(), r.clone()) {
                synthesize_args(Rc::new(SExp::Atom(l.clone(), capture)), env)
            } else {
                Ok(Rc::new(BodyForm::Call(
                    l.clone(),
                    vec![
                        Rc::new(BodyForm::Value(SExp::atom_from_string(template.loc(), "c"))),
                        synthesize_args(f.clone(), env)?,
                        synthesize_args(r.clone(), env)?,
                    ],
                )))
            }
        }
        SExp::Nil(l) => Ok(Rc::new(BodyForm::Quoted(SExp::Nil(l.clone())))),
        _ => Err(CompileErr(
            template.loc(),
            format!("unknown argument template {template}"),
        )),
    }
}

fn reflex_capture(name: &[u8], capture: Rc<BodyForm>) -> bool {
    match capture.borrow() {
        BodyForm::Value(SExp::Atom(_, n)) => n == name,
        _ => false,
    }
}

fn match_atom_to_prim(name: Vec<u8>, p: u8, h: Rc<SExp>) -> bool {
    match h.borrow() {
        SExp::Atom(_, v) => v == &name || (v.len() == 1 && v[0] == p),
        SExp::Integer(_, v) => *v == p.to_bigint().unwrap(),
        _ => false,
    }
}

fn is_quote_atom(h: Rc<SExp>) -> bool {
    match_atom_to_prim(vec![b'q'], 1, h)
}

fn is_apply_atom(h: Rc<SExp>) -> bool {
    match_atom_to_prim(vec![b'a'], 2, h)
}

fn is_i_atom(h: Rc<SExp>) -> bool {
    match_atom_to_prim(vec![b'i'], 3, h)
}

fn is_cons_atom(h: Rc<SExp>) -> bool {
    match_atom_to_prim(vec![b'c'], 4, h)
}

fn match_cons(args: Rc<BodyForm>) -> Option<(Rc<BodyForm>, Rc<BodyForm>)> {
    if let BodyForm::Call(_, v) = args.borrow() {
        if v.len() < 3 {
            return None;
        }
        let have_cons_atom = is_cons_atom(v[0].to_sexp());
        if have_cons_atom {
            return Some((v[1].clone(), v[2].clone()));
        }
    }

    None
}

fn promote_args_to_bodyform(
    head: Rc<SExp>,
    arg: Rc<SExp>,
    whole_args: Rc<BodyForm>,
) -> Result<Vec<Rc<BodyForm>>, CompileErr> {
    if let Some(v) = arg.proper_list() {
        let head_borrowed: &SExp = head.borrow();
        let mut result = vec![Rc::new(BodyForm::Value(head_borrowed.clone()))];
        for a in v.iter() {
            result.push(promote_program_to_bodyform(
                Rc::new(a.clone()),
                whole_args.clone(),
            )?);
        }
        return Ok(result);
    }

    Err(CompileErr(
        arg.loc(),
        "improper argument list for primitive".to_string(),
    ))
}

fn choose_from_env_by_path(path_: Number, args_program: Rc<BodyForm>) -> Rc<BodyForm> {
    let mut path = path_;
    let mut op_list = Vec::new();
    let two = 2_i32.to_bigint().unwrap();

    if path == bi_zero() {
        return Rc::new(BodyForm::Quoted(SExp::Nil(args_program.loc())));
    }

    while path != bi_one() {
        op_list.push(path.clone() % two.clone() == bi_one());
        path = path.clone() / two.clone();
    }

    let mut result_form = args_program.clone();
    for op in op_list.iter() {
        if let Some((head, tail)) = match_cons(result_form.clone()) {
            if *op {
                result_form = tail.clone();
            } else {
                result_form = head.clone();
            }
        } else {
            let apply_op = if *op { 6 } else { 5 };
            result_form = Rc::new(BodyForm::Call(
                args_program.loc(),
                vec![
                    Rc::new(BodyForm::Value(SExp::Atom(
                        args_program.loc(),
                        vec![apply_op],
                    ))),
                    result_form,
                ],
            ));
        }
    }
    result_form
}

fn promote_program_to_bodyform(
    program: Rc<SExp>,
    env: Rc<BodyForm>,
) -> Result<Rc<BodyForm>, CompileErr> {
    match program.borrow() {
        SExp::Cons(_, h, t) => {
            if is_quote_atom(h.clone()) {
                let t_borrowed: &SExp = t.borrow();
                return Ok(Rc::new(BodyForm::Quoted(t_borrowed.clone())));
            }

            // Process tails to change bare numbers to (@ n)
            let args = promote_args_to_bodyform(h.clone(), t.clone(), env)?;
            Ok(Rc::new(BodyForm::Call(program.loc(), args)))
        }
        SExp::Integer(_, n) => {
            // A program that is an atom refers to a position
            // in the environment.
            Ok(choose_from_env_by_path(n.clone(), env))
        }
        SExp::QuotedString(_, _, v) => {
            // Treated as integer path.
            let integer = number_from_u8(v);
            Ok(choose_from_env_by_path(integer, env))
        }
        SExp::Atom(_, v) => {
            // Treated as integer path.
            let integer = number_from_u8(v);
            Ok(choose_from_env_by_path(integer, env))
        }
        _ => {
            let borrowed_program: &SExp = program.borrow();
            Ok(Rc::new(BodyForm::Quoted(borrowed_program.clone())))
        }
    }
}

fn match_i_op(candidate: Rc<BodyForm>) -> Option<(Rc<BodyForm>, Rc<BodyForm>, Rc<BodyForm>)> {
    if let BodyForm::Call(_, cvec) = candidate.borrow() {
        if cvec.len() != 4 {
            return None;
        }
        if let BodyForm::Value(atom) = cvec[0].borrow() {
            if is_i_atom(Rc::new(atom.clone())) {
                return Some((cvec[1].clone(), cvec[2].clone(), cvec[3].clone()));
            }
        }
    }

    None
}

fn flatten_expression_to_names_inner(collection: &mut HashSet<Vec<u8>>, expr: Rc<SExp>) {
    match expr.borrow() {
        SExp::Cons(_, a, b) => {
            flatten_expression_to_names_inner(collection, a.clone());
            flatten_expression_to_names_inner(collection, b.clone());
        }
        SExp::Atom(_, a) => {
            collection.insert(a.clone());
        }
        _ => {}
    }
}

fn flatten_expression_to_names(expr: Rc<SExp>) -> Rc<BodyForm> {
    let mut collection = HashSet::new();
    flatten_expression_to_names_inner(&mut collection, expr.clone());
    let mut transformed = Vec::new();
    for a in collection.iter() {
        transformed.push(a.clone());
    }
    transformed.sort();
    let mut call_vec: Vec<Rc<BodyForm>> = transformed
        .iter()
        .map(|x| Rc::new(BodyForm::Value(SExp::Atom(expr.loc(), x.clone()))))
        .collect();
    call_vec.insert(
        0,
        Rc::new(BodyForm::Value(SExp::Atom(expr.loc(), vec![b'+']))),
    );
    Rc::new(BodyForm::Call(expr.loc(), call_vec))
}

impl<'info> Evaluator {
    pub fn new(
        opts: Rc<dyn CompilerOpts>,
        runner: Rc<dyn TRunProgram>,
        helpers: Vec<HelperForm>,
    ) -> Self {
        Evaluator {
            opts: opts.clone(),
            runner,
            prims: opts.prim_map(),
            helpers,
            mash_conditions: false,
            ignore_exn: false,
            extensions: Vec::new()
        }
    }

    pub fn mash_conditions(&self) -> Self {
        Evaluator {
            opts: self.opts.clone(),
            runner: self.runner.clone(),
            prims: self.prims.clone(),
            helpers: self.helpers.clone(),
            extensions: self.extensions.clone(),
            mash_conditions: true,
            ignore_exn: true,
        }
    }

    #[allow(clippy::too_many_arguments)]
    fn invoke_macro_expansion(
        &self,
        allocator: &mut Allocator,
        visited: &'_ mut VisitedMarker<'info, VisitedInfo>,
        l: Srcloc,
        call_loc: Srcloc,
        program: Rc<CompileForm>,
        prog_args: Rc<SExp>,
        arguments_to_convert: &[Rc<BodyForm>],
        env: &HashMap<Vec<u8>, Rc<BodyForm>>,
    ) -> Result<Rc<BodyForm>, CompileErr> {
        // Pass the SExp representation of the expressions into
        // the macro after forming an argument sexp and then
        let mut macro_args = Rc::new(SExp::Nil(l.clone()));
        for i_reverse in 0..arguments_to_convert.len() {
            let i = arguments_to_convert.len() - i_reverse - 1;
            let arg_repr = arguments_to_convert[i].to_sexp();
            macro_args = Rc::new(SExp::Cons(l.clone(), arg_repr, macro_args));
        }

        let macro_expansion = self.expand_macro(allocator, l.clone(), program, macro_args)?;

        if let Ok(input) = dequote(call_loc, macro_expansion.clone()) {
            let frontend_macro_input = Rc::new(SExp::Cons(
                l.clone(),
                Rc::new(SExp::atom_from_string(l.clone(), "mod")),
                Rc::new(SExp::Cons(
                    l.clone(),
                    prog_args.clone(),
                    Rc::new(SExp::Cons(l.clone(), input, Rc::new(SExp::Nil(l)))),
                )),
            ));

            frontend(self.opts.clone(), &[frontend_macro_input]).and_then(|program| {
                self.shrink_bodyform_visited(
                    allocator,
                    visited,
                    prog_args.clone(),
                    env,
                    program.exp,
                    false,
                )
            })
        } else {
            promote_program_to_bodyform(
                macro_expansion.to_sexp(),
                Rc::new(BodyForm::Value(SExp::Atom(
                    macro_expansion.loc(),
                    vec![b'@'],
                ))),
            )
        }
    }

    #[allow(clippy::too_many_arguments)]
    fn invoke_primitive(
        &self,
        allocator: &mut Allocator,
        visited: &mut VisitedMarker<'info, VisitedInfo>,
        l: Srcloc,
        call_name: &[u8],
        parts: &[Rc<BodyForm>],
        body: Rc<BodyForm>,
        prog_args: Rc<SExp>,
        arguments_to_convert: &[Rc<BodyForm>],
        env: &HashMap<Vec<u8>, Rc<BodyForm>>,
        only_inline: bool,
    ) -> Result<Rc<BodyForm>, CompileErr> {
        let mut all_primitive = true;
        let mut target_vec: Vec<Rc<BodyForm>> = parts.to_owned();

        if call_name == "@".as_bytes() {
            // Synthesize the environment for this function
            Ok(Rc::new(BodyForm::Quoted(SExp::Cons(
                l.clone(),
                Rc::new(SExp::Nil(l)),
                prog_args,
            ))))
        } else if call_name == "com".as_bytes() {
            let mut end_of_list = Rc::new(SExp::Cons(
                l.clone(),
                arguments_to_convert[0].to_sexp(),
                Rc::new(SExp::Nil(l.clone())),
            ));

            for h in self.helpers.iter() {
                end_of_list = Rc::new(SExp::Cons(l.clone(), h.to_sexp(), end_of_list))
            }

            let use_body = SExp::Cons(
                l.clone(),
                Rc::new(SExp::Atom(l.clone(), "mod".as_bytes().to_vec())),
                Rc::new(SExp::Cons(l, prog_args, end_of_list)),
            );

            let compiled = self.compile_code(allocator, false, Rc::new(use_body))?;
            let compiled_borrowed: &SExp = compiled.borrow();
            Ok(Rc::new(BodyForm::Quoted(compiled_borrowed.clone())))
        } else {
            let pres = self
                .lookup_prim(l.clone(), call_name)
                .map(|prim| {
                    // Reduce all arguments.
                    let mut converted_args = SExp::Nil(l.clone());

                    for i_reverse in 0..arguments_to_convert.len() {
                        let i = arguments_to_convert.len() - i_reverse - 1;
                        let shrunk = self.shrink_bodyform_visited(
                            allocator,
                            visited,
                            prog_args.clone(),
                            env,
                            arguments_to_convert[i].clone(),
                            only_inline,
                        )?;

                        target_vec[i + 1] = shrunk.clone();

                        if !arg_inputs_primitive(Rc::new(ArgInputs::Whole(shrunk.clone()))) {
                            all_primitive = false;
                        }

                        converted_args =
                            SExp::Cons(l.clone(), shrunk.to_sexp(), Rc::new(converted_args));
                    }

                    if all_primitive {
                        match self.run_prim(
                            allocator,
                            l.clone(),
                            make_prim_call(l.clone(), prim, Rc::new(converted_args)),
                            Rc::new(SExp::Nil(l.clone())),
                        ) {
                            Ok(res) => Ok(res),
                            Err(e) => {
                                if only_inline || self.ignore_exn {
                                    Ok(Rc::new(BodyForm::Call(l.clone(), target_vec.clone())))
                                } else {
                                    Err(e)
                                }
                            }
                        }
                    } else {
                        let reformed = BodyForm::Call(l.clone(), target_vec.clone());
                        self.chase_apply(allocator, visited, Rc::new(reformed))
                    }
                })
                .unwrap_or_else(|| {
                    // Build SExp arguments for external call or
                    // return the unevaluated chunk with minimized
                    // arguments.
                    Err(CompileErr(
                        l.clone(),
                        format!(
                            "Don't yet support this call type {} {:?}",
                            body.to_sexp(),
                            body
                        ),
                    ))
                })?;
            Ok(pres)
        }
    }

    fn continue_apply(
        &self,
        allocator: &mut Allocator,
        visited: &'_ mut VisitedMarker<'info, VisitedInfo>,
        env: Rc<BodyForm>,
        run_program: Rc<SExp>,
    ) -> Result<Rc<BodyForm>, CompileErr> {
        let bindings = HashMap::new();
        let program = promote_program_to_bodyform(run_program.clone(), env)?;
        let apply_result = self.shrink_bodyform_visited(
            allocator,
            visited,
            Rc::new(SExp::Nil(run_program.loc())),
            &bindings,
            program,
            false,
        )?;
        self.chase_apply(allocator, visited, apply_result)
    }

    fn do_mash_condition(
        &self,
        allocator: &mut Allocator,
        visited: &'_ mut VisitedMarker<'info, VisitedInfo>,
        maybe_condition: Rc<BodyForm>,
        env: Rc<BodyForm>,
    ) -> Result<Rc<BodyForm>, CompileErr> {
        // The inner part could be an 'i' which we know passes on
        // one of the two conditional arguments.  This was an apply so
        // we can distribute over the conditional arguments.
        if let Some((cond, iftrue, iffalse)) = match_i_op(maybe_condition.clone()) {
            let x_head = Rc::new(BodyForm::Value(SExp::Atom(cond.loc(), vec![b'x'])));
            let apply_head = Rc::new(BodyForm::Value(SExp::Atom(iftrue.loc(), vec![2])));
            let where_from = cond.loc().to_string();
            let where_from_vec = where_from.as_bytes().to_vec();

            if let Some(present) = visited.get_function(&where_from_vec) {
                return Ok(present);
            }

            visited.insert_function(
                where_from_vec,
                Rc::new(BodyForm::Call(
                    maybe_condition.loc(),
                    vec![x_head.clone(), cond.clone()],
                )),
            );

            let surrogate_apply_true = self.chase_apply(
                allocator,
                visited,
                Rc::new(BodyForm::Call(
                    iftrue.loc(),
                    vec![apply_head.clone(), iftrue.clone(), env.clone()],
                )),
            );

            let surrogate_apply_false = self.chase_apply(
                allocator,
                visited,
                Rc::new(BodyForm::Call(
                    iffalse.loc(),
                    vec![apply_head, iffalse.clone(), env],
                )),
            );

            // Reproduce the equivalent hull over the used values of
            // (a (i cond surrogate_apply_true surrogate_apply_false))
            // Flatten and short circuit any farther evaluation since we just
            // want the argument names passed through from the environment.
            let res = Rc::new(BodyForm::Call(
                maybe_condition.loc(),
                vec![
                    x_head,
                    flatten_expression_to_names(cond.to_sexp()),
                    flatten_expression_to_names(surrogate_apply_true?.to_sexp()),
                    flatten_expression_to_names(surrogate_apply_false?.to_sexp()),
                ],
            ));

            return Ok(res);
        }

        Err(CompileErr(maybe_condition.loc(), "not i op".to_string()))
    }

    fn chase_apply(
        &self,
        allocator: &mut Allocator,
        visited: &'_ mut VisitedMarker<'info, VisitedInfo>,
        body: Rc<BodyForm>,
    ) -> Result<Rc<BodyForm>, CompileErr> {
        if let BodyForm::Call(l, vec) = body.borrow() {
            if is_apply_atom(vec[0].to_sexp()) {
                if let Ok(run_program) = dequote(l.clone(), vec[1].clone()) {
                    return self.continue_apply(allocator, visited, vec[2].clone(), run_program);
                }

                if self.mash_conditions {
                    if let Ok(mashed) =
                        self.do_mash_condition(allocator, visited, vec[1].clone(), vec[2].clone())
                    {
                        return Ok(mashed);
                    }
                }
            }
        }

        Ok(body)
    }

    #[allow(clippy::too_many_arguments)]
    fn handle_invoke(
        &self,
        allocator: &mut Allocator,
        visited: &'_ mut VisitedMarker<'info, VisitedInfo>,
        l: Srcloc,
        call_loc: Srcloc,
        call_name: &[u8],
        _head_expr: Rc<BodyForm>,
        parts: &[Rc<BodyForm>],
        body: Rc<BodyForm>,
        prog_args: Rc<SExp>,
        arguments_to_convert: &[Rc<BodyForm>],
        env: &HashMap<Vec<u8>, Rc<BodyForm>>,
        only_inline: bool,
    ) -> Result<Rc<BodyForm>, CompileErr> {
        for ext in self.extensions.iter() {
            if let Some(res) = ext.try_eval(
                self,
                prog_args.clone(),
                env,
                &l,
                call_name,
                &arguments_to_convert,
                body.clone()
            )? {
                return Ok(res);
            }
        }

        let helper = select_helper(&self.helpers, call_name);
        match helper {
            Some(HelperForm::Defmacro(mac)) => self.invoke_macro_expansion(
                allocator,
                visited,
                mac.loc.clone(),
                call_loc,
                mac.program,
                prog_args,
                arguments_to_convert,
                env,
            ),
            Some(HelperForm::Defun(inline, defun)) => {
                if !inline && only_inline {
                    return Ok(body);
                }

                let argument_captures_untranslated =
                    build_argument_captures(&call_loc, arguments_to_convert, defun.args.clone())?;

                let mut argument_captures = HashMap::new();
                // Do this to protect against misalignment
                // between argument vec and destructuring.
                for kv in argument_captures_untranslated.iter() {
                    let shrunk = self.shrink_bodyform_visited(
                        allocator,
                        visited,
                        prog_args.clone(),
                        env,
                        kv.1.clone(),
                        only_inline,
                    )?;

                    argument_captures.insert(kv.0.clone(), shrunk.clone());
                }

                self.shrink_bodyform_visited(
                    allocator,
                    visited,
                    defun.args.clone(),
                    &argument_captures,
                    defun.body,
                    only_inline,
                )
            }
            _ => self
                .invoke_primitive(
                    allocator,
                    visited,
                    l,
                    call_name,
                    parts,
                    body,
                    prog_args,
                    arguments_to_convert,
                    env,
                    only_inline,
                )
                .and_then(|res| self.chase_apply(allocator, visited, res)),
        }
    }

    // A frontend language evaluator and minifier
    fn shrink_bodyform_visited(
        &self,
        allocator: &mut Allocator, // Support random prims via clvm_rs
        visited_: &'info mut VisitedMarker<'_, VisitedInfo>,
        prog_args: Rc<SExp>,
        env: &HashMap<Vec<u8>, Rc<BodyForm>>,
        body: Rc<BodyForm>,
        only_inline: bool,
    ) -> Result<Rc<BodyForm>, CompileErr> {
        let mut visited = VisitedMarker::again(body.loc(), visited_)?;
        match body.borrow() {
            BodyForm::Let(LetFormKind::Parallel, letdata) => {
                let updated_bindings = update_parallel_bindings(env, &letdata.bindings);
                self.shrink_bodyform_visited(
                    allocator,
                    &mut visited,
                    prog_args,
                    &updated_bindings,
                    letdata.body.clone(),
                    only_inline,
                )
            }
            BodyForm::Let(LetFormKind::Sequential, letdata) => {
                if letdata.bindings.is_empty() {
                    self.shrink_bodyform_visited(
                        allocator,
                        &mut visited,
                        prog_args,
                        env,
                        letdata.body.clone(),
                        only_inline,
                    )
                } else {
                    let first_binding_as_list: Vec<Rc<Binding>> =
                        letdata.bindings.iter().take(1).cloned().collect();
                    let rest_of_bindings: Vec<Rc<Binding>> =
                        letdata.bindings.iter().skip(1).cloned().collect();

                    let updated_bindings = update_parallel_bindings(env, &first_binding_as_list);
                    self.shrink_bodyform_visited(
                        allocator,
                        &mut visited,
                        prog_args,
                        &updated_bindings,
                        Rc::new(BodyForm::Let(
                            LetFormKind::Sequential,
                            LetData {
                                loc: letdata.loc.clone(),
                                kw: letdata.kw.clone(),
                                bindings: rest_of_bindings,
                                body: letdata.body.clone(),
                            },
                        )),
                        only_inline,
                    )
                }
            }
            BodyForm::Quoted(_) => Ok(body.clone()),
            BodyForm::Value(SExp::Atom(l, name)) => {
                if name == &"@".as_bytes().to_vec() {
                    let literal_args = synthesize_args(prog_args.clone(), env)?;
                    self.shrink_bodyform_visited(
                        allocator,
                        &mut visited,
                        prog_args,
                        env,
                        literal_args,
                        only_inline,
                    )
                } else {
                    env.get(name)
                        .map(|x| {
                            if reflex_capture(name, x.clone()) {
                                Ok(x.clone())
                            } else {
                                self.shrink_bodyform_visited(
                                    allocator,
                                    &mut visited,
                                    prog_args.clone(),
                                    env,
                                    x.clone(),
                                    only_inline,
                                )
                            }
                        })
                        .unwrap_or_else(|| {
                            self.get_constant(name)
                                .map(|x| {
                                    self.shrink_bodyform_visited(
                                        allocator,
                                        &mut visited,
                                        prog_args.clone(),
                                        env,
                                        x,
                                        only_inline,
                                    )
                                })
                                .unwrap_or_else(|| {
                                    Ok(Rc::new(BodyForm::Value(SExp::Atom(
                                        l.clone(),
                                        name.clone(),
                                    ))))
                                })
                        })
                }
            }
            BodyForm::Value(v) => Ok(Rc::new(BodyForm::Quoted(v.clone()))),
            BodyForm::Call(l, parts) => {
                if parts.is_empty() {
                    return Err(CompileErr(
                        l.clone(),
                        "Impossible empty call list".to_string(),
                    ));
                }

                let head_expr = parts[0].clone();
                let arguments_to_convert: Vec<Rc<BodyForm>> =
                    parts.iter().skip(1).cloned().collect();

                match head_expr.borrow() {
                    BodyForm::Value(SExp::Atom(call_loc, call_name)) => self.handle_invoke(
                        allocator,
                        &mut visited,
                        l.clone(),
                        call_loc.clone(),
                        call_name,
                        head_expr.clone(),
                        parts,
                        body.clone(),
                        prog_args,
                        &arguments_to_convert,
                        env,
                        only_inline,
                    ),
                    BodyForm::Value(SExp::Integer(call_loc, call_int)) => self.handle_invoke(
                        allocator,
                        &mut visited,
                        l.clone(),
                        call_loc.clone(),
                        &u8_from_number(call_int.clone()),
                        head_expr.clone(),
                        parts,
                        body.clone(),
                        prog_args,
                        &arguments_to_convert,
                        env,
                        only_inline,
                    ),
                    _ => Err(CompileErr(
                        l.clone(),
                        format!("Don't know how to call {}", head_expr.to_sexp()),
                    )),
                }
            }
            BodyForm::Mod(_, program) => {
                // A mod form yields the compiled code.
                let code = codegen(
                    allocator,
                    self.runner.clone(),
                    self.opts.clone(),
                    program,
                    &mut HashMap::new(),
                )?;
                Ok(Rc::new(BodyForm::Quoted(code)))
            }
        }
    }

    /// The main entrypoint for the evaluator, shrink_bodyform takes a notion of the
    /// current argument set (in case something depends on its shape), the
    /// bindings in force, and a frontend expression to evaluate and simplifies
    /// it as much as possible.  The result is the "least complex" version of the
    /// expression we can make with what we know; this includes taking any part that's
    /// constant and fully applying it to make a constant of the full subexpression
    /// as well as a few other small rewriting elements.
    ///
    /// There are a few simplification steps that may make code larger, such as
    /// fully substituting inline applications and eliminating let bindings.
    ///
    /// the only_inline flag controls whether only inline functions are expanded
    /// or whether it's allowed to expand all functions, depending on whehter it's
    /// intended to simply make a result that ends at inline expansion or generate
    /// as full a result as possible.
    pub fn shrink_bodyform(
        &self,
        allocator: &mut Allocator, // Support random prims via clvm_rs
        prog_args: Rc<SExp>,
        env: &HashMap<Vec<u8>, Rc<BodyForm>>,
        body: Rc<BodyForm>,
        only_inline: bool,
        stack_limit: Option<usize>,
    ) -> Result<Rc<BodyForm>, CompileErr> {
        let visited_info = VisitedInfo {
            max_depth: stack_limit,
            ..Default::default()
        };
        let mut visited_marker = VisitedMarker::new(visited_info);
        self.shrink_bodyform_visited(
            allocator, // Support random prims via clvm_rs
            &mut visited_marker,
            prog_args,
            env,
            body,
            only_inline,
        )
    }

    fn expand_macro(
        &self,
        allocator: &mut Allocator, // Support random prims via clvm_rs
        call_loc: Srcloc,
        program: Rc<CompileForm>,
        args: Rc<SExp>,
    ) -> Result<Rc<BodyForm>, CompileErr> {
        let mut new_helpers = Vec::new();
        let mut used_names = HashSet::new();

        let mut end_of_list = Rc::new(SExp::Cons(
            call_loc.clone(),
            program.exp.to_sexp(),
            Rc::new(SExp::Nil(call_loc.clone())),
        ));

        for h in program.helpers.iter() {
            new_helpers.push(h.clone());
            used_names.insert(h.name());
        }

        for h in self.helpers.iter() {
            if !used_names.contains(h.name()) {
                new_helpers.push(h.clone());
            }
        }

        for h in new_helpers.iter() {
            end_of_list = Rc::new(SExp::Cons(call_loc.clone(), h.to_sexp(), end_of_list))
        }

        let use_body = Rc::new(SExp::Cons(
            call_loc.clone(),
            Rc::new(SExp::Atom(call_loc.clone(), "mod".as_bytes().to_vec())),
            Rc::new(SExp::Cons(
                call_loc.clone(),
                program.args.clone(),
                end_of_list,
            )),
        ));

        let compiled = self.compile_code(allocator, false, use_body)?;
        self.run_prim(allocator, call_loc, compiled, args)
    }

    fn lookup_prim(&self, l: Srcloc, name: &[u8]) -> Option<Rc<SExp>> {
        match self.prims.get(name) {
            Some(p) => Some(p.clone()),
            None => {
                if name.len() == 1 {
                    Some(Rc::new(SExp::Atom(l, name.to_owned())))
                } else {
                    None
                }
            }
        }
    }

    fn run_prim(
        &self,
        allocator: &mut Allocator,
        call_loc: Srcloc,
        prim: Rc<SExp>,
        args: Rc<SExp>,
    ) -> Result<Rc<BodyForm>, CompileErr> {
        run(
            allocator,
            self.runner.clone(),
            self.prims.clone(),
            prim,
            args,
            Some(PRIM_RUN_LIMIT),
        )
        .map_err(|e| match e {
            RunFailure::RunExn(_, s) => CompileErr(call_loc.clone(), format!("exception: {s}")),
            RunFailure::RunErr(_, s) => CompileErr(call_loc.clone(), s),
        })
        .map(|res| {
            let res_borrowed: &SExp = res.borrow();
            Rc::new(BodyForm::Quoted(res_borrowed.clone()))
        })
    }

    fn compile_code(
        &self,
        allocator: &mut Allocator,
        in_defun: bool,
        use_body: Rc<SExp>,
    ) -> Result<Rc<SExp>, CompileErr> {
        // Com takes place in the current environment.
        // We can only reduce com if all bindings are
        // primitive.
        let updated_opts = self
            .opts
            .set_stdenv(!in_defun)
            .set_in_defun(in_defun)
            .set_frontend_opt(false);

        let com_result = updated_opts.compile_program(
            allocator,
            self.runner.clone(),
            use_body,
            &mut HashMap::new(),
        )?;

        Ok(Rc::new(com_result))
    }

    pub fn add_helper(&mut self, h: &HelperForm) {
        for i in 0..self.helpers.len() {
            if self.helpers[i].name() == h.name() {
                self.helpers[i] = h.clone();
                return;
            }
        }
        self.helpers.push(h.clone());
    }

    pub fn add_extension(&mut self, e: Rc<dyn EvalExtension>) {
        self.extensions.push(e);
    }

    // The evaluator treats the forms coming up from constants as live.
    fn get_constant(&self, name: &[u8]) -> Option<Rc<BodyForm>> {
        for h in self.helpers.iter() {
            if let HelperForm::Defconstant(defc) = h {
                if defc.name == name {
                    return Some(defc.body.clone());
                }
            }
        }
        None
    }
}<|MERGE_RESOLUTION|>--- conflicted
+++ resolved
@@ -64,13 +64,36 @@
 
 // Frontend evaluator based on my fuzzer representation and direct interpreter of
 // that.
+
 #[derive(Debug)]
 pub enum ArgInputs {
     Whole(Rc<BodyForm>),
     Pair(Rc<ArgInputs>, Rc<ArgInputs>),
 }
 
-<<<<<<< HEAD
+/// EvalExtension provides internal capabilities to the evaluator that function
+/// as extra primitives.  They work entirely at the semantic layer of chialisp
+/// and are preferred compared to CLVM primitives.  These operate on BodyForm
+/// so they have some ability to work on the semantics of chialisp values in
+/// addition to reified values.
+///
+/// These provide the primitive, value aware capabilities to the defmac system
+/// which runs entirely in evaluator space.  This is done because evaluator deals
+/// in high level frontend values...  Rather than having integers, symbols and
+/// strings all crushed into a single atom value space, these observe the
+/// differences and are able to judge and convert them in ways the user specifies.
+///
+/// This allows these macros to pass on programs to the chialisp compiler that
+/// are symbol and constant aware; it's able to write (for example) a matcher
+/// that takes lists of mixed symbols and constants, isolate each and produce
+/// lists of let bindings and match checks that pick out each.  Since atoms are
+/// passed on when appropriate vs constants and such, we can have macros produce
+/// code and be completely certain that any atom landing in the chialisp compiler
+/// was intended to be bound in some way and return an error if it isn't, having
+/// the result plainly be an error if not.
+///
+/// I also anticipate using EvalExtensions to analyze and control code shrinking
+/// during some kinds of optimization.
 pub trait EvalExtension {
     fn try_eval(
         &self,
@@ -84,7 +107,6 @@
     ) -> Result<Option<Rc<BodyForm>>, CompileErr>;
 }
 
-=======
 /// Evaluator is an object that simplifies expressions, given the helpers
 /// (helpers are forms that are reusable parts of programs, such as defconst,
 /// defun or defmacro) from a program.  In the simplest form, it can be used to
@@ -101,7 +123,6 @@
 /// whether input parameters to the program as a whole are used in the program's
 /// eventual results.  The simplification it does is general eta conversion with
 /// some other local transformations thrown in.
->>>>>>> 6324fe6f
 pub struct Evaluator {
     opts: Rc<dyn CompilerOpts>,
     runner: Rc<dyn TRunProgram>,
