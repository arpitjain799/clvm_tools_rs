use std::borrow::Borrow;
use std::collections::{HashMap, HashSet};
use std::rc::Rc;

use num_bigint::ToBigInt;

use clvm_rs::allocator::Allocator;

use crate::classic::clvm::__type_compatibility__::{bi_one, bi_zero};
use crate::classic::clvm_tools::stages::stage_0::TRunProgram;

use crate::compiler::clvm::run;
use crate::compiler::compiler::is_at_capture;
use crate::compiler::comptypes::{
    Binding, BodyForm, CompileErr, CompileForm, CompilerOpts, HelperForm, LetFormKind,
};
use crate::compiler::frontend::frontend;
use crate::compiler::runtypes::RunFailure;
use crate::compiler::sexp::SExp;
use crate::compiler::srcloc::Srcloc;
use crate::util::{number_from_u8, u8_from_number, Number};

// Frontend evaluator based on my fuzzer representation and direct interpreter of
// that.
#[derive(Debug)]
pub enum ArgInputs {
    Whole(Rc<BodyForm>),
    Pair(Rc<ArgInputs>, Rc<ArgInputs>),
}

pub struct Evaluator {
    opts: Rc<dyn CompilerOpts>,
    runner: Rc<dyn TRunProgram>,
    prims: Rc<HashMap<Vec<u8>, Rc<SExp>>>,
    helpers: Vec<HelperForm>,
    mash_conditions: bool,
    ignore_exn: bool,
}

fn select_helper(bindings: &[HelperForm], name: &[u8]) -> Option<HelperForm> {
    for b in bindings.iter() {
        if b.name() == name {
            return Some(b.clone());
        }
    }

    None
}

fn update_parallel_bindings(
    bindings: &HashMap<Vec<u8>, Rc<BodyForm>>,
    have_bindings: &[Rc<Binding>],
) -> HashMap<Vec<u8>, Rc<BodyForm>> {
    let mut new_bindings = bindings.clone();
    for b in have_bindings.iter() {
        new_bindings.insert(b.name.clone(), b.body.clone());
    }
    new_bindings
}

// Tell whether the bodyform is a simple primitive.
pub fn is_primitive(expr: &BodyForm) -> bool {
    matches!(
        expr,
        BodyForm::Quoted(_)
            | BodyForm::Value(SExp::Nil(_))
            | BodyForm::Value(SExp::Integer(_, _))
            | BodyForm::Value(SExp::QuotedString(_, _, _))
    )
}

fn make_operator1(l: &Srcloc, op: String, arg: Rc<BodyForm>) -> BodyForm {
    BodyForm::Call(
        l.clone(),
        vec![
            Rc::new(BodyForm::Value(SExp::atom_from_string(l.clone(), &op))),
            arg,
        ],
    )
}

fn make_operator2(l: &Srcloc, op: String, arg1: Rc<BodyForm>, arg2: Rc<BodyForm>) -> BodyForm {
    BodyForm::Call(
        l.clone(),
        vec![
            Rc::new(BodyForm::Value(SExp::atom_from_string(l.clone(), &op))),
            arg1,
            arg2,
        ],
    )
}

// For any arginput, give a bodyform that computes it.  In most cases, the
// bodyform is extracted, in a few cases, we may need to form a cons operation.
fn get_bodyform_from_arginput(l: &Srcloc, arginput: &ArgInputs) -> Rc<BodyForm> {
    match arginput {
        ArgInputs::Whole(bf) => bf.clone(),
        ArgInputs::Pair(a, b) => {
            let bfa = get_bodyform_from_arginput(l, a);
            let bfb = get_bodyform_from_arginput(l, b);
            Rc::new(make_operator2(l, "c".to_string(), bfa, bfb))
        }
    }
}

// Given an SExp argument capture structure and SExp containing the arguments
// constructed for the function, populate a HashMap with minimized expressions
// which match the requested argument destructuring.
//
// It's possible this will result in irreducible (unknown at compile time)
// argument expressions.
fn create_argument_captures(
    argument_captures: &mut HashMap<Vec<u8>, Rc<BodyForm>>,
    formed_arguments: &ArgInputs,
    function_arg_spec: Rc<SExp>,
) -> Result<(), CompileErr> {
    match (formed_arguments, function_arg_spec.borrow()) {
        (_, SExp::Nil(_)) => Ok(()),
        (ArgInputs::Whole(bf), SExp::Cons(l, f, r)) => {
            match (is_at_capture(f.clone(), r.clone()), bf.borrow()) {
                (Some((capture, substructure)), BodyForm::Quoted(SExp::Cons(_, _, _))) => {
                    argument_captures.insert(capture, bf.clone());
                    create_argument_captures(argument_captures, formed_arguments, substructure)
                }
                (None, BodyForm::Quoted(SExp::Cons(_, fa, ra))) => {
                    // Argument destructuring splits a quoted sexp that can itself
                    // be destructured.
                    let fa_borrowed: &SExp = fa.borrow();
                    let ra_borrowed: &SExp = ra.borrow();
                    create_argument_captures(
                        argument_captures,
                        &ArgInputs::Whole(Rc::new(BodyForm::Quoted(fa_borrowed.clone()))),
                        f.clone(),
                    )?;
                    create_argument_captures(
                        argument_captures,
                        &ArgInputs::Whole(Rc::new(BodyForm::Quoted(ra_borrowed.clone()))),
                        r.clone(),
                    )
                }
                (Some((capture, substructure)), bf) => {
                    argument_captures.insert(capture, Rc::new(bf.clone()));
                    create_argument_captures(argument_captures, formed_arguments, substructure)
                }
                (None, bf) => {
                    // Argument destructuring splits a value that couldn't
                    // previously be reduced.  We'll punt it back unreduced by
                    // specifying how the right part is reached.
                    create_argument_captures(
                        argument_captures,
                        &ArgInputs::Whole(Rc::new(make_operator1(
                            l,
                            "f".to_string(),
                            Rc::new(bf.clone()),
                        ))),
                        f.clone(),
                    )?;
                    create_argument_captures(
                        argument_captures,
                        &ArgInputs::Whole(Rc::new(make_operator1(
                            l,
                            "r".to_string(),
                            Rc::new(bf.clone()),
                        ))),
                        r.clone(),
                    )
                }
            }
        }
        (ArgInputs::Pair(af, ar), SExp::Cons(l, f, r)) => {
            if let Some((capture, substructure)) = is_at_capture(f.clone(), r.clone()) {
                let bfa = get_bodyform_from_arginput(l, af);
                let bfb = get_bodyform_from_arginput(l, ar);
                let fused_arguments = Rc::new(make_operator2(l, "c".to_string(), bfa, bfb));
                argument_captures.insert(capture, fused_arguments);
                create_argument_captures(argument_captures, formed_arguments, substructure)
            } else {
                create_argument_captures(argument_captures, af, f.clone())?;
                create_argument_captures(argument_captures, ar, r.clone())
            }
        }
        (ArgInputs::Whole(x), SExp::Atom(_, name)) => {
            argument_captures.insert(name.clone(), x.clone());
            Ok(())
        }
        (ArgInputs::Pair(_, _), SExp::Atom(l, name)) => {
            argument_captures.insert(
                name.clone(),
                get_bodyform_from_arginput(l, formed_arguments),
            );
            Ok(())
        }
        (_, _) => Err(CompileErr(
            function_arg_spec.loc(),
            format!(
                "not yet supported argument alternative: ArgInput {:?} SExp {}",
                formed_arguments, function_arg_spec
            ),
        )),
    }
}

fn arg_inputs_primitive(arginputs: Rc<ArgInputs>) -> bool {
    match arginputs.borrow() {
        ArgInputs::Whole(bf) => is_primitive(bf),
        ArgInputs::Pair(a, b) => arg_inputs_primitive(a.clone()) && arg_inputs_primitive(b.clone()),
    }
}

fn build_argument_captures(
    l: &Srcloc,
    arguments_to_convert: &[Rc<BodyForm>],
    args: Rc<SExp>,
) -> Result<HashMap<Vec<u8>, Rc<BodyForm>>, CompileErr> {
    let mut formed_arguments = ArgInputs::Whole(Rc::new(BodyForm::Quoted(SExp::Nil(l.clone()))));

    for i_reverse in 0..arguments_to_convert.len() {
        let i = arguments_to_convert.len() - i_reverse - 1;
        formed_arguments = ArgInputs::Pair(
            Rc::new(ArgInputs::Whole(arguments_to_convert[i].clone())),
            Rc::new(formed_arguments),
        );
    }

    let mut argument_captures = HashMap::new();
    create_argument_captures(&mut argument_captures, &formed_arguments, args)?;
    Ok(argument_captures)
}

fn make_prim_call(l: Srcloc, prim: Rc<SExp>, args: Rc<SExp>) -> Rc<SExp> {
    Rc::new(SExp::Cons(l, prim, args))
}

pub fn build_reflex_captures(captures: &mut HashMap<Vec<u8>, Rc<BodyForm>>, args: Rc<SExp>) {
    match args.borrow() {
        SExp::Atom(l, name) => {
            captures.insert(
                name.clone(),
                Rc::new(BodyForm::Value(SExp::Atom(l.clone(), name.clone()))),
            );
        }
        SExp::Cons(l, a, b) => {
            if let Some((capture, substructure)) = is_at_capture(a.clone(), b.clone()) {
                captures.insert(
                    capture.clone(),
                    Rc::new(BodyForm::Value(SExp::Atom(l.clone(), capture))),
                );
                build_reflex_captures(captures, substructure);
            } else {
                build_reflex_captures(captures, a.clone());
                build_reflex_captures(captures, b.clone());
            }
        }
        _ => {}
    }
}

pub fn dequote(l: Srcloc, exp: Rc<BodyForm>) -> Result<Rc<SExp>, CompileErr> {
    match exp.borrow() {
        BodyForm::Quoted(v) => Ok(Rc::new(v.clone())),
        _ => Err(CompileErr(
            l,
            format!(
                "not a quoted result in macro expansion: {} {:?}",
                exp.to_sexp(),
                exp
            ),
        )),
    }
}

/*
fn show_env(env: &HashMap<Vec<u8>, Rc<BodyForm>>) {
    let loc = Srcloc::start(&"*env*".to_string());
    for kv in env.iter() {
        println!(
            " - {}: {}",
            SExp::Atom(loc.clone(), kv.0.clone()).to_string(),
            kv.1.to_sexp().to_string()
        );
    }
}
*/

pub fn first_of_alist(lst: Rc<SExp>) -> Result<Rc<SExp>, CompileErr> {
    match lst.borrow() {
        SExp::Cons(_, f, _) => Ok(f.clone()),
        _ => Err(CompileErr(
            lst.loc(),
            format!("No first element of {}", lst),
        )),
    }
}

pub fn second_of_alist(lst: Rc<SExp>) -> Result<Rc<SExp>, CompileErr> {
    match lst.borrow() {
        SExp::Cons(_, _, r) => first_of_alist(r.clone()),
        _ => Err(CompileErr(
            lst.loc(),
            format!("No second element of {}", lst),
        )),
    }
}

fn synthesize_args(
    template: Rc<SExp>,
    env: &HashMap<Vec<u8>, Rc<BodyForm>>,
) -> Result<Rc<BodyForm>, CompileErr> {
    match template.borrow() {
        SExp::Atom(_, name) => env.get(name).map(|x| Ok(x.clone())).unwrap_or_else(|| {
            Err(CompileErr(
                template.loc(),
                format!("Argument {} referenced but not in env", template),
            ))
        }),
        SExp::Cons(l, f, r) => {
            if let Some((capture, _substructure)) = is_at_capture(f.clone(), r.clone()) {
                synthesize_args(Rc::new(SExp::Atom(l.clone(), capture)), env)
            } else {
                Ok(Rc::new(BodyForm::Call(
                    l.clone(),
                    vec![
                        Rc::new(BodyForm::Value(SExp::atom_from_string(template.loc(), "c"))),
                        synthesize_args(f.clone(), env)?,
                        synthesize_args(r.clone(), env)?,
                    ],
                )))
            }
        }
        SExp::Nil(l) => Ok(Rc::new(BodyForm::Quoted(SExp::Nil(l.clone())))),
        _ => Err(CompileErr(
            template.loc(),
            format!("unknown argument template {}", template),
        )),
    }
}

fn reflex_capture(name: &[u8], capture: Rc<BodyForm>) -> bool {
    match capture.borrow() {
        BodyForm::Value(SExp::Atom(_, n)) => n == name,
        _ => false,
    }
}

fn match_atom_to_prim(name: Vec<u8>, p: u8, h: Rc<SExp>) -> bool {
    match h.borrow() {
        SExp::Atom(_, v) => v == &name || (v.len() == 1 && v[0] == p),
        SExp::Integer(_, v) => *v == p.to_bigint().unwrap(),
        _ => false,
    }
}

fn is_quote_atom(h: Rc<SExp>) -> bool {
    match_atom_to_prim(vec![b'q'], 1, h)
}

fn is_apply_atom(h: Rc<SExp>) -> bool {
    match_atom_to_prim(vec![b'a'], 2, h)
}

fn is_i_atom(h: Rc<SExp>) -> bool {
    match_atom_to_prim(vec![b'i'], 3, h)
}

fn is_cons_atom(h: Rc<SExp>) -> bool {
    match_atom_to_prim(vec![b'c'], 4, h)
}

fn match_cons(args: Rc<BodyForm>) -> Option<(Rc<BodyForm>, Rc<BodyForm>)> {
    if let BodyForm::Call(_, v) = args.borrow() {
        if v.len() < 3 {
            return None;
        }
        let have_cons_atom = is_cons_atom(v[0].to_sexp());
        if have_cons_atom {
            return Some((v[1].clone(), v[2].clone()));
        }
    }

    None
}

fn promote_args_to_bodyform(
    head: Rc<SExp>,
    arg: Rc<SExp>,
    whole_args: Rc<BodyForm>,
) -> Result<Vec<Rc<BodyForm>>, CompileErr> {
    if let Some(v) = arg.proper_list() {
        let head_borrowed: &SExp = head.borrow();
        let mut result = vec![Rc::new(BodyForm::Value(head_borrowed.clone()))];
        for a in v.iter() {
            result.push(promote_program_to_bodyform(
                Rc::new(a.clone()),
                whole_args.clone(),
            )?);
        }
        return Ok(result);
    }

    Err(CompileErr(
        arg.loc(),
        "improper argument list for primitive".to_string(),
    ))
}

fn choose_from_env_by_path(path_: Number, args_program: Rc<BodyForm>) -> Rc<BodyForm> {
    let mut path = path_;
    let mut op_list = Vec::new();
    let two = 2_i32.to_bigint().unwrap();

    if path == bi_zero() {
        return Rc::new(BodyForm::Quoted(SExp::Nil(args_program.loc())));
    }

    while path != bi_one() {
        op_list.push(path.clone() % two.clone() == bi_one());
        path = path.clone() / two.clone();
    }

    let mut result_form = args_program.clone();
    for op in op_list.iter() {
        if let Some((head, tail)) = match_cons(result_form.clone()) {
            if *op {
                result_form = tail.clone();
            } else {
                result_form = head.clone();
            }
        } else {
            let apply_op = if *op { 6 } else { 5 };
            result_form = Rc::new(BodyForm::Call(
                args_program.loc(),
                vec![
                    Rc::new(BodyForm::Value(SExp::Atom(
                        args_program.loc(),
                        vec![apply_op],
                    ))),
                    result_form,
                ],
            ));
        }
    }
    result_form
}

fn promote_program_to_bodyform(
    program: Rc<SExp>,
    env: Rc<BodyForm>,
) -> Result<Rc<BodyForm>, CompileErr> {
    match program.borrow() {
        SExp::Cons(_, h, t) => {
            if is_quote_atom(h.clone()) {
                let t_borrowed: &SExp = t.borrow();
                return Ok(Rc::new(BodyForm::Quoted(t_borrowed.clone())));
            }

            // Process tails to change bare numbers to (@ n)
            let args = promote_args_to_bodyform(h.clone(), t.clone(), env)?;
            Ok(Rc::new(BodyForm::Call(program.loc(), args)))
        }
        SExp::Integer(_, n) => {
            // A program that is an atom refers to a position
            // in the environment.
            Ok(choose_from_env_by_path(n.clone(), env))
        }
        SExp::QuotedString(_, _, v) => {
            // Treated as integer path.
            let integer = number_from_u8(v);
            Ok(choose_from_env_by_path(integer, env))
        }
        SExp::Atom(_, v) => {
            // Treated as integer path.
            let integer = number_from_u8(v);
            Ok(choose_from_env_by_path(integer, env))
        }
        _ => {
            let borrowed_program: &SExp = program.borrow();
            Ok(Rc::new(BodyForm::Quoted(borrowed_program.clone())))
        }
    }
}

fn match_i_op(candidate: Rc<BodyForm>) -> Option<(Rc<BodyForm>, Rc<BodyForm>, Rc<BodyForm>)> {
    if let BodyForm::Call(_, cvec) = candidate.borrow() {
        if cvec.len() != 4 {
            return None;
        }
        if let BodyForm::Value(atom) = cvec[0].borrow() {
            if is_i_atom(Rc::new(atom.clone())) {
                return Some((cvec[1].clone(), cvec[2].clone(), cvec[3].clone()));
            }
        }
    }

    None
}

fn flatten_expression_to_names_inner(collection: &mut HashSet<Vec<u8>>, expr: Rc<SExp>) {
    match expr.borrow() {
        SExp::Cons(_, a, b) => {
            flatten_expression_to_names_inner(collection, a.clone());
            flatten_expression_to_names_inner(collection, b.clone());
        }
        SExp::Atom(_, a) => {
            collection.insert(a.clone());
        }
        _ => {}
    }
}

fn flatten_expression_to_names(expr: Rc<SExp>) -> Rc<BodyForm> {
    let mut collection = HashSet::new();
    flatten_expression_to_names_inner(&mut collection, expr.clone());
    let mut transformed = Vec::new();
    for a in collection.iter() {
        transformed.push(a.clone());
    }
    transformed.sort();
    let mut call_vec: Vec<Rc<BodyForm>> = transformed
        .iter()
        .map(|x| Rc::new(BodyForm::Value(SExp::Atom(expr.loc(), x.clone()))))
        .collect();
    call_vec.insert(
        0,
        Rc::new(BodyForm::Value(SExp::Atom(expr.loc(), vec![b'+']))),
    );
    Rc::new(BodyForm::Call(expr.loc(), call_vec))
}

impl Evaluator {
    pub fn new(
        opts: Rc<dyn CompilerOpts>,
        runner: Rc<dyn TRunProgram>,
        helpers: Vec<HelperForm>,
    ) -> Self {
        Evaluator {
            opts: opts.clone(),
            runner,
            prims: opts.prim_map(),
            helpers,
            mash_conditions: false,
            ignore_exn: false,
        }
    }

    pub fn mash_conditions(&self) -> Self {
        Evaluator {
            opts: self.opts.clone(),
            runner: self.runner.clone(),
            prims: self.prims.clone(),
            helpers: self.helpers.clone(),
            mash_conditions: true,
            ignore_exn: true,
        }
    }

    #[allow(clippy::too_many_arguments)]
    fn invoke_macro_expansion(
        &self,
        allocator: &mut Allocator,
        visited: &mut HashMap<Vec<u8>, Rc<BodyForm>>,
        l: Srcloc,
        call_loc: Srcloc,
        program: Rc<CompileForm>,
        prog_args: Rc<SExp>,
        arguments_to_convert: &[Rc<BodyForm>],
        env: &HashMap<Vec<u8>, Rc<BodyForm>>,
    ) -> Result<Rc<BodyForm>, CompileErr> {
        // Pass the SExp representation of the expressions into
        // the macro after forming an argument sexp and then
        let mut macro_args = Rc::new(SExp::Nil(l.clone()));
        for i_reverse in 0..arguments_to_convert.len() {
            let i = arguments_to_convert.len() - i_reverse - 1;
            let arg_repr = arguments_to_convert[i].to_sexp();
            macro_args = Rc::new(SExp::Cons(l.clone(), arg_repr, macro_args));
        }

        let macro_expansion = self.expand_macro(allocator, l.clone(), program, macro_args)?;

        if let Ok(input) = dequote(call_loc, macro_expansion.clone()) {
            let frontend_macro_input = Rc::new(SExp::Cons(
                l.clone(),
                Rc::new(SExp::atom_from_string(l.clone(), "mod")),
                Rc::new(SExp::Cons(
                    l.clone(),
                    prog_args.clone(),
                    Rc::new(SExp::Cons(l.clone(), input, Rc::new(SExp::Nil(l)))),
                )),
            ));

            frontend(self.opts.clone(), &vec![frontend_macro_input]).and_then(|program| {
                self.shrink_bodyform_visited(
                    allocator,
                    visited,
                    prog_args.clone(),
                    env,
                    program.exp,
                    false,
                )
            })
        } else {
            promote_program_to_bodyform(
                macro_expansion.to_sexp(),
                Rc::new(BodyForm::Value(SExp::Atom(
                    macro_expansion.loc(),
                    vec![b'@'],
                ))),
            )
        }
    }

    #[allow(clippy::too_many_arguments)]
    fn invoke_primitive(
        &self,
        allocator: &mut Allocator,
        visited: &mut HashMap<Vec<u8>, Rc<BodyForm>>,
        l: Srcloc,
        call_name: &[u8],
        parts: &[Rc<BodyForm>],
        body: Rc<BodyForm>,
        prog_args: Rc<SExp>,
        arguments_to_convert: &[Rc<BodyForm>],
        env: &HashMap<Vec<u8>, Rc<BodyForm>>,
        only_inline: bool,
    ) -> Result<Rc<BodyForm>, CompileErr> {
        let mut all_primitive = true;
        let mut target_vec: Vec<Rc<BodyForm>> = parts.to_owned();

        if call_name == "@".as_bytes() {
            // Synthesize the environment for this function
            Ok(Rc::new(BodyForm::Quoted(SExp::Cons(
                l.clone(),
                Rc::new(SExp::Nil(l)),
                prog_args,
            ))))
        } else if call_name == "com".as_bytes() {
            let mut end_of_list = Rc::new(SExp::Cons(
                l.clone(),
                arguments_to_convert[0].to_sexp(),
                Rc::new(SExp::Nil(l.clone())),
            ));

            for h in self.helpers.iter() {
                end_of_list = Rc::new(SExp::Cons(l.clone(), h.to_sexp(), end_of_list))
            }

            let use_body = SExp::Cons(
                l.clone(),
                Rc::new(SExp::Atom(l.clone(), "mod".as_bytes().to_vec())),
                Rc::new(SExp::Cons(l, prog_args, end_of_list)),
            );

            let compiled = self.compile_code(allocator, false, Rc::new(use_body))?;
            let compiled_borrowed: &SExp = compiled.borrow();
            Ok(Rc::new(BodyForm::Quoted(compiled_borrowed.clone())))
        } else {
            let pres = self
                .lookup_prim(l.clone(), call_name)
                .map(|prim| {
                    // Reduce all arguments.
                    let mut converted_args = SExp::Nil(l.clone());

                    for i_reverse in 0..arguments_to_convert.len() {
                        let i = arguments_to_convert.len() - i_reverse - 1;
                        let shrunk = self.shrink_bodyform_visited(
                            allocator,
                            visited,
                            prog_args.clone(),
                            env,
                            arguments_to_convert[i].clone(),
                            only_inline,
                        )?;

                        target_vec[i + 1] = shrunk.clone();

                        if !arg_inputs_primitive(Rc::new(ArgInputs::Whole(shrunk.clone()))) {
                            all_primitive = false;
                        }

                        converted_args =
                            SExp::Cons(l.clone(), shrunk.to_sexp(), Rc::new(converted_args));
                    }

                    if all_primitive {
                        match self.run_prim(
                            allocator,
                            l.clone(),
                            make_prim_call(l.clone(), prim, Rc::new(converted_args)),
                            Rc::new(SExp::Nil(l.clone())),
                        ) {
                            Ok(res) => Ok(res),
                            Err(e) => {
                                if only_inline || self.ignore_exn {
                                    Ok(Rc::new(BodyForm::Call(l.clone(), target_vec.clone())))
                                } else {
                                    Err(e)
                                }
                            }
                        }
                    } else {
                        let reformed = BodyForm::Call(l.clone(), target_vec.clone());
                        self.chase_apply(allocator, visited, Rc::new(reformed))
                    }
                })
                .unwrap_or_else(|| {
                    // Build SExp arguments for external call or
                    // return the unevaluated chunk with minimized
                    // arguments.
                    Err(CompileErr(
                        l.clone(),
                        format!(
                            "Don't yet support this call type {} {:?}",
                            body.to_sexp(),
                            body
                        ),
                    ))
                })?;
            Ok(pres)
        }
    }

    fn continue_apply(
        &self,
        allocator: &mut Allocator,
        visited: &mut HashMap<Vec<u8>, Rc<BodyForm>>,
        env: Rc<BodyForm>,
        run_program: Rc<SExp>,
    ) -> Result<Rc<BodyForm>, CompileErr> {
        let bindings = HashMap::new();
        let program = promote_program_to_bodyform(run_program.clone(), env)?;
        let apply_result = self.shrink_bodyform_visited(
            allocator,
            visited,
            Rc::new(SExp::Nil(run_program.loc())),
            &bindings,
            program,
            false,
        )?;
        self.chase_apply(allocator, visited, apply_result)
    }

    fn do_mash_condition(
        &self,
        allocator: &mut Allocator,
        visited: &mut HashMap<Vec<u8>, Rc<BodyForm>>,
        maybe_condition: Rc<BodyForm>,
        env: Rc<BodyForm>,
    ) -> Result<Rc<BodyForm>, CompileErr> {
        // The inner part could be an 'i' which we know passes on
        // one of the two conditional arguments.  This was an apply so
        // we can distribute over the conditional arguments.
        if let Some((cond, iftrue, iffalse)) = match_i_op(maybe_condition.clone()) {
            let x_head = Rc::new(BodyForm::Value(SExp::Atom(cond.loc(), vec![b'x'])));
            let apply_head = Rc::new(BodyForm::Value(SExp::Atom(iftrue.loc(), vec![2])));
            let where_from = cond.loc().to_string();
            let where_from_vec = where_from.as_bytes().to_vec();

            if let Some(present) = visited.get(&where_from_vec) {
                return Ok(present.clone());
            }

            visited.insert(
                where_from_vec,
                Rc::new(BodyForm::Call(
                    maybe_condition.loc(),
                    vec![x_head.clone(), cond.clone()],
                )),
            );

            let surrogate_apply_true = self.chase_apply(
                allocator,
                visited,
                Rc::new(BodyForm::Call(
                    iftrue.loc(),
                    vec![apply_head.clone(), iftrue.clone(), env.clone()],
                )),
            );

            let surrogate_apply_false = self.chase_apply(
                allocator,
                visited,
                Rc::new(BodyForm::Call(
                    iffalse.loc(),
                    vec![apply_head, iffalse.clone(), env],
                )),
            );

            // Reproduce the equivalent hull over the used values of
            // (a (i cond surrogate_apply_true surrogate_apply_false))
            // Flatten and short circuit any farther evaluation since we just
            // want the argument names passed through from the environment.
            let res = Rc::new(BodyForm::Call(
                maybe_condition.loc(),
                vec![
                    x_head,
                    flatten_expression_to_names(cond.to_sexp()),
                    flatten_expression_to_names(surrogate_apply_true?.to_sexp()),
                    flatten_expression_to_names(surrogate_apply_false?.to_sexp()),
                ],
            ));

            return Ok(res);
        }

        Err(CompileErr(maybe_condition.loc(), "not i op".to_string()))
    }

    fn chase_apply(
        &self,
        allocator: &mut Allocator,
        visited: &mut HashMap<Vec<u8>, Rc<BodyForm>>,
        body: Rc<BodyForm>,
    ) -> Result<Rc<BodyForm>, CompileErr> {
        if let BodyForm::Call(l, vec) = body.borrow() {
            if is_apply_atom(vec[0].to_sexp()) {
                if let Ok(run_program) = dequote(l.clone(), vec[1].clone()) {
                    return self.continue_apply(allocator, visited, vec[2].clone(), run_program);
                }

                if self.mash_conditions {
                    if let Ok(mashed) =
                        self.do_mash_condition(allocator, visited, vec[1].clone(), vec[2].clone())
                    {
                        return Ok(mashed);
                    }
                }
            }
        }

        Ok(body)
    }

    #[allow(clippy::too_many_arguments)]
    fn handle_invoke(
        &self,
        allocator: &mut Allocator,
        visited: &mut HashMap<Vec<u8>, Rc<BodyForm>>,
        l: Srcloc,
        call_loc: Srcloc,
        call_name: &[u8],
        _head_expr: Rc<BodyForm>,
        parts: &[Rc<BodyForm>],
        body: Rc<BodyForm>,
        prog_args: Rc<SExp>,
        arguments_to_convert: &[Rc<BodyForm>],
        env: &HashMap<Vec<u8>, Rc<BodyForm>>,
        only_inline: bool,
    ) -> Result<Rc<BodyForm>, CompileErr> {
        let helper = select_helper(&self.helpers, call_name);
        match helper {
            Some(HelperForm::Defmacro(mac)) => self.invoke_macro_expansion(
                allocator,
                visited,
<<<<<<< HEAD
                mac.loc.clone(),
                call_loc.clone(),
                mac.program,
                prog_args.clone(),
=======
                l,
                call_loc,
                program,
                prog_args,
>>>>>>> 8d534d80
                arguments_to_convert,
                env,
            ),
            Some(HelperForm::Defun(inline, defun)) => {
                if !inline && only_inline {
                    return Ok(body);
                }

                let argument_captures_untranslated =
<<<<<<< HEAD
                    build_argument_captures(&call_loc, &arguments_to_convert, defun.args.clone())?;
=======
                    build_argument_captures(&call_loc, arguments_to_convert, args.clone())?;
>>>>>>> 8d534d80

                let mut argument_captures = HashMap::new();
                // Do this to protect against misalignment
                // between argument vec and destructuring.
                for kv in argument_captures_untranslated.iter() {
                    let shrunk = self.shrink_bodyform_visited(
                        allocator,
                        visited,
                        prog_args.clone(),
                        env,
                        kv.1.clone(),
                        only_inline,
                    )?;

                    argument_captures.insert(kv.0.clone(), shrunk.clone());
                }

                self.shrink_bodyform_visited(
                    allocator,
                    visited,
<<<<<<< HEAD
                    defun.args.clone(),
=======
                    args,
>>>>>>> 8d534d80
                    &argument_captures,
                    defun.body,
                    only_inline,
                )
            }
            _ => self
                .invoke_primitive(
                    allocator,
                    visited,
                    l,
                    call_name,
                    parts,
                    body,
                    prog_args,
                    arguments_to_convert,
                    env,
                    only_inline,
                )
                .and_then(|res| self.chase_apply(allocator, visited, res)),
        }
    }

    // A frontend language evaluator and minifier
    pub fn shrink_bodyform_visited(
        &self,
        allocator: &mut Allocator, // Support random prims via clvm_rs
        visited: &mut HashMap<Vec<u8>, Rc<BodyForm>>,
        prog_args: Rc<SExp>,
        env: &HashMap<Vec<u8>, Rc<BodyForm>>,
        body: Rc<BodyForm>,
        only_inline: bool,
    ) -> Result<Rc<BodyForm>, CompileErr> {
        match body.borrow() {
            BodyForm::Let(_, LetFormKind::Parallel, bindings, body) => {
                let updated_bindings = update_parallel_bindings(env, bindings);
                self.shrink_bodyform_visited(
                    allocator,
                    visited,
                    prog_args,
                    &updated_bindings,
                    body.clone(),
                    only_inline,
                )
            }
            BodyForm::Let(l, LetFormKind::Sequential, bindings, body) => {
                if bindings.is_empty() {
                    self.shrink_bodyform_visited(
                        allocator,
                        visited,
                        prog_args,
                        env,
                        body.clone(),
                        only_inline,
                    )
                } else {
                    let first_binding_as_list: Vec<Rc<Binding>> =
                        bindings.iter().take(1).cloned().collect();
                    let rest_of_bindings: Vec<Rc<Binding>> =
                        bindings.iter().skip(1).cloned().collect();

                    let updated_bindings = update_parallel_bindings(env, &first_binding_as_list);
                    self.shrink_bodyform_visited(
                        allocator,
                        visited,
                        prog_args,
                        &updated_bindings,
                        Rc::new(BodyForm::Let(
                            l.clone(),
                            LetFormKind::Sequential,
                            rest_of_bindings,
                            body.clone(),
                        )),
                        only_inline,
                    )
                }
            }
            BodyForm::Quoted(_) => Ok(body.clone()),
            BodyForm::Value(SExp::Atom(l, name)) => {
                if name == &"@".as_bytes().to_vec() {
                    let literal_args = synthesize_args(prog_args.clone(), env)?;
                    self.shrink_bodyform_visited(
                        allocator,
                        visited,
                        prog_args,
                        env,
                        literal_args,
                        only_inline,
                    )
                } else {
                    env.get(name)
                        .map(|x| {
                            if reflex_capture(name, x.clone()) {
                                Ok(x.clone())
                            } else {
                                self.shrink_bodyform_visited(
                                    allocator,
                                    visited,
                                    prog_args.clone(),
                                    env,
                                    x.clone(),
                                    only_inline,
                                )
                            }
                        })
                        .unwrap_or_else(|| {
                            self.get_constant(name)
                                .map(|x| {
                                    self.shrink_bodyform_visited(
                                        allocator,
                                        visited,
                                        prog_args.clone(),
                                        env,
                                        x,
                                        only_inline,
                                    )
                                })
                                .unwrap_or_else(|| {
                                    Ok(Rc::new(BodyForm::Value(SExp::Atom(
                                        l.clone(),
                                        name.clone(),
                                    ))))
                                })
                        })
                }
            }
            BodyForm::Value(v) => Ok(Rc::new(BodyForm::Quoted(v.clone()))),
            BodyForm::Call(l, parts) => {
                if parts.is_empty() {
                    return Err(CompileErr(
                        l.clone(),
                        "Impossible empty call list".to_string(),
                    ));
                }

                let head_expr = parts[0].clone();
                let arguments_to_convert: Vec<Rc<BodyForm>> =
                    parts.iter().skip(1).cloned().collect();

                match head_expr.borrow() {
                    BodyForm::Value(SExp::Atom(call_loc, call_name)) => self.handle_invoke(
                        allocator,
                        visited,
                        l.clone(),
                        call_loc.clone(),
                        call_name,
                        head_expr.clone(),
                        parts,
                        body.clone(),
                        prog_args,
                        &arguments_to_convert,
                        env,
                        only_inline,
                    ),
                    BodyForm::Value(SExp::Integer(call_loc, call_int)) => self.handle_invoke(
                        allocator,
                        visited,
                        l.clone(),
                        call_loc.clone(),
                        &u8_from_number(call_int.clone()),
                        head_expr.clone(),
                        parts,
                        body.clone(),
                        prog_args,
                        &arguments_to_convert,
                        env,
                        only_inline,
                    ),
                    _ => Err(CompileErr(
                        l.clone(),
                        format!("Don't know how to call {}", head_expr.to_sexp()),
                    )),
                }
            }
        }
    }

    pub fn shrink_bodyform(
        &self,
        allocator: &mut Allocator, // Support random prims via clvm_rs
        prog_args: Rc<SExp>,
        env: &HashMap<Vec<u8>, Rc<BodyForm>>,
        body: Rc<BodyForm>,
        only_inline: bool,
    ) -> Result<Rc<BodyForm>, CompileErr> {
        self.shrink_bodyform_visited(
            allocator, // Support random prims via clvm_rs
            &mut HashMap::new(),
            prog_args,
            env,
            body,
            only_inline,
        )
    }

    fn expand_macro(
        &self,
        allocator: &mut Allocator, // Support random prims via clvm_rs
        call_loc: Srcloc,
        program: Rc<CompileForm>,
        args: Rc<SExp>,
    ) -> Result<Rc<BodyForm>, CompileErr> {
        let mut new_helpers = Vec::new();
        let mut used_names = HashSet::new();

        let mut end_of_list = Rc::new(SExp::Cons(
            call_loc.clone(),
            program.exp.to_sexp(),
            Rc::new(SExp::Nil(call_loc.clone())),
        ));

        for h in program.helpers.iter() {
            new_helpers.push(h.clone());
            used_names.insert(h.name());
        }

        for h in self.helpers.iter() {
            if !used_names.contains(h.name()) {
                new_helpers.push(h.clone());
            }
        }

        for h in new_helpers.iter() {
            end_of_list = Rc::new(SExp::Cons(call_loc.clone(), h.to_sexp(), end_of_list))
        }

        let use_body = Rc::new(SExp::Cons(
            call_loc.clone(),
            Rc::new(SExp::Atom(call_loc.clone(), "mod".as_bytes().to_vec())),
            Rc::new(SExp::Cons(
                call_loc.clone(),
                program.args.clone(),
                end_of_list,
            )),
        ));

        let compiled = self.compile_code(allocator, false, use_body)?;
        self.run_prim(allocator, call_loc, compiled, args)
    }

    fn lookup_prim(&self, l: Srcloc, name: &[u8]) -> Option<Rc<SExp>> {
        match self.prims.get(name) {
            Some(p) => Some(p.clone()),
            None => {
                if name.len() == 1 {
                    Some(Rc::new(SExp::Atom(l, name.to_owned())))
                } else {
                    None
                }
            }
        }
    }

    fn run_prim(
        &self,
        allocator: &mut Allocator,
        call_loc: Srcloc,
        prim: Rc<SExp>,
        args: Rc<SExp>,
    ) -> Result<Rc<BodyForm>, CompileErr> {
        run(
            allocator,
            self.runner.clone(),
            self.prims.clone(),
            prim,
            args,
        )
        .map_err(|e| match e {
            RunFailure::RunExn(_, s) => CompileErr(call_loc.clone(), format!("exception: {}", s)),
            RunFailure::RunErr(_, s) => CompileErr(call_loc.clone(), s),
        })
        .map(|res| {
            let res_borrowed: &SExp = res.borrow();
            Rc::new(BodyForm::Quoted(res_borrowed.clone()))
        })
    }

    fn compile_code(
        &self,
        allocator: &mut Allocator,
        in_defun: bool,
        use_body: Rc<SExp>,
    ) -> Result<Rc<SExp>, CompileErr> {
        // Com takes place in the current environment.
        // We can only reduce com if all bindings are
        // primitive.
        let updated_opts = self
            .opts
            .set_stdenv(!in_defun)
            .set_in_defun(in_defun)
            .set_frontend_opt(false);

        let com_result = updated_opts.compile_program(
            allocator,
            self.runner.clone(),
            use_body,
            &mut HashMap::new(),
        )?;

        Ok(Rc::new(com_result))
    }

    pub fn add_helper(&mut self, h: &HelperForm) {
        for i in 0..self.helpers.len() {
            if self.helpers[i].name() == h.name() {
                self.helpers[i] = h.clone();
                return;
            }
        }
        self.helpers.push(h.clone());
    }

    fn get_constant(&self, name: &[u8]) -> Option<Rc<BodyForm>> {
        for h in self.helpers.iter() {
            if let HelperForm::Defconstant(_, n, body) = h {
                if n == name {
                    return Some(body.clone());
                }
            }
        }
        None
    }
}<|MERGE_RESOLUTION|>--- conflicted
+++ resolved
@@ -587,7 +587,7 @@
                 )),
             ));
 
-            frontend(self.opts.clone(), &vec![frontend_macro_input]).and_then(|program| {
+            frontend(self.opts.clone(), &[frontend_macro_input]).and_then(|program| {
                 self.shrink_bodyform_visited(
                     allocator,
                     visited,
@@ -850,17 +850,10 @@
             Some(HelperForm::Defmacro(mac)) => self.invoke_macro_expansion(
                 allocator,
                 visited,
-<<<<<<< HEAD
                 mac.loc.clone(),
-                call_loc.clone(),
+                call_loc,
                 mac.program,
-                prog_args.clone(),
-=======
-                l,
-                call_loc,
-                program,
                 prog_args,
->>>>>>> 8d534d80
                 arguments_to_convert,
                 env,
             ),
@@ -870,11 +863,7 @@
                 }
 
                 let argument_captures_untranslated =
-<<<<<<< HEAD
-                    build_argument_captures(&call_loc, &arguments_to_convert, defun.args.clone())?;
-=======
-                    build_argument_captures(&call_loc, arguments_to_convert, args.clone())?;
->>>>>>> 8d534d80
+                    build_argument_captures(&call_loc, arguments_to_convert, defun.args.clone())?;
 
                 let mut argument_captures = HashMap::new();
                 // Do this to protect against misalignment
@@ -895,11 +884,7 @@
                 self.shrink_bodyform_visited(
                     allocator,
                     visited,
-<<<<<<< HEAD
                     defun.args.clone(),
-=======
-                    args,
->>>>>>> 8d534d80
                     &argument_captures,
                     defun.body,
                     only_inline,
