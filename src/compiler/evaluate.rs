use std::borrow::Borrow;
use std::collections::{HashMap, HashSet};
use std::rc::Rc;

use clvm_rs::allocator::Allocator;
use num_bigint::ToBigInt;

use crate::classic::clvm::__type_compatibility__::{bi_one, bi_zero};
use crate::classic::clvm_tools::stages::stage_0::TRunProgram;

use crate::compiler::clvm::run;
use crate::compiler::codegen::codegen;
use crate::compiler::compiler::is_at_capture;
use crate::compiler::comptypes::{
    Binding, BodyForm, CompileErr, CompileForm, CompilerOpts, HelperForm, LetData, LetFormKind,
};
use crate::compiler::frontend::frontend;
use crate::compiler::runtypes::RunFailure;
use crate::compiler::sexp::SExp;
use crate::compiler::srcloc::Srcloc;
use crate::util::{number_from_u8, u8_from_number, Number};

// Frontend evaluator based on my fuzzer representation and direct interpreter of
// that.
#[derive(Debug)]
pub enum ArgInputs {
    Whole(Rc<BodyForm>),
    Pair(Rc<ArgInputs>, Rc<ArgInputs>),
}

pub struct Evaluator {
    opts: Rc<dyn CompilerOpts>,
    runner: Rc<dyn TRunProgram>,
    prims: Rc<HashMap<Vec<u8>, Rc<SExp>>>,
    helpers: Vec<HelperForm>,
    mash_conditions: bool,
    ignore_exn: bool,
    disable_calls: bool,
}

fn select_helper(bindings: &[HelperForm], name: &[u8]) -> Option<HelperForm> {
    for b in bindings.iter() {
        if b.name() == name {
            return Some(b.clone());
        }
    }

    None
}

fn update_parallel_bindings(
    bindings: &HashMap<Vec<u8>, Rc<BodyForm>>,
    have_bindings: &[Rc<Binding>],
) -> HashMap<Vec<u8>, Rc<BodyForm>> {
    let mut new_bindings = bindings.clone();
    for b in have_bindings.iter() {
        new_bindings.insert(b.name.clone(), b.body.clone());
    }
    new_bindings
}

// Tell whether the bodyform is a simple primitive.
pub fn is_primitive(expr: &BodyForm) -> bool {
    matches!(
        expr,
        BodyForm::Quoted(_)
            | BodyForm::Value(SExp::Nil(_))
            | BodyForm::Value(SExp::Integer(_, _))
            | BodyForm::Value(SExp::QuotedString(_, _, _))
    )
}

fn make_operator1(l: &Srcloc, op: String, arg: Rc<BodyForm>) -> BodyForm {
    BodyForm::Call(
        l.clone(),
        vec![
            Rc::new(BodyForm::Value(SExp::atom_from_string(l.clone(), &op))),
            arg,
        ],
    )
}

fn make_operator2(l: &Srcloc, op: String, arg1: Rc<BodyForm>, arg2: Rc<BodyForm>) -> BodyForm {
    BodyForm::Call(
        l.clone(),
        vec![
            Rc::new(BodyForm::Value(SExp::atom_from_string(l.clone(), &op))),
            arg1,
            arg2,
        ],
    )
}

// For any arginput, give a bodyform that computes it.  In most cases, the
// bodyform is extracted, in a few cases, we may need to form a cons operation.
fn get_bodyform_from_arginput(l: &Srcloc, arginput: &ArgInputs) -> Rc<BodyForm> {
    match arginput {
        ArgInputs::Whole(bf) => bf.clone(),
        ArgInputs::Pair(a, b) => {
            let bfa = get_bodyform_from_arginput(l, a);
            let bfb = get_bodyform_from_arginput(l, b);
            Rc::new(make_operator2(l, "c".to_string(), bfa, bfb))
        }
    }
}

// Given an SExp argument capture structure and SExp containing the arguments
// constructed for the function, populate a HashMap with minimized expressions
// which match the requested argument destructuring.
//
// It's possible this will result in irreducible (unknown at compile time)
// argument expressions.
fn create_argument_captures(
    argument_captures: &mut HashMap<Vec<u8>, Rc<BodyForm>>,
    formed_arguments: &ArgInputs,
    function_arg_spec: Rc<SExp>,
) -> Result<(), CompileErr> {
    match (formed_arguments, function_arg_spec.borrow()) {
        (_, SExp::Nil(_)) => Ok(()),
        (ArgInputs::Whole(bf), SExp::Cons(l, f, r)) => {
            match (is_at_capture(f.clone(), r.clone()), bf.borrow()) {
                (Some((capture, substructure)), BodyForm::Quoted(SExp::Cons(_, _, _))) => {
                    argument_captures.insert(capture, bf.clone());
                    create_argument_captures(argument_captures, formed_arguments, substructure)
                }
                (None, BodyForm::Quoted(SExp::Cons(_, fa, ra))) => {
                    // Argument destructuring splits a quoted sexp that can itself
                    // be destructured.
                    let fa_borrowed: &SExp = fa.borrow();
                    let ra_borrowed: &SExp = ra.borrow();
                    create_argument_captures(
                        argument_captures,
                        &ArgInputs::Whole(Rc::new(BodyForm::Quoted(fa_borrowed.clone()))),
                        f.clone(),
                    )?;
                    create_argument_captures(
                        argument_captures,
                        &ArgInputs::Whole(Rc::new(BodyForm::Quoted(ra_borrowed.clone()))),
                        r.clone(),
                    )
                }
                (Some((capture, substructure)), bf) => {
                    argument_captures.insert(capture, Rc::new(bf.clone()));
                    create_argument_captures(argument_captures, formed_arguments, substructure)
                }
                (None, bf) => {
                    // Argument destructuring splits a value that couldn't
                    // previously be reduced.  We'll punt it back unreduced by
                    // specifying how the right part is reached.
                    create_argument_captures(
                        argument_captures,
                        &ArgInputs::Whole(Rc::new(make_operator1(
                            l,
                            "f".to_string(),
                            Rc::new(bf.clone()),
                        ))),
                        f.clone(),
                    )?;
                    create_argument_captures(
                        argument_captures,
                        &ArgInputs::Whole(Rc::new(make_operator1(
                            l,
                            "r".to_string(),
                            Rc::new(bf.clone()),
                        ))),
                        r.clone(),
                    )
                }
            }
        }
        (ArgInputs::Pair(af, ar), SExp::Cons(l, f, r)) => {
            if let Some((capture, substructure)) = is_at_capture(f.clone(), r.clone()) {
                let bfa = get_bodyform_from_arginput(l, af);
                let bfb = get_bodyform_from_arginput(l, ar);
                let fused_arguments = Rc::new(make_operator2(l, "c".to_string(), bfa, bfb));
                argument_captures.insert(capture, fused_arguments);
                create_argument_captures(argument_captures, formed_arguments, substructure)
            } else {
                create_argument_captures(argument_captures, af, f.clone())?;
                create_argument_captures(argument_captures, ar, r.clone())
            }
        }
        (ArgInputs::Whole(x), SExp::Atom(_, name)) => {
            argument_captures.insert(name.clone(), x.clone());
            Ok(())
        }
        (ArgInputs::Pair(_, _), SExp::Atom(l, name)) => {
            argument_captures.insert(
                name.clone(),
                get_bodyform_from_arginput(l, formed_arguments),
            );
            Ok(())
        }
        (_, _) => Err(CompileErr(
            function_arg_spec.loc(),
            format!(
                "not yet supported argument alternative: ArgInput {:?} SExp {}",
                formed_arguments, function_arg_spec
            ),
        )),
    }
}

fn arg_inputs_primitive(arginputs: Rc<ArgInputs>) -> bool {
    match arginputs.borrow() {
        ArgInputs::Whole(bf) => is_primitive(bf),
        ArgInputs::Pair(a, b) => arg_inputs_primitive(a.clone()) && arg_inputs_primitive(b.clone()),
    }
}

pub fn build_argument_captures(
    l: &Srcloc,
    arguments_to_convert: &[Rc<BodyForm>],
    args: Rc<SExp>,
) -> Result<HashMap<Vec<u8>, Rc<BodyForm>>, CompileErr> {
    let mut formed_arguments = ArgInputs::Whole(Rc::new(BodyForm::Quoted(SExp::Nil(l.clone()))));

    for i_reverse in 0..arguments_to_convert.len() {
        let i = arguments_to_convert.len() - i_reverse - 1;
        formed_arguments = ArgInputs::Pair(
            Rc::new(ArgInputs::Whole(arguments_to_convert[i].clone())),
            Rc::new(formed_arguments),
        );
    }

    let mut argument_captures = HashMap::new();
    create_argument_captures(&mut argument_captures, &formed_arguments, args)?;
    Ok(argument_captures)
}

fn make_prim_call(l: Srcloc, prim: Rc<SExp>, args: Rc<SExp>) -> Rc<SExp> {
    Rc::new(SExp::Cons(l, prim, args))
}

pub fn build_reflex_captures(captures: &mut HashMap<Vec<u8>, Rc<BodyForm>>, args: Rc<SExp>) {
    match args.borrow() {
        SExp::Atom(l, name) => {
            captures.insert(
                name.clone(),
                Rc::new(BodyForm::Value(SExp::Atom(l.clone(), name.clone()))),
            );
        }
        SExp::Cons(l, a, b) => {
            if let Some((capture, substructure)) = is_at_capture(a.clone(), b.clone()) {
                captures.insert(
                    capture.clone(),
                    Rc::new(BodyForm::Value(SExp::Atom(l.clone(), capture))),
                );
                build_reflex_captures(captures, substructure);
            } else {
                build_reflex_captures(captures, a.clone());
                build_reflex_captures(captures, b.clone());
            }
        }
        _ => {}
    }
}

pub fn dequote(l: Srcloc, exp: Rc<BodyForm>) -> Result<Rc<SExp>, CompileErr> {
    match exp.borrow() {
        BodyForm::Quoted(v) => Ok(Rc::new(v.clone())),
        _ => Err(CompileErr(
            l,
            format!(
                "not a quoted result in macro expansion: {} {:?}",
                exp.to_sexp(),
                exp
            ),
        )),
    }
}

/*
fn show_env(env: &HashMap<Vec<u8>, Rc<BodyForm>>) {
    let loc = Srcloc::start(&"*env*".to_string());
    for kv in env.iter() {
        println!(
            " - {}: {}",
            SExp::Atom(loc.clone(), kv.0.clone()).to_string(),
            kv.1.to_sexp().to_string()
        );
    }
}
*/

pub fn first_of_alist(lst: Rc<SExp>) -> Result<Rc<SExp>, CompileErr> {
    match lst.borrow() {
        SExp::Cons(_, f, _) => Ok(f.clone()),
        _ => Err(CompileErr(
            lst.loc(),
            format!("No first element of {}", lst),
        )),
    }
}

pub fn second_of_alist(lst: Rc<SExp>) -> Result<Rc<SExp>, CompileErr> {
    match lst.borrow() {
        SExp::Cons(_, _, r) => first_of_alist(r.clone()),
        _ => Err(CompileErr(
            lst.loc(),
            format!("No second element of {}", lst),
        )),
    }
}

fn synthesize_args(
    template: Rc<SExp>,
    env: &HashMap<Vec<u8>, Rc<BodyForm>>,
) -> Result<Rc<BodyForm>, CompileErr> {
    match template.borrow() {
        SExp::Atom(_, name) => env.get(name).map(|x| Ok(x.clone())).unwrap_or_else(|| {
            Err(CompileErr(
                template.loc(),
                format!("Argument {} referenced but not in env", template),
            ))
        }),
        SExp::Cons(l, f, r) => {
            if let Some((capture, _substructure)) = is_at_capture(f.clone(), r.clone()) {
                synthesize_args(Rc::new(SExp::Atom(l.clone(), capture)), env)
            } else {
                Ok(Rc::new(BodyForm::Call(
                    l.clone(),
                    vec![
                        Rc::new(BodyForm::Value(SExp::atom_from_string(template.loc(), "c"))),
                        synthesize_args(f.clone(), env)?,
                        synthesize_args(r.clone(), env)?,
                    ],
                )))
            }
        }
        SExp::Nil(l) => Ok(Rc::new(BodyForm::Quoted(SExp::Nil(l.clone())))),
        _ => Err(CompileErr(
            template.loc(),
            format!("unknown argument template {}", template),
        )),
    }
}

fn reflex_capture(name: &[u8], capture: Rc<BodyForm>) -> bool {
    match capture.borrow() {
        BodyForm::Value(SExp::Atom(_, n)) => n == name,
        _ => false,
    }
}

fn match_atom_to_prim(name: Vec<u8>, p: u8, h: Rc<SExp>) -> bool {
    match h.borrow() {
        SExp::Atom(_, v) => v == &name || (v.len() == 1 && v[0] == p),
        SExp::Integer(_, v) => *v == p.to_bigint().unwrap(),
        _ => false,
    }
}

fn is_quote_atom(h: Rc<SExp>) -> bool {
    match_atom_to_prim(vec![b'q'], 1, h)
}

fn is_apply_atom(h: Rc<SExp>) -> bool {
    match_atom_to_prim(vec![b'a'], 2, h)
}

fn is_i_atom(h: Rc<SExp>) -> bool {
    match_atom_to_prim(vec![b'i'], 3, h)
}

fn is_cons_atom(h: Rc<SExp>) -> bool {
    match_atom_to_prim(vec![b'c'], 4, h)
}

fn match_cons(args: Rc<BodyForm>) -> Option<(Rc<BodyForm>, Rc<BodyForm>)> {
    if let BodyForm::Call(_, v) = args.borrow() {
        if v.len() < 3 {
            return None;
        }
        let have_cons_atom = is_cons_atom(v[0].to_sexp());
        if have_cons_atom {
            return Some((v[1].clone(), v[2].clone()));
        }
    }

    None
}

fn promote_args_to_bodyform(
    head: Rc<SExp>,
    arg: Rc<SExp>,
    whole_args: Rc<BodyForm>,
) -> Result<Vec<Rc<BodyForm>>, CompileErr> {
    if let Some(v) = arg.proper_list() {
        let head_borrowed: &SExp = head.borrow();
        let mut result = vec![Rc::new(BodyForm::Value(head_borrowed.clone()))];
        for a in v.iter() {
            result.push(promote_program_to_bodyform(
                Rc::new(a.clone()),
                whole_args.clone(),
            )?);
        }
        return Ok(result);
    }

    Err(CompileErr(
        arg.loc(),
        "improper argument list for primitive".to_string(),
    ))
}

fn choose_from_env_by_path(path_: Number, args_program: Rc<BodyForm>) -> Rc<BodyForm> {
    let mut path = path_;
    let mut op_list = Vec::new();
    let two = 2_i32.to_bigint().unwrap();

    if path == bi_zero() {
        return Rc::new(BodyForm::Quoted(SExp::Nil(args_program.loc())));
    }

    while path != bi_one() {
        op_list.push(path.clone() % two.clone() == bi_one());
        path = path.clone() / two.clone();
    }

    let mut result_form = args_program.clone();
    for op in op_list.iter() {
        if let Some((head, tail)) = match_cons(result_form.clone()) {
            if *op {
                result_form = tail.clone();
            } else {
                result_form = head.clone();
            }
        } else {
            let apply_op = if *op { 6 } else { 5 };
            result_form = Rc::new(BodyForm::Call(
                args_program.loc(),
                vec![
                    Rc::new(BodyForm::Value(SExp::Atom(
                        args_program.loc(),
                        vec![apply_op],
                    ))),
                    result_form,
                ],
            ));
        }
    }
    result_form
}

fn promote_program_to_bodyform(
    program: Rc<SExp>,
    env: Rc<BodyForm>,
) -> Result<Rc<BodyForm>, CompileErr> {
    match program.borrow() {
        SExp::Cons(_, h, t) => {
            if is_quote_atom(h.clone()) {
                let t_borrowed: &SExp = t.borrow();
                return Ok(Rc::new(BodyForm::Quoted(t_borrowed.clone())));
            }

            // Process tails to change bare numbers to (@ n)
            let args = promote_args_to_bodyform(h.clone(), t.clone(), env)?;
            Ok(Rc::new(BodyForm::Call(program.loc(), args)))
        }
        SExp::Integer(_, n) => {
            // A program that is an atom refers to a position
            // in the environment.
            Ok(choose_from_env_by_path(n.clone(), env))
        }
        SExp::QuotedString(_, _, v) => {
            // Treated as integer path.
            let integer = number_from_u8(v);
            Ok(choose_from_env_by_path(integer, env))
        }
        SExp::Atom(_, v) => {
            // Treated as integer path.
            let integer = number_from_u8(v);
            Ok(choose_from_env_by_path(integer, env))
        }
        _ => {
            let borrowed_program: &SExp = program.borrow();
            Ok(Rc::new(BodyForm::Quoted(borrowed_program.clone())))
        }
    }
}

fn match_i_op(candidate: Rc<BodyForm>) -> Option<(Rc<BodyForm>, Rc<BodyForm>, Rc<BodyForm>)> {
    if let BodyForm::Call(_, cvec) = candidate.borrow() {
        if cvec.len() != 4 {
            return None;
        }
        if let BodyForm::Value(atom) = cvec[0].borrow() {
            if is_i_atom(Rc::new(atom.clone())) {
                return Some((cvec[1].clone(), cvec[2].clone(), cvec[3].clone()));
            }
        }
    }

    None
}

fn flatten_expression_to_names_inner(collection: &mut HashSet<Vec<u8>>, expr: Rc<SExp>) {
    match expr.borrow() {
        SExp::Cons(_, a, b) => {
            flatten_expression_to_names_inner(collection, a.clone());
            flatten_expression_to_names_inner(collection, b.clone());
        }
        SExp::Atom(_, a) => {
            collection.insert(a.clone());
        }
        _ => {}
    }
}

fn flatten_expression_to_names(expr: Rc<SExp>) -> Rc<BodyForm> {
    let mut collection = HashSet::new();
    flatten_expression_to_names_inner(&mut collection, expr.clone());
    let mut transformed = Vec::new();
    for a in collection.iter() {
        transformed.push(a.clone());
    }
    transformed.sort();
    let mut call_vec: Vec<Rc<BodyForm>> = transformed
        .iter()
        .map(|x| Rc::new(BodyForm::Value(SExp::Atom(expr.loc(), x.clone()))))
        .collect();
    call_vec.insert(
        0,
        Rc::new(BodyForm::Value(SExp::Atom(expr.loc(), vec![b'+']))),
    );
    Rc::new(BodyForm::Call(expr.loc(), call_vec))
}

impl Evaluator {
    pub fn new(
        opts: Rc<dyn CompilerOpts>,
        runner: Rc<dyn TRunProgram>,
        helpers: Vec<HelperForm>,
    ) -> Self {
        Evaluator {
            opts: opts.clone(),
            runner,
            prims: opts.prim_map(),
            helpers,
            mash_conditions: false,
            ignore_exn: false,
            disable_calls: false,
        }
    }

    pub fn disable_calls(&self) -> Self {
        Evaluator {
            opts: self.opts.clone(),
            runner: self.runner.clone(),
            prims: self.prims.clone(),
            helpers: self.helpers.clone(),
            mash_conditions: false,
            ignore_exn: true,
            disable_calls: true,
        }
    }

    pub fn enable_calls_for_macro(&self) -> Self {
        Evaluator {
            opts: self.opts.clone(),
            runner: self.runner.clone(),
            prims: self.prims.clone(),
            helpers: self.helpers.clone(),
            mash_conditions: false,
            ignore_exn: true,
            disable_calls: false,
        }
    }

    pub fn mash_conditions(&self) -> Self {
        Evaluator {
            opts: self.opts.clone(),
            runner: self.runner.clone(),
            prims: self.prims.clone(),
            helpers: self.helpers.clone(),
            mash_conditions: true,
            ignore_exn: true,
            disable_calls: false,
        }
    }

    #[allow(clippy::too_many_arguments)]
    fn invoke_macro_expansion(
        &self,
        allocator: &mut Allocator,
        visited: &mut HashMap<Vec<u8>, Rc<BodyForm>>,
        l: Srcloc,
        call_loc: Srcloc,
        program: Rc<CompileForm>,
        prog_args: Rc<SExp>,
        arguments_to_convert: &[Rc<BodyForm>],
        env: &HashMap<Vec<u8>, Rc<BodyForm>>,
    ) -> Result<Rc<BodyForm>, CompileErr> {
        // Pass the SExp representation of the expressions into
        // the macro after forming an argument sexp and then
        let mut macro_args = Rc::new(SExp::Nil(l.clone()));
        for i_reverse in 0..arguments_to_convert.len() {
            let i = arguments_to_convert.len() - i_reverse - 1;
            let arg_repr = arguments_to_convert[i].to_sexp();
            macro_args = Rc::new(SExp::Cons(l.clone(), arg_repr, macro_args));
        }

        let macro_expansion = self.expand_macro(allocator, l.clone(), program, macro_args)?;

        if let Ok(input) = dequote(call_loc, macro_expansion.clone()) {
            let frontend_macro_input = Rc::new(SExp::Cons(
                l.clone(),
                Rc::new(SExp::atom_from_string(l.clone(), "mod")),
                Rc::new(SExp::Cons(
                    l.clone(),
                    prog_args.clone(),
                    Rc::new(SExp::Cons(l.clone(), input, Rc::new(SExp::Nil(l)))),
                )),
            ));

            frontend(self.opts.clone(), &[frontend_macro_input]).and_then(|program| {
                self.shrink_bodyform_visited(
                    allocator,
                    visited,
                    prog_args.clone(),
                    env,
                    program.exp,
                    false,
                )
            })
        } else {
            promote_program_to_bodyform(
                macro_expansion.to_sexp(),
                Rc::new(BodyForm::Value(SExp::Atom(
                    macro_expansion.loc(),
                    vec![b'@'],
                ))),
            )
        }
    }

    #[allow(clippy::too_many_arguments)]
    fn invoke_primitive(
        &self,
        allocator: &mut Allocator,
        visited: &mut HashMap<Vec<u8>, Rc<BodyForm>>,
        l: Srcloc,
        call_name: &[u8],
        parts: &[Rc<BodyForm>],
        body: Rc<BodyForm>,
        prog_args: Rc<SExp>,
        arguments_to_convert: &[Rc<BodyForm>],
        env: &HashMap<Vec<u8>, Rc<BodyForm>>,
        only_inline: bool,
    ) -> Result<Rc<BodyForm>, CompileErr> {
        let mut all_primitive = true;
        let mut target_vec: Vec<Rc<BodyForm>> = parts.to_owned();

        if call_name == "@".as_bytes() {
            // Synthesize the environment for this function
            Ok(Rc::new(BodyForm::Quoted(SExp::Cons(
                l.clone(),
                Rc::new(SExp::Nil(l)),
                prog_args,
            ))))
        } else if call_name == "com".as_bytes() {
            let mut end_of_list = Rc::new(SExp::Cons(
                l.clone(),
                arguments_to_convert[0].to_sexp(),
                Rc::new(SExp::Nil(l.clone())),
            ));

            for h in self.helpers.iter() {
                end_of_list = Rc::new(SExp::Cons(l.clone(), h.to_sexp(), end_of_list))
            }

            let use_body = SExp::Cons(
                l.clone(),
                Rc::new(SExp::Atom(l.clone(), "mod".as_bytes().to_vec())),
                Rc::new(SExp::Cons(l, prog_args, end_of_list)),
            );

            let compiled = self.compile_code(allocator, false, Rc::new(use_body))?;
            let compiled_borrowed: &SExp = compiled.borrow();
            Ok(Rc::new(BodyForm::Quoted(compiled_borrowed.clone())))
        } else {
            let pres = self
                .lookup_prim(l.clone(), call_name)
                .map(|prim| {
                    // Reduce all arguments.
                    let mut converted_args = SExp::Nil(l.clone());

                    for i_reverse in 0..arguments_to_convert.len() {
                        let i = arguments_to_convert.len() - i_reverse - 1;
                        let shrunk = self.shrink_bodyform_visited(
                            allocator,
                            visited,
                            prog_args.clone(),
                            env,
                            arguments_to_convert[i].clone(),
                            only_inline,
                        )?;

                        target_vec[i + 1] = shrunk.clone();

                        if !arg_inputs_primitive(Rc::new(ArgInputs::Whole(shrunk.clone()))) {
                            all_primitive = false;
                        }

                        converted_args =
                            SExp::Cons(l.clone(), shrunk.to_sexp(), Rc::new(converted_args));
                    }

                    if all_primitive {
                        match self.run_prim(
                            allocator,
                            l.clone(),
                            make_prim_call(l.clone(), prim, Rc::new(converted_args)),
                            Rc::new(SExp::Nil(l.clone())),
                        ) {
                            Ok(res) => Ok(res),
                            Err(e) => {
                                if only_inline || self.ignore_exn {
                                    Ok(Rc::new(BodyForm::Call(l.clone(), target_vec.clone())))
                                } else {
                                    Err(e)
                                }
                            }
                        }
                    } else {
                        let reformed = BodyForm::Call(l.clone(), target_vec.clone());
                        self.chase_apply(allocator, visited, Rc::new(reformed))
                    }
                })
                .unwrap_or_else(|| {
                    // Build SExp arguments for external call or
                    // return the unevaluated chunk with minimized
                    // arguments.
                    Err(CompileErr(
                        l.clone(),
                        format!(
                            "Don't yet support this call type {} {:?}",
                            body.to_sexp(),
                            body
                        ),
                    ))
                })?;
            Ok(pres)
        }
    }

    fn continue_apply(
        &self,
        allocator: &mut Allocator,
        visited: &mut HashMap<Vec<u8>, Rc<BodyForm>>,
        env: Rc<BodyForm>,
        run_program: Rc<SExp>,
    ) -> Result<Rc<BodyForm>, CompileErr> {
        let bindings = HashMap::new();
        let program = promote_program_to_bodyform(run_program.clone(), env)?;
        let apply_result = self.shrink_bodyform_visited(
            allocator,
            visited,
            Rc::new(SExp::Nil(run_program.loc())),
            &bindings,
            program,
            false,
        )?;
        self.chase_apply(allocator, visited, apply_result)
    }

    fn do_mash_condition(
        &self,
        allocator: &mut Allocator,
        visited: &mut HashMap<Vec<u8>, Rc<BodyForm>>,
        maybe_condition: Rc<BodyForm>,
        env: Rc<BodyForm>,
    ) -> Result<Rc<BodyForm>, CompileErr> {
        // The inner part could be an 'i' which we know passes on
        // one of the two conditional arguments.  This was an apply so
        // we can distribute over the conditional arguments.
        if let Some((cond, iftrue, iffalse)) = match_i_op(maybe_condition.clone()) {
            let x_head = Rc::new(BodyForm::Value(SExp::Atom(cond.loc(), vec![b'x'])));
            let apply_head = Rc::new(BodyForm::Value(SExp::Atom(iftrue.loc(), vec![2])));
            let where_from = cond.loc().to_string();
            let where_from_vec = where_from.as_bytes().to_vec();

            if let Some(present) = visited.get(&where_from_vec) {
                return Ok(present.clone());
            }

            visited.insert(
                where_from_vec,
                Rc::new(BodyForm::Call(
                    maybe_condition.loc(),
                    vec![x_head.clone(), cond.clone()],
                )),
            );

            let surrogate_apply_true = self.chase_apply(
                allocator,
                visited,
                Rc::new(BodyForm::Call(
                    iftrue.loc(),
                    vec![apply_head.clone(), iftrue.clone(), env.clone()],
                )),
            );

            let surrogate_apply_false = self.chase_apply(
                allocator,
                visited,
                Rc::new(BodyForm::Call(
                    iffalse.loc(),
                    vec![apply_head, iffalse.clone(), env],
                )),
            );

            // Reproduce the equivalent hull over the used values of
            // (a (i cond surrogate_apply_true surrogate_apply_false))
            // Flatten and short circuit any farther evaluation since we just
            // want the argument names passed through from the environment.
            let res = Rc::new(BodyForm::Call(
                maybe_condition.loc(),
                vec![
                    x_head,
                    flatten_expression_to_names(cond.to_sexp()),
                    flatten_expression_to_names(surrogate_apply_true?.to_sexp()),
                    flatten_expression_to_names(surrogate_apply_false?.to_sexp()),
                ],
            ));

            return Ok(res);
        }

        Err(CompileErr(maybe_condition.loc(), "not i op".to_string()))
    }

    fn chase_apply(
        &self,
        allocator: &mut Allocator,
        visited: &mut HashMap<Vec<u8>, Rc<BodyForm>>,
        body: Rc<BodyForm>,
    ) -> Result<Rc<BodyForm>, CompileErr> {
        if let BodyForm::Call(l, vec) = body.borrow() {
            if is_apply_atom(vec[0].to_sexp()) {
                if let Ok(run_program) = dequote(l.clone(), vec[1].clone()) {
                    return self.continue_apply(allocator, visited, vec[2].clone(), run_program);
                }

                if self.mash_conditions {
                    if let Ok(mashed) =
                        self.do_mash_condition(allocator, visited, vec[1].clone(), vec[2].clone())
                    {
                        return Ok(mashed);
                    }
                }
            }
        }

        Ok(body)
    }

    #[allow(clippy::too_many_arguments)]
    fn handle_invoke(
        &self,
        allocator: &mut Allocator,
        visited: &mut HashMap<Vec<u8>, Rc<BodyForm>>,
        l: Srcloc,
        call_loc: Srcloc,
        call_name: &[u8],
        head_expr: Rc<BodyForm>,
        parts: &[Rc<BodyForm>],
        body: Rc<BodyForm>,
        prog_args: Rc<SExp>,
        arguments_to_convert: &[Rc<BodyForm>],
        env: &HashMap<Vec<u8>, Rc<BodyForm>>,
        only_inline: bool,
    ) -> Result<Rc<BodyForm>, CompileErr> {
        let helper = select_helper(&self.helpers, call_name);
        match helper {
            Some(HelperForm::Defmacro(mac)) => self.invoke_macro_expansion(
                allocator,
                visited,
                mac.loc.clone(),
                call_loc,
                mac.program,
                prog_args,
                arguments_to_convert,
                env,
            ),
<<<<<<< HEAD
            Some(HelperForm::Defun(_, _, inline, args, fun_body, _)) => {
=======
            Some(HelperForm::Defun(inline, defun)) => {
>>>>>>> 1356aded
                if !inline && only_inline {
                    return Ok(body);
                }

                if self.disable_calls {
                    let mut call_vec = vec![head_expr];
                    for a in arguments_to_convert.iter() {
                        call_vec.push(self.shrink_bodyform_visited(
                            allocator,
                            visited,
                            prog_args.clone(),
                            env,
                            a.clone(),
                            only_inline,
                        )?);
                    }
                    return Ok(Rc::new(BodyForm::Call(l, call_vec)));
                }

                let argument_captures_untranslated =
                    build_argument_captures(&call_loc, arguments_to_convert, defun.args.clone())?;

                let mut argument_captures = HashMap::new();
                // Do this to protect against misalignment
                // between argument vec and destructuring.
                for kv in argument_captures_untranslated.iter() {
                    let shrunk = self.shrink_bodyform_visited(
                        allocator,
                        visited,
                        prog_args.clone(),
                        env,
                        kv.1.clone(),
                        only_inline,
                    )?;

                    argument_captures.insert(kv.0.clone(), shrunk.clone());
                }

                self.shrink_bodyform_visited(
                    allocator,
                    visited,
                    defun.args.clone(),
                    &argument_captures,
                    defun.body,
                    only_inline,
                )
            }
            _ => self
                .invoke_primitive(
                    allocator,
                    visited,
                    l,
                    call_name,
                    parts,
                    body,
                    prog_args,
                    arguments_to_convert,
                    env,
                    only_inline,
                )
                .and_then(|res| self.chase_apply(allocator, visited, res)),
        }
    }

    // A frontend language evaluator and minifier
    pub fn shrink_bodyform_visited(
        &self,
        allocator: &mut Allocator, // Support random prims via clvm_rs
        visited: &mut HashMap<Vec<u8>, Rc<BodyForm>>,
        prog_args: Rc<SExp>,
        env: &HashMap<Vec<u8>, Rc<BodyForm>>,
        body: Rc<BodyForm>,
        only_inline: bool,
    ) -> Result<Rc<BodyForm>, CompileErr> {
        match body.borrow() {
            BodyForm::Let(LetFormKind::Parallel, letdata) => {
                let updated_bindings = update_parallel_bindings(env, &letdata.bindings);
                self.shrink_bodyform_visited(
                    allocator,
                    visited,
                    prog_args,
                    &updated_bindings,
                    letdata.body.clone(),
                    only_inline,
                )
            }
            BodyForm::Let(LetFormKind::Sequential, letdata) => {
                if letdata.bindings.is_empty() {
                    self.shrink_bodyform_visited(
                        allocator,
                        visited,
                        prog_args,
                        env,
                        letdata.body.clone(),
                        only_inline,
                    )
                } else {
                    let first_binding_as_list: Vec<Rc<Binding>> =
                        letdata.bindings.iter().take(1).cloned().collect();
                    let rest_of_bindings: Vec<Rc<Binding>> =
                        letdata.bindings.iter().skip(1).cloned().collect();

                    let updated_bindings = update_parallel_bindings(env, &first_binding_as_list);
                    self.shrink_bodyform_visited(
                        allocator,
                        visited,
                        prog_args,
                        &updated_bindings,
                        Rc::new(BodyForm::Let(
                            LetFormKind::Sequential,
                            LetData {
                                loc: letdata.loc.clone(),
                                kw: letdata.kw.clone(),
                                bindings: rest_of_bindings,
                                body: letdata.body.clone(),
                            },
                        )),
                        only_inline,
                    )
                }
            }
            BodyForm::Quoted(_) => Ok(body.clone()),
            BodyForm::Value(SExp::Atom(l, name)) => {
                if name == &"@".as_bytes().to_vec() {
                    let literal_args = synthesize_args(prog_args.clone(), env)?;
                    self.shrink_bodyform_visited(
                        allocator,
                        visited,
                        prog_args,
                        env,
                        literal_args,
                        only_inline,
                    )
                } else {
                    env.get(name)
                        .map(|x| {
                            if reflex_capture(name, x.clone()) {
                                Ok(x.clone())
                            } else {
                                self.shrink_bodyform_visited(
                                    allocator,
                                    visited,
                                    prog_args.clone(),
                                    env,
                                    x.clone(),
                                    only_inline,
                                )
                            }
                        })
                        .unwrap_or_else(|| {
                            self.get_constant(name)
                                .map(|x| {
                                    self.shrink_bodyform_visited(
                                        allocator,
                                        visited,
                                        prog_args.clone(),
                                        env,
                                        x,
                                        only_inline,
                                    )
                                })
                                .unwrap_or_else(|| {
                                    Ok(Rc::new(BodyForm::Value(SExp::Atom(
                                        l.clone(),
                                        name.clone(),
                                    ))))
                                })
                        })
                }
            }
            BodyForm::Value(v) => Ok(Rc::new(BodyForm::Quoted(v.clone()))),
            BodyForm::Call(l, parts) => {
                if parts.is_empty() {
                    return Err(CompileErr(
                        l.clone(),
                        "Impossible empty call list".to_string(),
                    ));
                }

                // Allow us to punt all calls to functions, which preserved type
                // signatures for type checking.
                let head_expr = parts[0].clone();
                let arguments_to_convert: Vec<Rc<BodyForm>> =
                    parts.iter().skip(1).cloned().collect();

                match head_expr.borrow() {
                    BodyForm::Value(SExp::Atom(call_loc, call_name)) => self.handle_invoke(
                        allocator,
                        visited,
                        l.clone(),
                        call_loc.clone(),
                        call_name,
                        head_expr.clone(),
                        parts,
                        body.clone(),
                        prog_args,
                        &arguments_to_convert,
                        env,
                        only_inline,
                    ),
                    BodyForm::Value(SExp::Integer(call_loc, call_int)) => self.handle_invoke(
                        allocator,
                        visited,
                        l.clone(),
                        call_loc.clone(),
                        &u8_from_number(call_int.clone()),
                        head_expr.clone(),
                        parts,
                        body.clone(),
                        prog_args,
                        &arguments_to_convert,
                        env,
                        only_inline,
                    ),
                    _ => Err(CompileErr(
                        l.clone(),
                        format!("Don't know how to call {}", head_expr.to_sexp()),
                    )),
                }
            }
            BodyForm::Mod(_, program) => {
                // A mod form yields the compiled code.
                let code = codegen(
                    allocator,
                    self.runner.clone(),
                    self.opts.clone(),
                    program,
                    &mut HashMap::new(),
                )?;
                Ok(Rc::new(BodyForm::Quoted(code)))
            }
        }
    }

    pub fn shrink_bodyform(
        &self,
        allocator: &mut Allocator, // Support random prims via clvm_rs
        prog_args: Rc<SExp>,
        env: &HashMap<Vec<u8>, Rc<BodyForm>>,
        body: Rc<BodyForm>,
        only_inline: bool,
    ) -> Result<Rc<BodyForm>, CompileErr> {
        self.shrink_bodyform_visited(
            allocator, // Support random prims via clvm_rs
            &mut HashMap::new(),
            prog_args,
            env,
            body,
            only_inline,
        )
    }

    fn expand_macro(
        &self,
        allocator: &mut Allocator, // Support random prims via clvm_rs
        call_loc: Srcloc,
        program: Rc<CompileForm>,
        args: Rc<SExp>,
    ) -> Result<Rc<BodyForm>, CompileErr> {
        let mut new_helpers = Vec::new();
        let mut used_names = HashSet::new();

        let mut end_of_list = Rc::new(SExp::Cons(
            call_loc.clone(),
            program.exp.to_sexp(),
            Rc::new(SExp::Nil(call_loc.clone())),
        ));

        for h in program.helpers.iter() {
            new_helpers.push(h.clone());
            used_names.insert(h.name());
        }

        for h in self.helpers.iter() {
            if !used_names.contains(h.name()) {
                new_helpers.push(h.clone());
            }
        }

        for h in new_helpers.iter() {
            end_of_list = Rc::new(SExp::Cons(call_loc.clone(), h.to_sexp(), end_of_list))
        }

        let use_body = Rc::new(SExp::Cons(
            call_loc.clone(),
            Rc::new(SExp::Atom(call_loc.clone(), "mod".as_bytes().to_vec())),
            Rc::new(SExp::Cons(
                call_loc.clone(),
                program.args.clone(),
                end_of_list,
            )),
        ));

        let compiled = self.compile_code(allocator, false, use_body)?;
        self.run_prim(allocator, call_loc, compiled, args)
    }

    fn lookup_prim(&self, l: Srcloc, name: &[u8]) -> Option<Rc<SExp>> {
        match self.prims.get(name) {
            Some(p) => Some(p.clone()),
            None => {
                if name.len() == 1 {
                    Some(Rc::new(SExp::Atom(l, name.to_owned())))
                } else {
                    None
                }
            }
        }
    }

    fn run_prim(
        &self,
        allocator: &mut Allocator,
        call_loc: Srcloc,
        prim: Rc<SExp>,
        args: Rc<SExp>,
    ) -> Result<Rc<BodyForm>, CompileErr> {
        run(
            allocator,
            self.runner.clone(),
            self.prims.clone(),
            prim,
            args,
        )
        .map_err(|e| match e {
            RunFailure::RunExn(_, s) => CompileErr(call_loc.clone(), format!("exception: {}", s)),
            RunFailure::RunErr(_, s) => CompileErr(call_loc.clone(), s),
        })
        .map(|res| {
            let res_borrowed: &SExp = res.borrow();
            Rc::new(BodyForm::Quoted(res_borrowed.clone()))
        })
    }

    fn compile_code(
        &self,
        allocator: &mut Allocator,
        in_defun: bool,
        use_body: Rc<SExp>,
    ) -> Result<Rc<SExp>, CompileErr> {
        // Com takes place in the current environment.
        // We can only reduce com if all bindings are
        // primitive.
        let updated_opts = self
            .opts
            .set_stdenv(!in_defun)
            .set_in_defun(in_defun)
            .set_frontend_opt(false);

        let com_result = updated_opts.compile_program(
            allocator,
            self.runner.clone(),
            use_body,
            &mut HashMap::new(),
        )?;

        Ok(Rc::new(com_result))
    }

    pub fn add_helper(&mut self, h: &HelperForm) {
        for i in 0..self.helpers.len() {
            if self.helpers[i].name() == h.name() {
                self.helpers[i] = h.clone();
                return;
            }
        }
        self.helpers.push(h.clone());
    }

    fn get_constant(&self, name: &[u8]) -> Option<Rc<BodyForm>> {
        for h in self.helpers.iter() {
<<<<<<< HEAD
            if let HelperForm::Defconstant(_, n, body, _) = h {
                if n == name {
                    return Some(body.clone());
=======
            if let HelperForm::Defconstant(defc) = h {
                if defc.name == name {
                    return Some(defc.body.clone());
>>>>>>> 1356aded
                }
            }
        }
        None
    }
}<|MERGE_RESOLUTION|>--- conflicted
+++ resolved
@@ -884,11 +884,7 @@
                 arguments_to_convert,
                 env,
             ),
-<<<<<<< HEAD
-            Some(HelperForm::Defun(_, _, inline, args, fun_body, _)) => {
-=======
             Some(HelperForm::Defun(inline, defun)) => {
->>>>>>> 1356aded
                 if !inline && only_inline {
                     return Ok(body);
                 }
@@ -1260,15 +1256,9 @@
 
     fn get_constant(&self, name: &[u8]) -> Option<Rc<BodyForm>> {
         for h in self.helpers.iter() {
-<<<<<<< HEAD
-            if let HelperForm::Defconstant(_, n, body, _) = h {
-                if n == name {
-                    return Some(body.clone());
-=======
             if let HelperForm::Defconstant(defc) = h {
                 if defc.name == name {
                     return Some(defc.body.clone());
->>>>>>> 1356aded
                 }
             }
         }
