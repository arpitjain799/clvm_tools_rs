use std::collections::HashMap;
use std::collections::HashSet;

use std::env;
use std::mem::swap;
use std::rc::Rc;

use clvm_rs::allocator::Allocator;

use crate::classic::clvm_tools::stages::stage_0::TRunProgram;
use crate::compiler::comptypes::{BodyForm, CompileErr, CompilerOpts};
use crate::compiler::evaluate::{first_of_alist, second_of_alist, Evaluator};
use crate::compiler::frontend::frontend;
use crate::compiler::sexp::{parse_sexp, SExp};
use crate::compiler::srcloc::Srcloc;

pub struct Repl {
    depth: i32,
    input_exp: String,

    toplevel_forms: HashSet<String>,

    opts: Rc<dyn CompilerOpts>,
    evaluator: Evaluator,

    loc: Srcloc,
}

fn program_with_helper(names: Vec<Rc<SExp>>, parsed_program: Rc<SExp>) -> Rc<SExp> {
    let mut body = Rc::new(SExp::Nil(parsed_program.loc()));

    for n in names.iter() {
        body = Rc::new(SExp::Cons(parsed_program.loc(), n.clone(), body));
    }

    body = Rc::new(SExp::Cons(
        parsed_program.loc(),
        Rc::new(SExp::atom_from_string(parsed_program.loc(), "x")),
        body,
    ));

    Rc::new(SExp::Cons(
        parsed_program.loc(),
        Rc::new(SExp::atom_from_string(parsed_program.loc(), "mod")),
        Rc::new(SExp::Cons(
            parsed_program.loc(),
            Rc::new(SExp::Nil(parsed_program.loc())),
            Rc::new(SExp::Cons(
                parsed_program.loc(),
                parsed_program.clone(),
                Rc::new(SExp::Cons(
                    parsed_program.loc(),
                    body,
                    Rc::new(SExp::Nil(parsed_program.loc())),
                )),
            )),
        )),
    ))
}

fn count_depth(s: &str) -> i32 {
    let mut count: i32 = 0;
    for ch in s.as_bytes().iter() {
        if *ch as char == '(' {
            count += 1;
        } else if *ch as char == ')' {
            count -= 1;
        }
    }
    count
}

impl Repl {
    pub fn new(opts: Rc<dyn CompilerOpts>, runner: Rc<dyn TRunProgram>) -> Repl {
        let loc = Srcloc::start(&opts.filename());
        let mut toplevel_forms = HashSet::new();

        for w in vec!["defun", "defun-inline", "defconstant", "defmacro"].iter() {
            toplevel_forms.insert(w.to_string());
        }

        // Setup the stdenv
        let starter_empty_program = program_with_helper(
            vec![
                Rc::new(SExp::atom_from_string(loc.clone(), "if")),
                Rc::new(SExp::atom_from_string(loc.clone(), "list")),
            ],
            Rc::new(SExp::Cons(
                loc.clone(),
                Rc::new(SExp::atom_from_string(loc.clone(), "defconstant")),
                Rc::new(SExp::Cons(
                    loc.clone(),
                    Rc::new(SExp::atom_from_string(loc.clone(), "$interpreter-version")),
                    Rc::new(SExp::Cons(
                        loc.clone(),
                        Rc::new(SExp::atom_from_string(
                            loc.clone(),
                            env!("CARGO_PKG_VERSION"),
                        )),
                        Rc::new(SExp::Nil(loc.clone())),
                    )),
                )),
            )),
        );
<<<<<<< HEAD
        let start_program_fe = frontend(opts.clone(), &vec![starter_empty_program.clone()]).unwrap();
        let evaluator = Evaluator::new(
            opts.clone(),
            runner.clone(),
            start_program_fe.helpers.clone(),
        );
=======
        let start_program_fe = frontend(opts.clone(), vec![starter_empty_program]).unwrap();
        let evaluator = Evaluator::new(opts.clone(), runner.clone(), start_program_fe.helpers);
>>>>>>> 8d534d80

        Repl {
            depth: 0,
            input_exp: "".to_string(),
            toplevel_forms,
            evaluator,
            opts,
            loc,
        }
    }

    pub fn process_line(
        &mut self,
        allocator: &mut Allocator,
        line: String,
    ) -> Result<Option<Rc<BodyForm>>, CompileErr> {
        self.depth += count_depth(&line);

        let mut input_taken = String::new();
        swap(&mut input_taken, &mut self.input_exp);
        let input_taken = input_taken + "\n" + &line;

        if self.depth < 0 {
            let loc = self.loc.clone();
            let result = parse_sexp(loc, input_taken.as_bytes().iter().copied())
                .map(|_v| {
                    panic!("too many parens but parsed anyway");
                })
                .map_err(|e| CompileErr(e.0.clone(), e.1));
            self.input_exp = "".to_string();
            self.depth = 0;
            return result;
        }

        if self.depth > 0 {
            self.input_exp = input_taken;
            return Ok(None);
        }

        self.input_exp = "".to_string();

<<<<<<< HEAD
        parse_sexp(self.loc.clone(), input_taken.as_bytes().iter().copied())
            .map_err(|e| {
                return CompileErr(e.0.clone(), e.1.clone());
            })
=======
        parse_sexp(self.loc.clone(), &input_taken)
            .map_err(|e| CompileErr(e.0.clone(), e.1))
>>>>>>> 8d534d80
            .and_then(|parsed_program| {
                if parsed_program.is_empty() {
                    return Ok(None);
                }
                let fa = first_of_alist(parsed_program[0].clone());
                let is_helper = fa
                    .map(|fa| self.toplevel_forms.contains(&fa.to_string()))
                    .unwrap_or_else(|_| false);

                if is_helper {
                    let prog0 = parsed_program[0].clone();
                    let name = second_of_alist(prog0.clone())?;
<<<<<<< HEAD
                    let built_program = program_with_helper(vec![name], prog0.clone());
                    let program = frontend(self.opts.clone(), &vec![built_program])?;
=======
                    let built_program = program_with_helper(vec![name], prog0);
                    let program = frontend(self.opts.clone(), vec![built_program])?;
>>>>>>> 8d534d80
                    self.evaluator
                        .add_helper(&program.helpers[program.helpers.len() - 1]);
                    Ok(Some(Rc::new(BodyForm::Quoted(SExp::Nil(self.loc.clone())))))
                } else {
                    frontend(self.opts.clone(), &parsed_program)
                        .and_then(|program| {
                            self.evaluator.shrink_bodyform(
                                allocator,
                                program.args.clone(),
                                &HashMap::new(),
                                program.exp,
                                false,
                            )
                        })
                        .map(Some)
                }
            })
    }
}<|MERGE_RESOLUTION|>--- conflicted
+++ resolved
@@ -102,17 +102,12 @@
                 )),
             )),
         );
-<<<<<<< HEAD
-        let start_program_fe = frontend(opts.clone(), &vec![starter_empty_program.clone()]).unwrap();
+        let start_program_fe = frontend(opts.clone(), &[starter_empty_program]).unwrap();
         let evaluator = Evaluator::new(
             opts.clone(),
             runner.clone(),
-            start_program_fe.helpers.clone(),
+            start_program_fe.helpers,
         );
-=======
-        let start_program_fe = frontend(opts.clone(), vec![starter_empty_program]).unwrap();
-        let evaluator = Evaluator::new(opts.clone(), runner.clone(), start_program_fe.helpers);
->>>>>>> 8d534d80
 
         Repl {
             depth: 0,
@@ -154,15 +149,10 @@
 
         self.input_exp = "".to_string();
 
-<<<<<<< HEAD
         parse_sexp(self.loc.clone(), input_taken.as_bytes().iter().copied())
             .map_err(|e| {
-                return CompileErr(e.0.clone(), e.1.clone());
+                CompileErr(e.0.clone(), e.1)
             })
-=======
-        parse_sexp(self.loc.clone(), &input_taken)
-            .map_err(|e| CompileErr(e.0.clone(), e.1))
->>>>>>> 8d534d80
             .and_then(|parsed_program| {
                 if parsed_program.is_empty() {
                     return Ok(None);
@@ -175,13 +165,8 @@
                 if is_helper {
                     let prog0 = parsed_program[0].clone();
                     let name = second_of_alist(prog0.clone())?;
-<<<<<<< HEAD
-                    let built_program = program_with_helper(vec![name], prog0.clone());
-                    let program = frontend(self.opts.clone(), &vec![built_program])?;
-=======
                     let built_program = program_with_helper(vec![name], prog0);
-                    let program = frontend(self.opts.clone(), vec![built_program])?;
->>>>>>> 8d534d80
+                    let program = frontend(self.opts.clone(), &[built_program])?;
                     self.evaluator
                         .add_helper(&program.helpers[program.helpers.len() - 1]);
                     Ok(Some(Rc::new(BodyForm::Quoted(SExp::Nil(self.loc.clone())))))
