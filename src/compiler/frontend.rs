--- conflicted
+++ resolved
@@ -384,18 +384,12 @@
     name: Vec<u8>,
     body: Rc<SExp>,
 ) -> Result<HelperForm, CompileErr> {
-<<<<<<< HEAD
-    compile_bodyform(opts, body).map(|bf| {
-        HelperForm::Defconstant(DefconstData {
-            kw: kl,
-=======
     let body_borrowed: &SExp = body.borrow();
     if let SExp::Cons(_, _, _) = body_borrowed {
         Ok(HelperForm::Defconstant(DefconstData {
             loc: l,
->>>>>>> bb08f296
             nl,
-            loc: l,
+            kw: kl,
             kind: ConstantKind::Simple,
             name: name.to_vec(),
             body: Rc::new(BodyForm::Value(body_borrowed.clone())),
@@ -405,7 +399,8 @@
             HelperForm::Defconstant(DefconstData {
                 loc: l,
                 nl,
-                kw: kwl,
+                kw: kl,
+                kind: ConstantKind::Simple,
                 name: name.to_vec(),
                 body: Rc::new(bf),
             })
