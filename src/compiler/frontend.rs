use std::borrow::Borrow;
use std::collections::HashMap;
use std::collections::HashSet;
use std::mem::swap;
use std::rc::Rc;

use log::debug;

use num_bigint::ToBigInt;

use crate::classic::clvm::__type_compatibility__::{bi_one, bi_zero};
use crate::compiler::comptypes::{
    list_to_cons, Binding, BindingPattern, BodyForm, ChiaType, CompileErr, CompileForm,
    CompilerOpts, ConstantKind, DefconstData, DefmacData, DeftypeData, DefunData, HelperForm,
    IncludeDesc, LetData, LetFormKind, ModAccum, StructDef, StructMember, TypeAnnoKind,
};
use crate::compiler::lambda::handle_lambda;
use crate::compiler::preprocessor::preprocess;
use crate::compiler::rename::rename_children_compileform;
use crate::compiler::sexp::{decode_string, enlist, SExp};
use crate::compiler::srcloc::{HasLoc, Srcloc};
use crate::compiler::typecheck::{parse_type_sexp, parse_type_var};
use crate::compiler::types::ast::{Polytype, Type, TypeVar};
use crate::util::{toposort, u8_from_number, Number};

fn collect_used_names_sexp(body: Rc<SExp>) -> Vec<Vec<u8>> {
    match body.borrow() {
        SExp::Atom(_, name) => vec![name.to_vec()],
        SExp::Cons(_, head, tail) => {
            let mut head_collected = collect_used_names_sexp(head.clone());
            let mut tail_collected = collect_used_names_sexp(tail.clone());
            head_collected.append(&mut tail_collected);
            head_collected
        }
        _ => vec![],
    }
}

fn collect_used_names_binding(body: &Binding) -> Vec<Vec<u8>> {
    collect_used_names_bodyform(body.body.borrow())
}

fn collect_used_names_bodyform(body: &BodyForm) -> Vec<Vec<u8>> {
    match body {
        BodyForm::Let(_, letdata) => {
            let mut result = Vec::new();
            for b in letdata.bindings.iter() {
                let mut new_binding_names = collect_used_names_binding(b);
                result.append(&mut new_binding_names);
            }

            let mut body_names = collect_used_names_bodyform(letdata.body.borrow());
            result.append(&mut body_names);
            result
        }
        BodyForm::Quoted(_) => vec![],
        BodyForm::Value(atom) => match atom.borrow() {
            SExp::Atom(_l, v) => vec![v.to_vec()],
            SExp::Cons(_l, f, r) => {
                let mut first_names = collect_used_names_sexp(f.clone());
                let mut rest_names = collect_used_names_sexp(r.clone());
                first_names.append(&mut rest_names);
                first_names
            }
            _ => Vec::new(),
        },
        BodyForm::Call(_l, vs) => {
            let mut result = Vec::new();
            for a in vs {
                let mut argnames = collect_used_names_bodyform(a);
                result.append(&mut argnames);
            }
            result
        }
        BodyForm::Mod(_, false, _) => vec![],
        BodyForm::Mod(_, true, form) => {
            let mut result = Vec::new();
            for h in form.helpers.iter() {
                let mut helper_uses = collect_used_names_helperform(h);
                result.append(&mut helper_uses);
            }
            let mut body_uses = collect_used_names_bodyform(form.exp.borrow());
            result.append(&mut body_uses);
            result
        }
    }
}

fn collect_used_names_helperform(body: &HelperForm) -> Vec<Vec<u8>> {
    match body {
        HelperForm::Deftype(_) => Vec::new(),
        HelperForm::Defconstant(defc) => collect_used_names_bodyform(defc.body.borrow()),
        HelperForm::Defmacro(mac) => {
            let mut res = collect_used_names_compileform(mac.program.borrow());
            // Ensure any other names mentioned in qq blocks are included.
            let mut all_token_res = collect_used_names_sexp(mac.program.to_sexp());
            res.append(&mut all_token_res);
            res
        }
        HelperForm::Defun(_, defun) => collect_used_names_bodyform(&defun.body),
    }
}

fn collect_used_names_compileform(body: &CompileForm) -> Vec<Vec<u8>> {
    let mut result = Vec::new();
    for h in body.helpers.iter() {
        let mut helper_list = collect_used_names_helperform(h.borrow());
        result.append(&mut helper_list);
    }

    let mut ex_list = collect_used_names_bodyform(body.exp.borrow());
    result.append(&mut ex_list);
    result
}

fn calculate_live_helpers(
    last_names: &HashSet<Vec<u8>>,
    names: &HashSet<Vec<u8>>,
    helper_map: &HashMap<Vec<u8>, HelperForm>,
) -> HashSet<Vec<u8>> {
    if last_names.len() == names.len() {
        names.clone()
    } else {
        let new_names: HashSet<Vec<u8>> =
            names.difference(last_names).map(|x| x.to_vec()).collect();
        let mut needed_helpers: HashSet<Vec<u8>> = names.clone();

        for name in new_names {
            if let Some(new_helper) = helper_map.get(&name) {
                let even_newer_names: HashSet<Vec<u8>> = collect_used_names_helperform(new_helper)
                    .iter()
                    .map(|x| x.to_vec())
                    .collect();
                needed_helpers = needed_helpers
                    .union(&even_newer_names)
                    .map(|x| x.to_vec())
                    .collect();
            }
        }

        calculate_live_helpers(names, &needed_helpers, helper_map)
    }
}

fn qq_to_expression(opts: Rc<dyn CompilerOpts>, body: Rc<SExp>) -> Result<BodyForm, CompileErr> {
    let body_copy: &SExp = body.borrow();

    match body.borrow() {
        SExp::Cons(l, f, r) => {
            let op = match f.borrow() {
                SExp::Atom(_, o) => o.clone(),
                SExp::QuotedString(_, _, s) => s.clone(),
                SExp::Integer(_, i) => u8_from_number(i.clone()),
                _ => Vec::new(),
            };

            if op.len() == 1 && (op[0] == b'q' || op[0] == 1) {
                return Ok(BodyForm::Quoted(body_copy.clone()));
            } else if let Some(list) = r.proper_list() {
                if op == b"quote" {
                    if list.len() != 1 {
                        return Err(CompileErr(l.clone(), format!("bad form {body}")));
                    }

                    return Ok(BodyForm::Quoted(list[0].clone()));
                } else if op == b"unquote" {
                    if list.len() != 1 {
                        return Err(CompileErr(l.clone(), format!("bad form {body}")));
                    }

                    return compile_bodyform(opts.clone(), Rc::new(list[0].clone()));
                }
            }

            qq_to_expression_list(opts, body.clone())
        }
        _ => Ok(BodyForm::Quoted(body_copy.clone())),
    }
}

fn qq_to_expression_list(
    opts: Rc<dyn CompilerOpts>,
    body: Rc<SExp>,
) -> Result<BodyForm, CompileErr> {
    match body.borrow() {
        SExp::Cons(l, f, r) => {
            m! {
                f_qq <- qq_to_expression(opts.clone(), f.clone());
                r_qq <- qq_to_expression_list(opts, r.clone());
                Ok(BodyForm::Call(l.clone(), vec!(
                    Rc::new(BodyForm::Value(
                        SExp::Atom(l.clone(), "c".as_bytes().to_vec())
                    )),
                    Rc::new(f_qq),
                    Rc::new(r_qq)
                )))
            }
        }
        SExp::Nil(l) => Ok(BodyForm::Quoted(SExp::Nil(l.clone()))),
        _ => Err(CompileErr(
            body.loc(),
            format!("Bad list tail in qq {body}"),
        )),
    }
}

fn args_to_expression_list(
    opts: Rc<dyn CompilerOpts>,
    body: Rc<SExp>,
) -> Result<Vec<Rc<BodyForm>>, CompileErr> {
    if body.nilp() {
        Ok(vec![])
    } else {
        match body.borrow() {
            SExp::Cons(_l, first, rest) => {
                let mut result_list = Vec::new();
                let f_compiled = compile_bodyform(opts.clone(), first.clone())?;
                result_list.push(Rc::new(f_compiled));
                let mut args = args_to_expression_list(opts, rest.clone())?;
                result_list.append(&mut args);
                Ok(result_list)
            }
            _ => Err(CompileErr(
                body.loc(),
                "Bad arg list tail ".to_string() + &body.to_string(),
            )),
        }
    }
}

fn make_let_bindings(
    opts: Rc<dyn CompilerOpts>,
    body: Rc<SExp>,
) -> Result<Vec<Rc<Binding>>, CompileErr> {
    let err = Err(CompileErr(
        body.loc(),
        "Bad binding tail ".to_string() + &body.to_string(),
    ));
    match body.borrow() {
        SExp::Nil(_) => Ok(vec![]),
        SExp::Cons(_, head, tl) => head
            .proper_list()
            .filter(|x| x.len() == 2)
            .map(|x| match (x[0].atomize(), &x[1]) {
                (SExp::Atom(l, name), expr) => {
                    let compiled_body = compile_bodyform(opts.clone(), Rc::new(expr.clone()))?;
                    let mut result = Vec::new();
                    let mut rest_bindings = make_let_bindings(opts, tl.clone())?;
                    result.push(Rc::new(Binding {
                        loc: l.clone(),
                        nl: l,
                        pattern: BindingPattern::Name(name.to_vec()),
                        body: Rc::new(compiled_body),
                    }));
                    result.append(&mut rest_bindings);
                    Ok(result)
                }
                (_, expr) => {
                    let compiled_body = compile_bodyform(opts.clone(), Rc::new(expr.clone()))?;
                    let mut result = Vec::new();
                    let mut rest_bindings = make_let_bindings(opts, tl.clone())?;
                    result.push(Rc::new(Binding {
                        loc: body.loc(),
                        nl: body.loc(),
                        pattern: BindingPattern::Complex(Rc::new(x[0].clone())),
                        body: Rc::new(compiled_body),
                    }));
                    result.append(&mut rest_bindings);
                    Ok(result)
                }
            })
            .unwrap_or_else(|| err.clone()),
        _ => err,
    }
}

// Make a set of names in this sexp.
fn make_provides_set(provides_set: &mut HashSet<Vec<u8>>, body_sexp: Rc<SExp>) {
    match body_sexp.atomize() {
        SExp::Cons(_, a, b) => {
            make_provides_set(provides_set, a);
            make_provides_set(provides_set, b);
        }
        SExp::Atom(_, name) => {
            provides_set.insert(name);
        }
        _ => {}
    }
}

fn handle_assign_form(
    opts: Rc<dyn CompilerOpts>,
    l: Srcloc,
    v: &[SExp],
) -> Result<BodyForm, CompileErr> {
    if v.len() % 2 == 0 {
        return Err(CompileErr(
            l,
            "assign form should be in pairs of pattern value followed by an expression".to_string(),
        ));
    }

    let mut bindings = Vec::new();
    for idx in (0..(v.len() - 1) / 2).map(|idx| idx * 2) {
        let destructure_pattern = Rc::new(v[idx].clone());
        let binding_body = compile_bodyform(opts.clone(), Rc::new(v[idx + 1].clone()))?;
        bindings.push(Rc::new(Binding {
            loc: v[idx].loc().ext(&v[idx + 1].loc()),
            nl: destructure_pattern.loc(),
            pattern: BindingPattern::Complex(destructure_pattern),
            body: Rc::new(binding_body),
        }));
    }

    // Topological sort of bindings.
    let sorted_spec = toposort(
        &bindings,
        CompileErr(l.clone(), "deadlock resolving binding order".to_string()),
        // Needs: What this binding relies on.
        |possible, b| {
            let mut need_set = HashSet::new();
            make_provides_set(&mut need_set, b.body.to_sexp());
            let mut need_set_thats_possible = HashSet::new();
            for need in need_set.intersection(possible) {
                need_set_thats_possible.insert(need.clone());
            }
            Ok(need_set_thats_possible)
        },
        // Has: What this binding provides.
        |b| match b.pattern.borrow() {
            BindingPattern::Name(name) => HashSet::from([name.clone()]),
            BindingPattern::Complex(sexp) => {
                let mut result_set = HashSet::new();
                make_provides_set(&mut result_set, sexp.clone());
                result_set
            }
        },
    )?;

    let compiled_body = compile_bodyform(opts, Rc::new(v[v.len() - 1].clone()))?;
    // Break up into stages of parallel let forms.
    // Track the needed bindings of this level.
    // If this becomes broader in a way that doesn't
    // match the existing provides, we need to break
    // the let binding.
    let mut current_provides = HashSet::new();
    let mut binding_lists = Vec::new();
    let mut this_round_bindings = Vec::new();
    let mut new_provides: HashSet<Vec<u8>> = HashSet::new();

    for spec in sorted_spec.iter() {
        let mut new_needs = spec.needs.difference(&current_provides).cloned();
        if new_needs.next().is_some() {
            // Roll over the set we're accumulating to the finished version.
            let mut empty_tmp: Vec<Rc<Binding>> = Vec::new();
            swap(&mut empty_tmp, &mut this_round_bindings);
            binding_lists.push(empty_tmp);
            for provided in new_provides.iter() {
                current_provides.insert(provided.clone());
            }
            new_provides.clear();
        }
        // Record what we can provide to the next round.
        for p in spec.has.iter() {
            new_provides.insert(p.clone());
        }
        this_round_bindings.push(bindings[spec.index].clone());
    }

    // Pick up the last ones that didn't add new needs.
    if !this_round_bindings.is_empty() {
        binding_lists.push(this_round_bindings);
    }

    // We don't need to do much if there were no bindings.
    if binding_lists.is_empty() {
        return Ok(compiled_body);
    }

    binding_lists.reverse();

    // Spill let forms as parallel sets to get the best stack we can.
    let mut end_bindings = Vec::new();
    swap(&mut end_bindings, &mut binding_lists[0]);

    let mut output_let = BodyForm::Let(
        LetFormKind::Parallel,
        LetData {
            loc: l.clone(),
            kw: Some(l.clone()),
            bindings: end_bindings,
            body: Rc::new(compiled_body),
        },
    );

    for binding_list in binding_lists.into_iter().skip(1) {
        output_let = BodyForm::Let(
            LetFormKind::Parallel,
            LetData {
                loc: l.clone(),
                kw: Some(l.clone()),
                bindings: binding_list,
                body: Rc::new(output_let),
            },
        )
    }

    Ok(output_let)
}

pub fn compile_bodyform(
    opts: Rc<dyn CompilerOpts>,
    body: Rc<SExp>,
) -> Result<BodyForm, CompileErr> {
    match body.borrow() {
        SExp::Cons(l, op, tail) => {
            let application = || {
                args_to_expression_list(opts.clone(), tail.clone()).and_then(|args| {
                    compile_bodyform(opts.clone(), op.clone()).map(|func| {
                        let mut result_call = vec![Rc::new(func)];
                        let mut args_clone = args.to_vec();
                        let ending = if args.is_empty() {
                            l.ending()
                        } else {
                            args[args.len() - 1].loc().ending()
                        };
                        result_call.append(&mut args_clone);
                        BodyForm::Call(l.ext(&ending), result_call)
                    })
                })
            };

            let finish_err = |site| {
                Err(CompileErr(
                    l.clone(),
                    format!("{site}: bad argument list for form {body}"),
                ))
            };

            match op.borrow() {
                SExp::Atom(l, atom_name) => {
                    if *atom_name == "q".as_bytes().to_vec()
                        || (atom_name.len() == 1 && atom_name[0] == 1)
                    {
                        let tail_copy: &SExp = tail.borrow();
                        return Ok(BodyForm::Quoted(tail_copy.clone()));
                    }

                    match tail.proper_list() {
                        Some(v) => {
                            if *atom_name == "let".as_bytes().to_vec()
                                || *atom_name == "let*".as_bytes().to_vec()
                            {
                                if v.len() != 2 {
                                    return finish_err("let");
                                }

                                let kind = if *atom_name == "let".as_bytes().to_vec() {
                                    LetFormKind::Parallel
                                } else {
                                    LetFormKind::Sequential
                                };

                                let bindings = v[0].clone();
                                let body = v[1].clone();

                                let let_bindings =
                                    make_let_bindings(opts.clone(), Rc::new(bindings))?;
                                let compiled_body = compile_bodyform(opts, Rc::new(body))?;
                                Ok(BodyForm::Let(
                                    kind,
                                    LetData {
                                        loc: l.clone(),
                                        kw: Some(l.clone()),
                                        bindings: let_bindings,
                                        body: Rc::new(compiled_body),
                                    },
                                ))
                            } else if *atom_name == "assign".as_bytes().to_vec() {
                                handle_assign_form(opts.clone(), l.clone(), &v)
                            } else if *atom_name == "quote".as_bytes().to_vec() {
                                if v.len() != 1 {
                                    return finish_err("quote");
                                }

                                let quote_body = v[0].clone();

                                Ok(BodyForm::Quoted(quote_body))
                            } else if *atom_name == "qq".as_bytes().to_vec() {
                                if v.len() != 1 {
                                    return finish_err("qq");
                                }

                                let quote_body = v[0].clone();

                                qq_to_expression(opts, Rc::new(quote_body))
                            } else if *atom_name == "mod".as_bytes().to_vec() {
                                let subparse = frontend(opts, &[body.clone()])?;
                                Ok(BodyForm::Mod(op.loc(), false, subparse))
                            } else if *atom_name == "mod+".as_bytes().to_vec() {
                                let subparse = frontend(opts, &[body.clone()])?;
                                Ok(BodyForm::Mod(op.loc(), true, subparse))
                            } else if *atom_name == "lambda".as_bytes().to_vec() {
                                handle_lambda(opts, &v)
                            } else {
                                application()
                            }
                        }
                        None => finish_err("tail_proper"),
                    }
                }
                SExp::Integer(il, i) => compile_bodyform(
                    opts,
                    Rc::new(SExp::Cons(
                        il.clone(),
                        Rc::new(SExp::Atom(il.clone(), u8_from_number(i.clone()))),
                        tail.clone(),
                    )),
                ),
                SExp::QuotedString(_, _, _) => {
                    let body_copy: &SExp = body.borrow();
                    Ok(BodyForm::Value(body_copy.clone()))
                }
                SExp::Nil(_l) => {
                    let body_copy: &SExp = body.borrow();
                    Ok(BodyForm::Quoted(body_copy.clone()))
                }
                SExp::Cons(_, _, _) => finish_err("bad cons"),
            }
        }
        _ => {
            let body_copy: &SExp = body.borrow();
            Ok(BodyForm::Value(body_copy.clone()))
        }
    }
}

// More modern constant definition that interprets code ala constexpr.
fn compile_defconst(
    opts: Rc<dyn CompilerOpts>,
    l: Srcloc,
    nl: Srcloc,
    kl: Option<Srcloc>,
    name: Vec<u8>,
    body: Rc<SExp>,
) -> Result<HelperForm, CompileErr> {
    let bf = compile_bodyform(opts.clone(), body)?;
    Ok(HelperForm::Defconstant(DefconstData {
        kw: kl,
        nl,
        loc: l,
        kind: ConstantKind::Complex,
        name: name.to_vec(),
        body: Rc::new(bf),
        ty: None,
        tabled: opts.frontend_opt(),
    }))
}

fn compile_defconstant(
    opts: Rc<dyn CompilerOpts>,
    l: Srcloc,
    nl: Srcloc,
    kl: Option<Srcloc>,
    name: Vec<u8>,
    body: Rc<SExp>,
    ty: Option<Polytype>,
) -> Result<HelperForm, CompileErr> {
    let body_borrowed: &SExp = body.borrow();
    if let SExp::Cons(_, _, _) = body_borrowed {
        Ok(HelperForm::Defconstant(DefconstData {
            loc: l,
            nl,
            kw: kl,
            kind: ConstantKind::Simple,
            name: name.to_vec(),
            body: Rc::new(BodyForm::Value(body_borrowed.clone())),
            ty,
            tabled: opts.frontend_opt(),
        }))
    } else {
        compile_bodyform(opts.clone(), body.clone()).map(|bf| {
            HelperForm::Defconstant(DefconstData {
                loc: l,
                nl,
                kw: kl,
                kind: ConstantKind::Simple,
                name: name.to_vec(),
                body: Rc::new(bf),
                ty,
                tabled: opts.frontend_opt(),
            })
        })
    }
}

fn location_span(l_: Srcloc, lst_: Rc<SExp>) -> Srcloc {
    let mut l = l_;
    let mut lst = lst_;
    while let SExp::Cons(_, a, b) = lst.borrow() {
        l = location_span(l.clone(), a.clone()).ext(&b.loc());
        lst = b.clone();
    }
    l
}

pub struct CompileDefun {
    pub l: Srcloc,
    pub nl: Srcloc,
    pub kwl: Option<Srcloc>,
    pub inline: bool,
    pub name: Vec<u8>,
    pub args: Rc<SExp>,
    pub body: Rc<SExp>,
}

fn compile_defun(
    opts: Rc<dyn CompilerOpts>,
    data: CompileDefun,
    ty: Option<Polytype>,
) -> Result<HelperForm, CompileErr> {
    let mut take_form = data.body.clone();

    if let SExp::Cons(_, f, _r) = data.body.borrow() {
        take_form = f.clone();
    }
    compile_bodyform(opts, take_form).map(|bf| {
        HelperForm::Defun(
            data.inline,
            DefunData {
                loc: data.l,
                nl: data.nl,
                kw: data.kwl,
                name: data.name,
                args: data.args.clone(),
                orig_args: data.args,
                body: Rc::new(bf),
                ty,
                synthetic: false,
            },
        )
    })
}

fn compile_defmacro(
    opts: Rc<dyn CompilerOpts>,
    l: Srcloc,
    nl: Srcloc,
    kwl: Option<Srcloc>,
    name: Vec<u8>,
    args: Rc<SExp>,
    body: Rc<SExp>,
) -> Result<HelperForm, CompileErr> {
    let program = SExp::Cons(
        l.clone(),
        Rc::new(SExp::Atom(l.clone(), b"mod".to_vec())),
        Rc::new(SExp::Cons(l.clone(), args.clone(), body)),
    );
    let new_opts = opts.set_stdenv(false);
    frontend(new_opts, &[Rc::new(program)]).map(|p| {
        HelperForm::Defmacro(DefmacData {
            loc: l,
            nl,
            kw: kwl,
            name,
            args: args.clone(),
            program: Rc::new(p),
        })
    })
}

enum TypeKind {
    Arrow,
    Colon,
}

struct OpName4Match {
    opl: Srcloc,
    op_name: Vec<u8>,
    nl: Srcloc,
    name: Vec<u8>,
    args: Rc<SExp>,
    body: Rc<SExp>,
    orig: Vec<SExp>,
    ty: Option<(TypeKind, Rc<SExp>)>,
}

fn match_op_name_4(pl: &[SExp]) -> Option<OpName4Match> {
    if pl.is_empty() {
        return None;
    }

    match &pl[0].atomize() {
        SExp::Atom(l, op_name) => {
            if pl.len() < 3 {
                return Some(OpName4Match {
                    opl: l.clone(),
                    op_name: op_name.clone(),
                    nl: l.clone(),
                    name: Vec::new(),
                    args: Rc::new(SExp::Nil(l.clone())),
                    body: Rc::new(SExp::Nil(l.clone())),
                    orig: pl.to_owned(),
                    ty: None,
                });
            }

            match &pl[1].atomize() {
                SExp::Atom(ll, name) => {
                    let mut tail_idx = 3;
                    let mut tail_list = Vec::new();
                    let mut type_anno = None;
                    if pl.len() > 3 {
                        if let SExp::Atom(_, colon) = &pl[3] {
                            if *colon == vec![b':'] {
                                // Type annotation
                                tail_idx += 2;
                                type_anno = Some((TypeKind::Colon, Rc::new(pl[4].clone())));
                            } else if *colon == vec![b'-', b'>'] {
                                // Type annotation
                                tail_idx += 2;
                                type_anno = Some((TypeKind::Arrow, Rc::new(pl[4].clone())));
                            }
                        }
                    }
                    for elt in pl.iter().skip(tail_idx) {
                        tail_list.push(Rc::new(elt.clone()));
                    }

                    Some(OpName4Match {
                        nl: ll.clone(),
                        op_name: op_name.clone(),
                        opl: l.clone(),
                        name: name.clone(),
                        args: Rc::new(pl[2].clone()),
                        body: Rc::new(enlist(l.clone(), &tail_list)),
                        orig: pl.to_owned(),
                        ty: type_anno,
                    })
                }
                _ => Some(OpName4Match {
                    nl: pl[0].loc(),
                    opl: l.clone(),
                    op_name: op_name.clone(),
                    name: Vec::new(),
                    args: Rc::new(SExp::Nil(l.clone())),
                    body: Rc::new(SExp::Nil(l.clone())),
                    orig: pl.to_owned(),
                    ty: None,
                }),
            }
        }
        _ => None,
    }
}

fn extract_type_variables_from_forall_stack(tvars: &mut Vec<TypeVar>, t: &Polytype) -> Polytype {
    if let Type::TForall(v, t1) = t {
        tvars.push(v.clone());
        extract_type_variables_from_forall_stack(tvars, t1.borrow())
    } else {
        t.clone()
    }
}

pub struct ArgTypeResult {
    pub stripped_args: Rc<SExp>,
    pub arg_names: Vec<Vec<u8>>,
    pub individual_types: HashMap<Vec<u8>, Polytype>,
    pub individual_paths: HashMap<Vec<u8>, Number>,
    pub individual_locs: HashMap<Vec<u8>, Srcloc>,
    pub whole_args: Polytype,
}

#[allow(clippy::too_many_arguments)]
fn recover_arg_type_inner(
    arg_names: &mut Vec<Vec<u8>>,
    individual_types: &mut HashMap<Vec<u8>, Polytype>,
    individual_paths: &mut HashMap<Vec<u8>, Number>,
    individual_locs: &mut HashMap<Vec<u8>, Srcloc>,
    depth: Number,
    path: Number,
    args: Rc<SExp>,
    have_anno: bool,
) -> Result<(bool, Rc<SExp>, Polytype), CompileErr> {
    match &args.atomize() {
        SExp::Nil(l) => Ok((have_anno, args.clone(), Type::TUnit(l.clone()))),
        SExp::Atom(l, n) => {
            arg_names.push(n.clone());
            individual_types.insert(n.clone(), Type::TAny(l.clone()));
            individual_paths.insert(n.clone(), depth + path);
            individual_locs.insert(n.clone(), l.clone());
            Ok((false, args.clone(), Type::TAny(l.clone())))
        }
        SExp::Cons(l, a, b) => {
            // There are a few cases:
            // (normal destructuring)
            // (@ name sub)
            // (@ name sub : ty)
            // (X : ty)
            // We want to catch the final case and pass through its unannotated
            // counterpart.
            let next_depth = depth.clone() * 2_u32.to_bigint().unwrap();
            if let Some(lst) = args.proper_list() {
                // Dive in
                if lst.len() == 5 {
                    if let (SExp::Atom(l, n), SExp::Atom(_l2, n2)) =
                        (&lst[0].atomize(), &lst[3].atomize())
                    {
                        if n == &vec![b'@'] && n2 == &vec![b':'] {
                            // At capture with annotation
                            return Err(CompileErr(l.clone(), "An at-capture with a type alias is currently unsupported.  A struct can be used instead.".to_string()));
                        };
                    };
                } else if lst.len() == 3 {
                    if let (SExp::Atom(l0, n0), SExp::Atom(_l1, n1)) =
                        (&lst[0].atomize(), &lst[1].atomize())
                    {
                        if n1 == &vec![b':'] {
                            // Name with annotation
                            let ty = parse_type_sexp(Rc::new(lst[2].clone()))?;
                            arg_names.push(n0.clone());
                            individual_types.insert(n0.clone(), ty.clone());
                            individual_paths.insert(n0.clone(), depth + path);
                            individual_locs.insert(n0.clone(), l0.clone());
                            return Ok((true, Rc::new(lst[0].clone()), ty));
                        };
                    };
                }
            }

            let (got_ty_a, stripped_a, ty_a) = recover_arg_type_inner(
                arg_names,
                individual_types,
                individual_paths,
                individual_locs,
                next_depth.clone(),
                path.clone(),
                a.clone(),
                have_anno,
            )?;
            let (got_ty_b, stripped_b, ty_b) = recover_arg_type_inner(
                arg_names,
                individual_types,
                individual_paths,
                individual_locs,
                next_depth,
                path + depth,
                b.clone(),
                have_anno,
            )?;
            Ok((
                got_ty_a || got_ty_b,
                Rc::new(SExp::Cons(l.clone(), stripped_a, stripped_b)),
                Type::TPair(Rc::new(ty_a), Rc::new(ty_b)),
            ))
        }
        _ => Err(CompileErr(
            args.loc(),
            "unrecognized argument form".to_string(),
        )),
    }
}

pub fn recover_arg_type(args: Rc<SExp>, always: bool) -> Result<Option<ArgTypeResult>, CompileErr> {
    let mut arg_names = Vec::new();
    let mut individual_types = HashMap::new();
    let mut individual_paths = HashMap::new();
    let mut individual_locs = HashMap::new();
    let (got_any, stripped, ty) = recover_arg_type_inner(
        &mut arg_names,
        &mut individual_types,
        &mut individual_paths,
        &mut individual_locs,
        bi_one(),
        bi_zero(),
        args,
        false,
    )?;
    if got_any || always {
        Ok(Some(ArgTypeResult {
            arg_names,
            stripped_args: stripped,
            individual_types,
            individual_paths,
            individual_locs,
            whole_args: ty,
        }))
    } else {
        Ok(None)
    }
}

// Given type recovered argument type and a candidate return type (possibly with
// a forall stack), construct the user's expected function type. If no arg types
// were given, the arg type is Any. If the bottom of the stack is a function
// type, its left hand type is replaced with the given arg type or Any. If it
// isn't a function type, it's promoted to be a function taking the given arg
// type or Any.
fn promote_with_arg_type(argty: &Polytype, funty: &Polytype) -> Polytype {
    match funty {
        Type::TForall(v, t) => {
            Type::TForall(v.clone(), Rc::new(promote_with_arg_type(argty, t.borrow())))
        }
        Type::TFun(_t1, t2) => Type::TFun(Rc::new(argty.clone()), t2.clone()),
        _ => Type::TFun(Rc::new(argty.clone()), Rc::new(funty.clone())),
    }
}

// Returns None if result_ty is None and there are no type signatures recovered
// from the args.
//
// If the function's type signature is given with a TForall, the type variables
// given will be in scope for the arguments.
// If type arguments are given, the function's type signature must not be given
// as a function type (since all functions are arity-1 in chialisp).  The final
// result type will be enriched to include the argument types.
fn augment_fun_type_with_args(
    args: Rc<SExp>,
    result_ty: Option<TypeAnnoKind>,
) -> Result<(Rc<SExp>, Option<Polytype>), CompileErr> {
    if let Some(atr) = recover_arg_type(args.clone(), false)? {
        let mut tvars = Vec::new();

        let actual_result_ty = if let Some(TypeAnnoKind::Arrow(rty)) = result_ty {
            extract_type_variables_from_forall_stack(&mut tvars, &rty)
        } else if let Some(TypeAnnoKind::Colon(rty)) = result_ty {
            let want_rty = extract_type_variables_from_forall_stack(&mut tvars, &rty);
            // If it's a function type, we have to give it as "args"
            if let Type::TFun(t1, t2) = want_rty {
                let t1_borrowed: &Polytype = t1.borrow();
                if t1_borrowed != &Type::TVar(TypeVar("args".to_string(), t1.loc())) {
                    return Err(CompileErr(t1.loc(), "When arguments are annotated, if the full function type is given, it must be given as (args -> ...).  The 'args' type variable will contain the type implied by the individual argument annotations.".to_string()));
                }

                let t2_borrowed: &Polytype = t2.borrow();
                t2_borrowed.clone()
            } else {
                want_rty
            }
        } else {
            Type::TAny(args.loc())
        };

        Ok((
            atr.stripped_args.clone(),
            Some(promote_with_arg_type(&atr.whole_args, &actual_result_ty)),
        ))
    } else {
        // No arg types were given.  If a type was given for the result (non-fun)
        // use Any -> Any
        // else use the whole thing.
        Ok(result_ty
            .map(|rty| match rty {
                TypeAnnoKind::Colon(t) => (args.clone(), Some(t)),
                TypeAnnoKind::Arrow(t) => (
                    args.clone(),
                    Some(Type::TFun(Rc::new(Type::TAny(args.loc())), Rc::new(t))),
                ),
            })
            .unwrap_or_else(|| (args.clone(), None)))
    }
}

fn create_constructor_code(sdef: &StructDef, proto: Rc<SExp>) -> BodyForm {
    match proto.atomize() {
        SExp::Atom(l, n) => BodyForm::Value(SExp::Atom(l, n)),
        SExp::Cons(l, a, b) => BodyForm::Call(
            l.clone(),
            vec![
                Rc::new(BodyForm::Value(SExp::Atom(l, b"c*".to_vec()))),
                Rc::new(create_constructor_code(sdef, a)),
                Rc::new(create_constructor_code(sdef, b)),
            ],
        ),
        _ => BodyForm::Quoted(SExp::Nil(sdef.loc.clone())),
    }
}

fn create_constructor(sdef: &StructDef) -> HelperForm {
    let mut access_name = "new_".as_bytes().to_vec();
    access_name.append(&mut sdef.name.clone());

    // Iterate through the arguments in reverse to build up a linear argument
    // list.
    // Build up the type list in the same way.
    let mut arguments = SExp::Nil(sdef.loc.clone());
    let mut argtype = Type::TUnit(sdef.loc.clone());

    for m in sdef.members.iter().rev() {
        argtype = Type::TPair(Rc::new(m.ty.clone()), Rc::new(argtype));
        arguments = SExp::Cons(
            m.loc.clone(),
            Rc::new(SExp::Atom(m.loc.clone(), m.name.clone())),
            Rc::new(arguments),
        );
    }

    let construction = create_constructor_code(sdef, sdef.proto.clone());
    let mut target_ty = Type::TVar(TypeVar(decode_string(&sdef.name), sdef.loc.clone()));

    for a in sdef.vars.iter().rev() {
        target_ty = Type::TApp(Rc::new(target_ty), Rc::new(Type::TVar(a.clone())));
    }

    let mut funty = Type::TFun(Rc::new(argtype), Rc::new(target_ty));

    for a in sdef.vars.iter().rev() {
        funty = Type::TForall(a.clone(), Rc::new(funty));
    }

    HelperForm::Defun(
        true,
        DefunData {
            kw: None,
            nl: sdef.loc.clone(),
            loc: sdef.loc.clone(),
            name: access_name,
            args: Rc::new(arguments),
            body: Rc::new(construction),
            ty: Some(funty),
            synthetic: false,
        },
    )
}

pub fn generate_type_helpers(ty: &ChiaType) -> Vec<HelperForm> {
    match ty {
        ChiaType::Abstract(_, _) => vec![],
        ChiaType::Struct(sdef) => {
            // Construct ((S : <type>))
            let struct_argument = Rc::new(SExp::Cons(
                sdef.loc.clone(),
                Rc::new(SExp::Atom(sdef.loc.clone(), vec![b'S'])),
                Rc::new(SExp::Nil(sdef.loc.clone())),
            ));
            let mut members: Vec<HelperForm> = sdef
                .members
                .iter()
                .map(|m| {
                    let mut access_name = "get_".as_bytes().to_vec();
                    access_name.append(&mut sdef.name.clone());
                    access_name.push(b'_');
                    access_name.append(&mut m.name.clone());

                    let mut argty = Type::TVar(TypeVar(decode_string(&sdef.name), m.loc.clone()));

                    for a in sdef.vars.iter().rev() {
                        argty = Type::TApp(Rc::new(argty), Rc::new(Type::TVar(a.clone())));
                    }

                    let mut funty = Type::TFun(
                        Rc::new(Type::TPair(
                            Rc::new(argty),
                            Rc::new(Type::TUnit(m.loc.clone())),
                        )),
                        Rc::new(m.ty.clone()),
                    );

                    for a in sdef.vars.iter().rev() {
                        funty = Type::TForall(a.clone(), Rc::new(funty));
                    }

                    HelperForm::Defun(
                        true,
                        DefunData {
                            kw: None,
                            nl: m.loc.clone(),
                            loc: m.loc.clone(),
                            name: access_name,
                            args: struct_argument.clone(),
                            body: Rc::new(BodyForm::Call(
                                m.loc.clone(),
                                vec![
                                    Rc::new(BodyForm::Value(SExp::Atom(
                                        m.loc.clone(),
                                        vec![b'a', b'*'],
                                    ))),
                                    Rc::new(BodyForm::Quoted(SExp::Integer(
                                        m.loc.clone(),
                                        m.path.clone(),
                                    ))),
                                    Rc::new(BodyForm::Value(SExp::Atom(m.loc.clone(), vec![b'S']))),
                                ],
                            )),
                            ty: Some(funty),
                            synthetic: false,
                        },
                    )
                })
                .collect();

            let ctor = create_constructor(sdef);
            members.push(ctor);
            members
        }
    }
}

fn parse_chia_type(v: Vec<SExp>) -> Result<ChiaType, CompileErr> {
    // (deftype name args... (def))
    if let SExp::Atom(l, n) = &v[1].atomize() {
        // Name
        if v.len() == 2 {
            // An abstract type
            return Ok(ChiaType::Abstract(v[1].loc(), n.clone()));
        }

        let vars: Vec<SExp> = v.iter().skip(2).take(v.len() - 3).cloned().collect();
        let expr = Rc::new(v[v.len() - 1].clone());

        let mut var_vec = Vec::new();
        for var in vars.iter() {
            var_vec.push(parse_type_var(Rc::new(var.clone()))?);
        }

        let type_of_body = recover_arg_type(expr, true)?.unwrap();
        let mut member_vec = Vec::new();
        for k in type_of_body.arg_names.iter() {
            let arg_path = type_of_body
                .individual_paths
                .get(k)
                .cloned()
                .unwrap_or_else(bi_one);
            let arg_loc = type_of_body
                .individual_locs
                .get(k)
                .cloned()
                .unwrap_or_else(|| l.clone());
            let arg_type = type_of_body
                .individual_types
                .get(k)
                .cloned()
                .unwrap_or_else(|| Type::TAny(arg_loc.clone()));
            member_vec.push(StructMember {
                loc: arg_loc,
                name: k.clone(),
                path: arg_path,
                ty: arg_type,
            });
        }
        return Ok(ChiaType::Struct(StructDef {
            loc: l.clone(),
            name: n.clone(),
            vars: var_vec,
            members: member_vec,
            proto: type_of_body.stripped_args,
            ty: type_of_body.whole_args,
        }));
    }

    Err(CompileErr(
        v[0].loc(),
        "Don't know how to interpret as type definition".to_string(),
    ))
}

pub struct HelperFormResult {
    pub chia_type: Option<ChiaType>,
    pub new_helpers: Vec<HelperForm>,
}

pub fn compile_helperform(
    opts: Rc<dyn CompilerOpts>,
    body: Rc<SExp>,
) -> Result<Option<HelperFormResult>, CompileErr> {
    let l = location_span(body.loc(), body.clone());
    let plist = body.proper_list();

    if let Some(matched) = plist.and_then(|pl| match_op_name_4(&pl)) {
        let inline = matched.op_name == "defun-inline".as_bytes().to_vec();
        if matched.op_name == "defconstant".as_bytes().to_vec() {
            let definition = compile_defconstant(
                opts,
                l,
                matched.nl,
                Some(matched.opl),
                matched.name.to_vec(),
                matched.args,
                None,
            )?;
            Ok(Some(HelperFormResult {
                chia_type: None,
                new_helpers: vec![definition],
            }))
        } else if matched.op_name == b"defconst" {
            let definition = compile_defconst(
                opts,
                l,
                matched.nl,
                Some(matched.opl),
                matched.name.to_vec(),
                matched.args,
            )?;
            Ok(Some(HelperFormResult {
                chia_type: None,
                new_helpers: vec![definition],
            }))
        } else if matched.op_name == b"defmacro" {
            let definition = compile_defmacro(
                opts,
                l,
                matched.nl,
                Some(matched.opl),
                matched.name.to_vec(),
                matched.args,
                matched.body,
            )?;
            Ok(Some(HelperFormResult {
                chia_type: None,
                new_helpers: vec![definition],
            }))
        } else if matched.op_name == "defun".as_bytes().to_vec() || inline {
            let use_type_anno = if let Some((k, ty)) = matched.ty {
                match k {
                    TypeKind::Arrow => Some(TypeAnnoKind::Arrow(parse_type_sexp(ty)?)),
                    TypeKind::Colon => Some(TypeAnnoKind::Colon(parse_type_sexp(ty)?)),
                }
            } else {
                None
            };

            let (stripped_args, parsed_type) =
                augment_fun_type_with_args(matched.args.clone(), use_type_anno)?;

            let definition = compile_defun(
                opts,
                CompileDefun {
                    l,
                    nl: matched.nl,
                    kwl: Some(matched.opl),
                    inline,
                    name: matched.name.to_vec(),
                    args: stripped_args,
                    body: matched.body,
                },
                parsed_type,
            )?;
            Ok(Some(HelperFormResult {
                chia_type: None,
                new_helpers: vec![definition],
            }))
        } else if matched.op_name == "deftype".as_bytes().to_vec() {
            let parsed_chia = parse_chia_type(matched.orig)?;
            let mut helpers = generate_type_helpers(&parsed_chia);
            debug!("parsed_chia {:?}", parsed_chia);
            let new_form = match &parsed_chia {
                ChiaType::Abstract(l, n) => HelperForm::Deftype(DeftypeData {
                    kw: matched.opl,
                    nl: matched.nl,
                    loc: l.clone(),
                    name: n.clone(),
                    args: vec![],
                    ty: None,
                }),
                ChiaType::Struct(sdef) => {
                    if let SExp::Atom(_, _) = sdef.proto.borrow() {
                        return Err(CompileErr(sdef.loc.clone(), "A struct with a single element acting as an alias is currently a hazard.  This will be fixed in the future.".to_string()));
                    }
                    HelperForm::Deftype(DeftypeData {
                        kw: matched.opl,
                        nl: matched.nl,
                        loc: sdef.loc.clone(),
                        name: sdef.name.clone(),
                        args: sdef.vars.clone(),
                        ty: Some(sdef.ty.clone()),
                    })
                }
            };
            helpers.insert(0, new_form);
            Ok(Some(HelperFormResult {
                chia_type: Some(parsed_chia),
                new_helpers: helpers,
            }))
        } else {
            Err(CompileErr(
                matched.body.loc(),
                "unknown keyword in helper".to_string(),
            ))
        }
    } else {
        Ok(None)
    }
}

trait ModCompileForms {
    fn compile_mod_body(
        &self,
        opts: Rc<dyn CompilerOpts>,
        include_forms: Vec<IncludeDesc>,
        args: Rc<SExp>,
        body: Rc<SExp>,
        ty: Option<Polytype>,
    ) -> Result<ModAccum, CompileErr>;

    fn compile_mod_helper(
        &self,
        opts: Rc<dyn CompilerOpts>,
        args: Rc<SExp>,
        body: Rc<SExp>,
        ty: Option<Polytype>,
    ) -> Result<ModAccum, CompileErr>;
}

impl ModCompileForms for ModAccum {
    fn compile_mod_body(
        &self,
        opts: Rc<dyn CompilerOpts>,
        include_forms: Vec<IncludeDesc>,
        args: Rc<SExp>,
        body: Rc<SExp>,
        ty: Option<Polytype>,
    ) -> Result<ModAccum, CompileErr> {
        Ok(self.set_final(&CompileForm {
            loc: self.loc.clone(),
            args,
            include_forms,
            helpers: self.helpers.clone(),
            exp: Rc::new(compile_bodyform(opts, body)?),
            ty,
        }))
    }

    fn compile_mod_helper(
        &self,
        opts: Rc<dyn CompilerOpts>,
        _args: Rc<SExp>,
        body: Rc<SExp>,
        _ty: Option<Polytype>,
    ) -> Result<ModAccum, CompileErr> {
        let mut mc = self.clone();
        if let Some(helpers) = compile_helperform(opts.clone(), body.clone())? {
            for form in helpers.new_helpers.iter() {
                debug!("process helper {}", decode_string(form.name()));
                mc = mc.add_helper(form.clone());
            }
            Ok(mc)
        } else {
            Err(CompileErr(
                body.loc(),
                "only the last form can be an exprssion in mod".to_string(),
            ))
        }
    }
}

fn frontend_step_finish(
    opts: Rc<dyn CompilerOpts>,
    includes: &mut Vec<IncludeDesc>,
    pre_forms: &[Rc<SExp>],
) -> Result<ModAccum, CompileErr> {
    let loc = pre_forms[0].loc();
    frontend_start(
        opts.clone(),
        includes,
        &[Rc::new(SExp::Cons(
            loc.clone(),
            Rc::new(SExp::Atom(loc.clone(), "mod".as_bytes().to_vec())),
            Rc::new(SExp::Cons(
                loc.clone(),
                Rc::new(SExp::Nil(loc.clone())),
                Rc::new(list_to_cons(loc, pre_forms)),
            )),
        ))],
    )
}

fn frontend_start(
    opts: Rc<dyn CompilerOpts>,
    includes: &mut Vec<IncludeDesc>,
    pre_forms: &[Rc<SExp>],
) -> Result<ModAccum, CompileErr> {
    if pre_forms.is_empty() {
        Err(CompileErr(
            Srcloc::start(&opts.filename()),
            "empty source file not allowed".to_string(),
        ))
    } else {
        let l = pre_forms[0].loc();
        pre_forms[0]
            .proper_list()
            .map(|x| {
                if x.is_empty() {
                    return frontend_step_finish(opts.clone(), includes, pre_forms);
                }

                if let SExp::Atom(_, mod_atom) = &x[0] {
                    if pre_forms.len() > 1 {
                        return Err(CompileErr(
                            pre_forms[0].loc(),
                            "one toplevel mod form allowed".to_string(),
                        ));
                    }

                    let is_capture_mod = *mod_atom == b"mod+";
                    if is_capture_mod || *mod_atom == b"mod" {
                        let args = Rc::new(x[1].atomize());
                        let mut skip_idx = 2;
                        let mut ty: Option<TypeAnnoKind> = None;

                        if let SExp::Atom(_, colon) = &x[2].atomize() {
                            if *colon == vec![b':'] && x.len() > 3 {
                                let use_ty = parse_type_sexp(Rc::new(x[3].atomize()))?;
                                ty = Some(TypeAnnoKind::Colon(use_ty));
                                skip_idx += 2;
                            } else if *colon == vec![b'-', b'>'] && x.len() > 3 {
                                let use_ty = parse_type_sexp(Rc::new(x[3].atomize()))?;
                                ty = Some(TypeAnnoKind::Arrow(use_ty));
                                skip_idx += 2;
                            }
                        }
                        let (stripped_args, parsed_type) = augment_fun_type_with_args(args, ty)?;

                        let body_vec: Vec<Rc<SExp>> = x
                            .iter()
                            .skip(skip_idx)
                            .map(|s| Rc::new(s.clone()))
                            .collect();
                        let body = Rc::new(enlist(pre_forms[0].loc(), &body_vec));

                        let ls = preprocess(opts.clone(), includes, body)?;
                        let mut ma = ModAccum::new(l.clone(), is_capture_mod);
                        for form in ls.iter().take(ls.len() - 1) {
                            ma = ma.compile_mod_helper(
                                opts.clone(),
                                stripped_args.clone(),
                                form.clone(),
                                parsed_type.clone(),
                            )?;
                        }

                        return ma.compile_mod_body(
                            opts.clone(),
                            includes.clone(),
                            stripped_args,
                            ls[ls.len() - 1].clone(),
                            parsed_type,
                        );
                    }
                }

                frontend_step_finish(opts.clone(), includes, pre_forms)
            })
            .unwrap_or_else(|| frontend_step_finish(opts, includes, pre_forms))
    }
}

<<<<<<< HEAD
fn constant_used_in_functions(
    helpers: &[HelperForm],
    expr: &BodyForm,
    name: &Vec<u8>
) -> bool {
    for h in helpers.iter() {
        if let HelperForm::Defun(_, defundata) = &h {
            let used_names = collect_used_names_bodyform(defundata.body.borrow());
            if used_names.contains(name) {
                return true;
            }
        }
    }

    let used_names = collect_used_names_bodyform(expr);
    used_names.contains(name)
}

=======
/// Entrypoint for compilation.  This yields a CompileForm which represents a full
/// program.
///
/// Given a CompilerOpts specifying the global options for the compilation, return
/// a representation of the parsed program.  Desugaring is not done in this step
/// so this is a close representation of the user's input, containing location
/// references etc.
///
/// pre_forms is a list of forms, because most SExp readers, including parse_sexp
/// parse a list of complete forms from a source text.  It is possible for frontend
/// to use a list of forms, but it is most often used with a single list in
/// chialisp.  Usually pre_forms will contain a slice containing one list or
/// mod form.
>>>>>>> a8efdb0b
pub fn frontend(
    opts: Rc<dyn CompilerOpts>,
    pre_forms: &[Rc<SExp>],
) -> Result<CompileForm, CompileErr> {
    let mut includes = Vec::new();
    let started = frontend_start(opts.clone(), &mut includes, pre_forms)?;

    for i in includes.iter() {
        started.add_include(i.clone());
    }

    let compiled: Result<CompileForm, CompileErr> = match started.exp_form {
        None => Err(CompileErr(
            started.loc,
            "mod must end on an expression".to_string(),
        )),
        Some(v) => {
            let compiled_val: &CompileForm = v.borrow();
            Ok(compiled_val.clone())
        }
    };

    let our_mod = rename_children_compileform(&compiled?);

    let expr_names: HashSet<Vec<u8>> = collect_used_names_bodyform(our_mod.exp.borrow())
        .iter()
        .map(|x| x.to_vec())
        .collect();

    let helper_list: Vec<HelperForm> = our_mod.helpers.iter()
        .map(|h| {
            if let HelperForm::Defconstant(cdata) = &h {
                if !constant_used_in_functions(&our_mod.helpers, &our_mod.exp, &cdata.name) {
                    // De-table anything that isn't used in a function.
                    return HelperForm::Defconstant(DefconstData {
                        tabled: false, .. cdata.clone()
                    })
                }
            }
            h.clone()
        }).collect();
    let mut helper_map = HashMap::new();

    for h in helper_list.iter() {
        helper_map.insert(h.name().to_vec(), h.clone());
    }

    let helper_names = calculate_live_helpers(&HashSet::new(), &expr_names, &helper_map);

    let mut live_helpers = Vec::new();
<<<<<<< HEAD
    for h in helper_list.into_iter() {
        if matches!(h, HelperForm::Deftype(_)) || helper_names.contains(h.name()) {
=======
    for h in our_mod.helpers {
        if !opts.frontend_check_live() || helper_names.contains(h.name()) {
>>>>>>> a8efdb0b
            live_helpers.push(h);
        }
    }

    Ok(CompileForm {
        loc: our_mod.loc.clone(),
        include_forms: includes.to_vec(),
        args: our_mod.args.clone(),
        helpers: live_helpers,
        exp: our_mod.exp.clone(),
        ty: our_mod.ty.clone(),
    })
}

fn is_quote_op(sexp: Rc<SExp>) -> bool {
    match sexp.borrow() {
        SExp::Atom(_, name) => name.len() == 1 && name[0] as char == 'q',
        SExp::Integer(_, v) => v == &bi_one(),
        _ => false,
    }
}

fn from_clvm_args(args: Rc<SExp>) -> Rc<SExp> {
    match args.borrow() {
        SExp::Cons(l, arg, rest) => {
            let new_arg = from_clvm(arg.clone());
            let new_rest = from_clvm_args(rest.clone());
            Rc::new(SExp::Cons(l.clone(), new_arg, new_rest))
        }
        _ => {
            // Treat tail of proper application list as expression.
            from_clvm(args.clone())
        }
    }
}

// Form proper frontend code from CLVM.
// The languages are related but not identical:
// - Left env references refer to functions from the env.
// - Right env references refer to user arguments.
// We can introduce defconstant helpers that allow us to keep track of what's
// being called via 'a' and use that information.
// Bare numbers in operator position are only prims.
// Bare numbers in argument position are references, rewrite as (@ ..)
pub fn from_clvm(sexp: Rc<SExp>) -> Rc<SExp> {
    match sexp.borrow() {
        SExp::Atom(l, _name) => {
            // An atom encountered as an expression is treated as a path.
            from_clvm(Rc::new(SExp::Integer(l.clone(), sexp.to_bigint().unwrap())))
        }
        SExp::QuotedString(l, _, _v) => {
            // A string is treated as a number.
            // An atom encountered as an expression is treated as a path.
            from_clvm(Rc::new(SExp::Integer(l.clone(), sexp.to_bigint().unwrap())))
        }
        SExp::Integer(l, _n) => {
            // A number is treated as a reference in expression position.
            // Results in (@ n).
            Rc::new(SExp::Cons(
                l.clone(),
                Rc::new(SExp::atom_from_string(l.clone(), "@")),
                Rc::new(SExp::Cons(
                    l.clone(),
                    sexp.clone(),
                    Rc::new(SExp::Nil(l.clone())),
                )),
            ))
        }
        SExp::Nil(_l) => {
            // Nil represents nil in both systems.
            sexp.clone()
        }
        SExp::Cons(l, op, args) => {
            // This expression represents applying some primitive.
            if is_quote_op(op.clone()) {
                Rc::new(SExp::Cons(
                    l.clone(),
                    Rc::new(SExp::atom_from_string(l.clone(), "q")),
                    args.clone(),
                ))
            } else {
                let new_args = from_clvm_args(args.clone());
                Rc::new(SExp::Cons(l.clone(), op.clone(), new_args))
            }
        }
    }
}<|MERGE_RESOLUTION|>--- conflicted
+++ resolved
@@ -1016,6 +1016,7 @@
             nl: sdef.loc.clone(),
             loc: sdef.loc.clone(),
             name: access_name,
+            orig_args: Rc::new(arguments.clone()),
             args: Rc::new(arguments),
             body: Rc::new(construction),
             ty: Some(funty),
@@ -1068,6 +1069,7 @@
                             nl: m.loc.clone(),
                             loc: m.loc.clone(),
                             name: access_name,
+                            orig_args: struct_argument.clone(),
                             args: struct_argument.clone(),
                             body: Rc::new(BodyForm::Call(
                                 m.loc.clone(),
@@ -1445,7 +1447,6 @@
     }
 }
 
-<<<<<<< HEAD
 fn constant_used_in_functions(
     helpers: &[HelperForm],
     expr: &BodyForm,
@@ -1464,7 +1465,6 @@
     used_names.contains(name)
 }
 
-=======
 /// Entrypoint for compilation.  This yields a CompileForm which represents a full
 /// program.
 ///
@@ -1478,7 +1478,6 @@
 /// to use a list of forms, but it is most often used with a single list in
 /// chialisp.  Usually pre_forms will contain a slice containing one list or
 /// mod form.
->>>>>>> a8efdb0b
 pub fn frontend(
     opts: Rc<dyn CompilerOpts>,
     pre_forms: &[Rc<SExp>],
@@ -1529,13 +1528,8 @@
     let helper_names = calculate_live_helpers(&HashSet::new(), &expr_names, &helper_map);
 
     let mut live_helpers = Vec::new();
-<<<<<<< HEAD
     for h in helper_list.into_iter() {
-        if matches!(h, HelperForm::Deftype(_)) || helper_names.contains(h.name()) {
-=======
-    for h in our_mod.helpers {
-        if !opts.frontend_check_live() || helper_names.contains(h.name()) {
->>>>>>> a8efdb0b
+        if !opts.frontend_check_live() || matches!(h, HelperForm::Deftype(_)) || helper_names.contains(h.name()) {
             live_helpers.push(h);
         }
     }
