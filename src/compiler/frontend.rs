--- conflicted
+++ resolved
@@ -1378,8 +1378,8 @@
                         ));
                     }
 
-<<<<<<< HEAD
-                    if *mod_atom == "mod".as_bytes().to_vec() {
+                    let is_capture_mod = *mod_atom == b"mod+";
+                    if is_capture_mod || *mod_atom == b"mod" {
                         let args = Rc::new(x[1].atomize());
                         let mut skip_idx = 2;
                         let mut ty: Option<TypeAnnoKind> = None;
@@ -1405,7 +1405,7 @@
                         let body = Rc::new(enlist(pre_forms[0].loc(), &body_vec));
 
                         let ls = preprocess(opts.clone(), includes, body)?;
-                        let mut ma = ModAccum::new(l.clone());
+                        let mut ma = ModAccum::new(l.clone(), is_capture_mod);
                         for form in ls.iter().take(ls.len() - 1) {
                             ma = ma.compile_mod_helper(
                                 opts.clone(),
@@ -1416,17 +1416,6 @@
                         }
 
                         return ma.compile_mod_body(
-=======
-                    let is_capture_mod = *mod_atom == b"mod+";
-                    if is_capture_mod || *mod_atom == b"mod" {
-                        let args = Rc::new(x[1].clone());
-                        let body_vec = x.iter().skip(2).map(|s| Rc::new(s.clone())).collect();
-                        let body = Rc::new(enlist(pre_forms[0].loc(), body_vec));
-
-                        let ls = preprocess(opts.clone(), includes, body)?;
-                        return compile_mod_(
-                            &ModAccum::new(l.clone(), is_capture_mod),
->>>>>>> 72f67b98
                             opts.clone(),
                             includes.clone(),
                             stripped_args,
