use std::borrow::Borrow;
use std::collections::HashMap;
use std::collections::HashSet;
use std::mem::swap;
use std::rc::Rc;

use log::debug;

use num_bigint::ToBigInt;

use crate::classic::clvm::__type_compatibility__::{bi_one, bi_zero};
use crate::compiler::comptypes::{
    list_to_cons, Binding, BindingPattern, BodyForm, ChiaType, CompileErr, CompileForm, CompilerOpts, ConstantKind,
    DefconstData, DefmacData, DefunData, DeftypeData, HelperForm, IncludeDesc, LetData, LetFormKind, ModAccum, StructDef, StructMember, TypeAnnoKind,
};
use crate::compiler::lambda::handle_lambda;
use crate::compiler::preprocessor::preprocess;
use crate::compiler::rename::rename_children_compileform;
use crate::compiler::sexp::{decode_string, enlist, SExp};
use crate::compiler::srcloc::{HasLoc, Srcloc};
use crate::compiler::typecheck::{parse_type_sexp, parse_type_var};
use crate::compiler::types::ast::{Polytype, Type, TypeVar};
use crate::util::{toposort, u8_from_number, Number};

fn collect_used_names_sexp(body: Rc<SExp>) -> Vec<Vec<u8>> {
    match body.borrow() {
        SExp::Atom(_, name) => vec![name.to_vec()],
        SExp::Cons(_, head, tail) => {
            let mut head_collected = collect_used_names_sexp(head.clone());
            let mut tail_collected = collect_used_names_sexp(tail.clone());
            head_collected.append(&mut tail_collected);
            head_collected
        }
        _ => vec![],
    }
}

fn collect_used_names_binding(body: &Binding) -> Vec<Vec<u8>> {
    collect_used_names_bodyform(body.body.borrow())
}

fn collect_used_names_bodyform(body: &BodyForm) -> Vec<Vec<u8>> {
    match body {
        BodyForm::Let(_, letdata) => {
            let mut result = Vec::new();
            for b in letdata.bindings.iter() {
                let mut new_binding_names = collect_used_names_binding(b);
                result.append(&mut new_binding_names);
            }

            let mut body_names = collect_used_names_bodyform(letdata.body.borrow());
            result.append(&mut body_names);
            result
        }
        BodyForm::Quoted(_) => vec![],
        BodyForm::Value(atom) => match atom.borrow() {
            SExp::Atom(_l, v) => vec![v.to_vec()],
            SExp::Cons(_l, f, r) => {
                let mut first_names = collect_used_names_sexp(f.clone());
                let mut rest_names = collect_used_names_sexp(r.clone());
                first_names.append(&mut rest_names);
                first_names
            }
            _ => Vec::new(),
        },
        BodyForm::Call(_l, vs) => {
            let mut result = Vec::new();
            for a in vs {
                let mut argnames = collect_used_names_bodyform(a);
                result.append(&mut argnames);
            }
            result
        }
        BodyForm::Mod(_, false, _) => vec![],
        BodyForm::Mod(_, true, form) => {
            let mut result = Vec::new();
            for h in form.helpers.iter() {
                let mut helper_uses = collect_used_names_helperform(h);
                result.append(&mut helper_uses);
            }
            let mut body_uses = collect_used_names_bodyform(form.exp.borrow());
            result.append(&mut body_uses);
            result
        }
    }
}

fn collect_used_names_helperform(body: &HelperForm) -> Vec<Vec<u8>> {
    match body {
        HelperForm::Deftype(_) => Vec::new(),
        HelperForm::Defconstant(defc) => collect_used_names_bodyform(defc.body.borrow()),
        HelperForm::Defmacro(mac) => {
            let mut res = collect_used_names_compileform(mac.program.borrow());
            // Ensure any other names mentioned in qq blocks are included.
            let mut all_token_res = collect_used_names_sexp(mac.program.to_sexp());
            res.append(&mut all_token_res);
            res
        }
        HelperForm::Defun(_, defun) => collect_used_names_bodyform(&defun.body),
    }
}

fn collect_used_names_compileform(body: &CompileForm) -> Vec<Vec<u8>> {
    let mut result = Vec::new();
    for h in body.helpers.iter() {
        let mut helper_list = collect_used_names_helperform(h.borrow());
        result.append(&mut helper_list);
    }

    let mut ex_list = collect_used_names_bodyform(body.exp.borrow());
    result.append(&mut ex_list);
    result
}

fn calculate_live_helpers(
    last_names: &HashSet<Vec<u8>>,
    names: &HashSet<Vec<u8>>,
    helper_map: &HashMap<Vec<u8>, HelperForm>,
) -> HashSet<Vec<u8>> {
    if last_names.len() == names.len() {
        names.clone()
    } else {
        let new_names: HashSet<Vec<u8>> =
            names.difference(last_names).map(|x| x.to_vec()).collect();
        let mut needed_helpers: HashSet<Vec<u8>> = names.clone();

        for name in new_names {
            if let Some(new_helper) = helper_map.get(&name) {
                let even_newer_names: HashSet<Vec<u8>> = collect_used_names_helperform(new_helper)
                    .iter()
                    .map(|x| x.to_vec())
                    .collect();
                needed_helpers = needed_helpers
                    .union(&even_newer_names)
                    .into_iter()
                    .map(|x| x.to_vec())
                    .collect();
            }
        }

        calculate_live_helpers(names, &needed_helpers, helper_map)
    }
}

fn qq_to_expression(opts: Rc<dyn CompilerOpts>, body: Rc<SExp>) -> Result<BodyForm, CompileErr> {
    let body_copy: &SExp = body.borrow();

    match body.borrow() {
        SExp::Cons(l, f, r) => {
            let op = match f.borrow() {
                SExp::Atom(_, o) => o.clone(),
                SExp::QuotedString(_, _, s) => s.clone(),
                SExp::Integer(_, i) => u8_from_number(i.clone()),
                _ => Vec::new(),
            };

            if op.len() == 1 && (op[0] == b'q' || op[0] == 1) {
                return Ok(BodyForm::Quoted(body_copy.clone()));
            } else if let Some(list) = r.proper_list() {
                if op == b"quote" {
                    if list.len() != 1 {
                        return Err(CompileErr(l.clone(), format!("bad form {}", body)));
                    }

                    return Ok(BodyForm::Quoted(list[0].clone()));
                } else if op == b"unquote" {
                    if list.len() != 1 {
                        return Err(CompileErr(l.clone(), format!("bad form {}", body)));
                    }

                    return compile_bodyform(opts.clone(), Rc::new(list[0].clone()));
                }
            }

            qq_to_expression_list(opts, body.clone())
        }
        _ => Ok(BodyForm::Quoted(body_copy.clone())),
    }
}

fn qq_to_expression_list(
    opts: Rc<dyn CompilerOpts>,
    body: Rc<SExp>,
) -> Result<BodyForm, CompileErr> {
    match body.borrow() {
        SExp::Cons(l, f, r) => {
            m! {
                f_qq <- qq_to_expression(opts.clone(), f.clone());
                r_qq <- qq_to_expression_list(opts, r.clone());
                Ok(BodyForm::Call(l.clone(), vec!(
                    Rc::new(BodyForm::Value(
                        SExp::Atom(l.clone(), "c".as_bytes().to_vec())
                    )),
                    Rc::new(f_qq),
                    Rc::new(r_qq)
                )))
            }
        }
        SExp::Nil(l) => Ok(BodyForm::Quoted(SExp::Nil(l.clone()))),
        _ => Err(CompileErr(
            body.loc(),
            format!("Bad list tail in qq {}", body),
        )),
    }
}

fn args_to_expression_list(
    opts: Rc<dyn CompilerOpts>,
    body: Rc<SExp>,
) -> Result<Vec<Rc<BodyForm>>, CompileErr> {
    if body.nilp() {
        Ok(vec![])
    } else {
        match body.borrow() {
            SExp::Cons(_l, first, rest) => {
                let mut result_list = Vec::new();
                let f_compiled = compile_bodyform(opts.clone(), first.clone())?;
                result_list.push(Rc::new(f_compiled));
                let mut args = args_to_expression_list(opts, rest.clone())?;
                result_list.append(&mut args);
                Ok(result_list)
            }
            _ => Err(CompileErr(
                body.loc(),
                "Bad arg list tail ".to_string() + &body.to_string(),
            )),
        }
    }
}

fn make_let_bindings(
    opts: Rc<dyn CompilerOpts>,
    body: Rc<SExp>,
) -> Result<Vec<Rc<Binding>>, CompileErr> {
    let err = Err(CompileErr(
        body.loc(),
        "Bad binding tail ".to_string() + &body.to_string(),
    ));
    match body.borrow() {
        SExp::Nil(_) => Ok(vec![]),
        SExp::Cons(_, head, tl) => head
            .proper_list()
            .filter(|x| x.len() == 2)
            .map(|x| match (x[0].atomize(), &x[1]) {
                (SExp::Atom(l, name), expr) => {
                    let compiled_body = compile_bodyform(opts.clone(), Rc::new(expr.clone()))?;
                    let mut result = Vec::new();
                    let mut rest_bindings = make_let_bindings(opts, tl.clone())?;
                    result.push(Rc::new(Binding {
                        loc: l.clone(),
                        nl: l,
                        pattern: BindingPattern::Name(name.to_vec()),
                        body: Rc::new(compiled_body),
                    }));
                    result.append(&mut rest_bindings);
                    Ok(result)
                }
                _ => err.clone(),
            })
            .unwrap_or_else(|| err.clone()),
        _ => err,
    }
}

// Make a set of names in this sexp.
fn make_provides_set(provides_set: &mut HashSet<Vec<u8>>, body_sexp: Rc<SExp>) {
    match body_sexp.atomize() {
        SExp::Cons(_, a, b) => {
            make_provides_set(provides_set, a);
            make_provides_set(provides_set, b);
        }
        SExp::Atom(_, name) => {
            provides_set.insert(name);
        }
        _ => {}
    }
}

fn handle_assign_form(
    opts: Rc<dyn CompilerOpts>,
    l: Srcloc,
    v: &[SExp],
) -> Result<BodyForm, CompileErr> {
    if v.len() % 2 == 0 {
        return Err(CompileErr(
            l,
            "assign form should be in pairs of pattern value followed by an expression".to_string(),
        ));
    }

    let mut bindings = Vec::new();
    for idx in (0..(v.len() - 1) / 2).map(|idx| idx * 2) {
        let destructure_pattern = Rc::new(v[idx].clone());
        let binding_body = compile_bodyform(opts.clone(), Rc::new(v[idx + 1].clone()))?;
        bindings.push(Rc::new(Binding {
            loc: v[idx].loc().ext(&v[idx + 1].loc()),
            nl: destructure_pattern.loc(),
            pattern: BindingPattern::Complex(destructure_pattern),
            body: Rc::new(binding_body),
        }));
    }

    // Topological sort of bindings.
    let sorted_spec = toposort(
        &bindings,
        CompileErr(l.clone(), "deadlock resolving binding order".to_string()),
        // Needs: What this binding relies on.
        |possible, b| {
            let mut need_set = HashSet::new();
            make_provides_set(&mut need_set, b.body.to_sexp());
            let mut need_set_thats_possible = HashSet::new();
            for need in need_set.intersection(possible) {
                need_set_thats_possible.insert(need.clone());
            }
            Ok(need_set_thats_possible)
        },
        // Has: What this binding provides.
        |b| match b.pattern.borrow() {
            BindingPattern::Name(name) => HashSet::from([name.clone()]),
            BindingPattern::Complex(sexp) => {
                let mut result_set = HashSet::new();
                make_provides_set(&mut result_set, sexp.clone());
                result_set
            }
        },
    )?;

    let compiled_body = compile_bodyform(opts, Rc::new(v[v.len() - 1].clone()))?;
    // Break up into stages of parallel let forms.
    // Track the needed bindings of this level.
    // If this becomes broader in a way that doesn't
    // match the existing provides, we need to break
    // the let binding.
    let mut current_provides = HashSet::new();
    let mut binding_lists = Vec::new();
    let mut this_round_bindings = Vec::new();
    let mut new_provides: HashSet<Vec<u8>> = HashSet::new();

    for spec in sorted_spec.iter() {
        let mut new_needs = spec.needs.difference(&current_provides).cloned();
        if new_needs.next().is_some() {
            eprintln!("bindings");
            // Roll over the set we're accumulating to the finished version.
            let mut empty_tmp: Vec<Rc<Binding>> = Vec::new();
            swap(&mut empty_tmp, &mut this_round_bindings);
            for e in empty_tmp.iter() {
                eprintln!("push bindings {}", e.to_sexp());
            }
            binding_lists.push(empty_tmp);
            for provided in new_provides.iter() {
                current_provides.insert(provided.clone());
            }
            new_provides.clear();
        }
        // Record what we can provide to the next round.
        for p in spec.has.iter() {
            new_provides.insert(p.clone());
        }
        this_round_bindings.push(bindings[spec.index].clone());
    }

    // Pick up the last ones that didn't add new needs.
    if !this_round_bindings.is_empty() {
        binding_lists.push(this_round_bindings);
    }

    // We don't need to do much if there were no bindings.
    if binding_lists.is_empty() {
        return Ok(compiled_body);
    }

    binding_lists.reverse();

    // Spill let forms as parallel sets to get the best stack we can.
    let mut end_bindings = Vec::new();
    swap(&mut end_bindings, &mut binding_lists[0]);

    let mut output_let = BodyForm::Let(
        LetFormKind::Parallel,
        LetData {
            loc: l.clone(),
            kw: Some(l.clone()),
            bindings: end_bindings,
            body: Rc::new(compiled_body),
        },
    );

    for binding_list in binding_lists.into_iter().skip(1) {
        output_let = BodyForm::Let(
            LetFormKind::Parallel,
            LetData {
                loc: l.clone(),
                kw: Some(l.clone()),
                bindings: binding_list,
                body: Rc::new(output_let),
            },
        )
    }

    eprintln!("output let from assign {}", output_let.to_sexp());
    Ok(output_let)
}

pub fn compile_bodyform(
    opts: Rc<dyn CompilerOpts>,
    body: Rc<SExp>,
) -> Result<BodyForm, CompileErr> {
    match body.borrow() {
        SExp::Cons(l, op, tail) => {
            let application = || {
                args_to_expression_list(opts.clone(), tail.clone()).and_then(|args| {
                    compile_bodyform(opts.clone(), op.clone()).map(|func| {
                        let mut result_call = vec![Rc::new(func)];
                        let mut args_clone = args.to_vec();
                        let ending = if args.is_empty() {
                            l.ending()
                        } else {
                            args[args.len() - 1].loc().ending()
                        };
                        result_call.append(&mut args_clone);
                        BodyForm::Call(l.ext(&ending), result_call)
                    })
                })
            };

            let finish_err = |site| {
                Err(CompileErr(
                    l.clone(),
                    format!("{}: bad argument list for form {}", site, body),
                ))
            };

            match op.borrow() {
                SExp::Atom(l, atom_name) => {
                    if *atom_name == "q".as_bytes().to_vec()
                        || (atom_name.len() == 1 && atom_name[0] == 1)
                    {
                        let tail_copy: &SExp = tail.borrow();
                        return Ok(BodyForm::Quoted(tail_copy.clone()));
                    }

                    match tail.proper_list() {
                        Some(v) => {
                            if *atom_name == "let".as_bytes().to_vec()
                                || *atom_name == "let*".as_bytes().to_vec()
                            {
                                if v.len() != 2 {
                                    return finish_err("let");
                                }

                                let kind = if *atom_name == "let".as_bytes().to_vec() {
                                    LetFormKind::Parallel
                                } else {
                                    LetFormKind::Sequential
                                };

                                let bindings = v[0].clone();
                                let body = v[1].clone();

                                let let_bindings =
                                    make_let_bindings(opts.clone(), Rc::new(bindings))?;
                                let compiled_body = compile_bodyform(opts, Rc::new(body))?;
                                Ok(BodyForm::Let(
                                    kind,
                                    LetData {
                                        loc: l.clone(),
                                        kw: Some(l.clone()),
                                        bindings: let_bindings,
                                        body: Rc::new(compiled_body),
                                    },
                                ))
                            } else if *atom_name == "assign".as_bytes().to_vec() {
                                handle_assign_form(opts.clone(), l.clone(), &v)
                            } else if *atom_name == "quote".as_bytes().to_vec() {
                                if v.len() != 1 {
                                    return finish_err("quote");
                                }

                                let quote_body = v[0].clone();

                                Ok(BodyForm::Quoted(quote_body))
                            } else if *atom_name == "qq".as_bytes().to_vec() {
                                if v.len() != 1 {
                                    return finish_err("qq");
                                }

                                let quote_body = v[0].clone();

                                qq_to_expression(opts, Rc::new(quote_body))
                            } else if *atom_name == "mod".as_bytes().to_vec() {
                                let subparse = frontend(opts, &[body.clone()])?;
                                Ok(BodyForm::Mod(op.loc(), false, subparse))
                            } else if *atom_name == "mod+".as_bytes().to_vec() {
                                let subparse = frontend(opts, &[body.clone()])?;
                                Ok(BodyForm::Mod(op.loc(), true, subparse))
                            } else if *atom_name == "lambda".as_bytes().to_vec() {
                                handle_lambda(opts, &v)
                            } else {
                                application()
                            }
                        }
                        None => finish_err("tail_proper"),
                    }
                }
                SExp::Integer(il, i) => compile_bodyform(
                    opts,
                    Rc::new(SExp::Cons(
                        il.clone(),
                        Rc::new(SExp::Atom(il.clone(), u8_from_number(i.clone()))),
                        tail.clone(),
                    )),
                ),
                SExp::QuotedString(_, _, _) => {
                    let body_copy: &SExp = body.borrow();
                    Ok(BodyForm::Value(body_copy.clone()))
                }
                SExp::Nil(_l) => {
                    let body_copy: &SExp = body.borrow();
                    Ok(BodyForm::Quoted(body_copy.clone()))
                }
                SExp::Cons(_, _, _) => finish_err("bad cons"),
            }
        }
        _ => {
            let body_copy: &SExp = body.borrow();
            Ok(BodyForm::Value(body_copy.clone()))
        }
    }
}

// More modern constant definition that interprets code ala constexpr.
fn compile_defconst(
    opts: Rc<dyn CompilerOpts>,
    l: Srcloc,
    nl: Srcloc,
    kl: Option<Srcloc>,
    name: Vec<u8>,
    body: Rc<SExp>,
) -> Result<HelperForm, CompileErr> {
    let bf = compile_bodyform(opts, body)?;
    Ok(HelperForm::Defconstant(DefconstData {
        kw: kl,
        nl,
        loc: l,
        kind: ConstantKind::Complex,
        name: name.to_vec(),
        body: Rc::new(bf),
        ty: None
    }))
}

fn compile_defconstant(
    opts: Rc<dyn CompilerOpts>,
    l: Srcloc,
    nl: Srcloc,
    kl: Option<Srcloc>,
    name: Vec<u8>,
    body: Rc<SExp>,
    ty: Option<Polytype>,
) -> Result<HelperForm, CompileErr> {
    let body_borrowed: &SExp = body.borrow();
    if let SExp::Cons(_, _, _) = body_borrowed {
        Ok(HelperForm::Defconstant(DefconstData {
            loc: l,
            nl,
            kw: kl,
            kind: ConstantKind::Simple,
            name: name.to_vec(),
            body: Rc::new(BodyForm::Value(body_borrowed.clone())),
<<<<<<< HEAD
            ty,
=======
            tabled: opts.frontend_opt(),
>>>>>>> fac3ff01
        }))
    } else {
        compile_bodyform(opts.clone(), body.clone()).map(|bf| {
            HelperForm::Defconstant(DefconstData {
                loc: l,
                nl,
                kw: kl,
                kind: ConstantKind::Simple,
                name: name.to_vec(),
                body: Rc::new(bf),
<<<<<<< HEAD
                ty,
=======
                tabled: opts.frontend_opt(),
>>>>>>> fac3ff01
            })
        })
    }
}

fn location_span(l_: Srcloc, lst_: Rc<SExp>) -> Srcloc {
    let mut l = l_;
    let mut lst = lst_;
    while let SExp::Cons(_, a, b) = lst.borrow() {
        l = location_span(l.clone(), a.clone()).ext(&b.loc());
        lst = b.clone();
    }
    l
}

pub struct CompileDefun {
    pub l: Srcloc,
    pub nl: Srcloc,
    pub kwl: Option<Srcloc>,
    pub inline: bool,
    pub name: Vec<u8>,
    pub args: Rc<SExp>,
    pub body: Rc<SExp>,
}

fn compile_defun(
    opts: Rc<dyn CompilerOpts>,
    data: CompileDefun,
    ty: Option<Polytype>,
) -> Result<HelperForm, CompileErr> {
    let mut take_form = data.body.clone();

    if let SExp::Cons(_, f, _r) = data.body.borrow() {
        take_form = f.clone();
    }
    compile_bodyform(opts, take_form).map(|bf| {
        HelperForm::Defun(
            data.inline,
            DefunData {
                loc: data.l,
                nl: data.nl,
                kw: data.kwl,
                name: data.name,
                args: data.args,
                body: Rc::new(bf),
<<<<<<< HEAD
                ty,
=======
                synthetic: false,
>>>>>>> fac3ff01
            },
        )
    })
}

fn compile_defmacro(
    opts: Rc<dyn CompilerOpts>,
    l: Srcloc,
    nl: Srcloc,
    kwl: Option<Srcloc>,
    name: Vec<u8>,
    args: Rc<SExp>,
    body: Rc<SExp>,
) -> Result<HelperForm, CompileErr> {
    let program = SExp::Cons(
        l.clone(),
        Rc::new(SExp::Atom(l.clone(), b"mod".to_vec())),
        Rc::new(SExp::Cons(l.clone(), args.clone(), body)),
    );
    let new_opts = opts.set_stdenv(false);
    frontend(new_opts, &[Rc::new(program)]).map(|p| {
        HelperForm::Defmacro(DefmacData {
            loc: l,
            nl,
            kw: kwl,
            name,
            args: args.clone(),
            program: Rc::new(p),
        })
    })
}

enum TypeKind {
    Arrow,
    Colon,
}

struct OpName4Match {
    opl: Srcloc,
    op_name: Vec<u8>,
    nl: Srcloc,
    name: Vec<u8>,
    args: Rc<SExp>,
    body: Rc<SExp>,
    orig: Vec<SExp>,
    ty: Option<(TypeKind, Rc<SExp>)>,
}

fn match_op_name_4(pl: &[SExp]) -> Option<OpName4Match> {
    if pl.is_empty() {
        return None;
    }

    match &pl[0].atomize() {
        SExp::Atom(l, op_name) => {
            if pl.len() < 3 {
                return Some(OpName4Match {
                    opl: l.clone(),
                    op_name: op_name.clone(),
                    nl: l.clone(),
                    name: Vec::new(),
                    args: Rc::new(SExp::Nil(l.clone())),
                    body: Rc::new(SExp::Nil(l.clone())),
                    orig: pl.to_owned(),
                    ty: None,
                });
            }

            match &pl[1].atomize() {
                SExp::Atom(ll, name) => {
                    let mut tail_idx = 3;
                    let mut tail_list = Vec::new();
                    let mut type_anno = None;
                    if pl.len() > 3 {
                        if let SExp::Atom(_, colon) = &pl[3] {
                            if *colon == vec![b':'] {
                                // Type annotation
                                tail_idx += 2;
                                type_anno = Some((TypeKind::Colon, Rc::new(pl[4].clone())));
                            } else if *colon == vec![b'-', b'>'] {
                                // Type annotation
                                tail_idx += 2;
                                type_anno = Some((TypeKind::Arrow, Rc::new(pl[4].clone())));
                            }
                        }
                    }
                    for elt in pl.iter().skip(tail_idx) {
                        tail_list.push(Rc::new(elt.clone()));
                    }

                    Some(OpName4Match {
                        nl: ll.clone(),
                        op_name: op_name.clone(),
                        opl: l.clone(),
                        name: name.clone(),
                        args: Rc::new(pl[2].clone()),
                        body: Rc::new(enlist(l.clone(), &tail_list)),
                        orig: pl.to_owned(),
                        ty: type_anno,
                    })
                }
                _ => Some(OpName4Match {
                    nl: pl[0].loc(),
                    opl: l.clone(),
                    op_name: op_name.clone(),
                    name: Vec::new(),
                    args: Rc::new(SExp::Nil(l.clone())),
                    body: Rc::new(SExp::Nil(l.clone())),
                    orig: pl.to_owned(),
                    ty: None,
                }),
            }
        }
        _ => None,
    }
}

fn extract_type_variables_from_forall_stack(tvars: &mut Vec<TypeVar>, t: &Polytype) -> Polytype {
    if let Type::TForall(v, t1) = t {
        tvars.push(v.clone());
        extract_type_variables_from_forall_stack(tvars, t1.borrow())
    } else {
        t.clone()
    }
}

pub struct ArgTypeResult {
    pub stripped_args: Rc<SExp>,
    pub arg_names: Vec<Vec<u8>>,
    pub individual_types: HashMap<Vec<u8>, Polytype>,
    pub individual_paths: HashMap<Vec<u8>, Number>,
    pub individual_locs: HashMap<Vec<u8>, Srcloc>,
    pub whole_args: Polytype,
}

#[allow(clippy::too_many_arguments)]
fn recover_arg_type_inner(
    arg_names: &mut Vec<Vec<u8>>,
    individual_types: &mut HashMap<Vec<u8>, Polytype>,
    individual_paths: &mut HashMap<Vec<u8>, Number>,
    individual_locs: &mut HashMap<Vec<u8>, Srcloc>,
    depth: Number,
    path: Number,
    args: Rc<SExp>,
    have_anno: bool,
) -> Result<(bool, Rc<SExp>, Polytype), CompileErr> {
    match &args.atomize() {
        SExp::Nil(l) => Ok((have_anno, args.clone(), Type::TUnit(l.clone()))),
        SExp::Atom(l, n) => {
            arg_names.push(n.clone());
            individual_types.insert(n.clone(), Type::TAny(l.clone()));
            individual_paths.insert(n.clone(), depth + path);
            individual_locs.insert(n.clone(), l.clone());
            Ok((false, args.clone(), Type::TAny(l.clone())))
        }
        SExp::Cons(l, a, b) => {
            // There are a few cases:
            // (normal destructuring)
            // (@ name sub)
            // (@ name sub : ty)
            // (X : ty)
            // We want to catch the final case and pass through its unannotated
            // counterpart.
            let next_depth = depth.clone() * 2_u32.to_bigint().unwrap();
            if let Some(lst) = args.proper_list() {
                // Dive in
                if lst.len() == 5 {
                    if let (SExp::Atom(l, n), SExp::Atom(_l2, n2)) =
                        (&lst[0].atomize(), &lst[3].atomize())
                    {
                        if n == &vec![b'@'] && n2 == &vec![b':'] {
                            // At capture with annotation
                            return Err(CompileErr(l.clone(), "An at-capture with a type alias is currently unsupported.  A struct can be used instead.".to_string()));
                        };
                    };
                } else if lst.len() == 3 {
                    if let (SExp::Atom(l0, n0), SExp::Atom(_l1, n1)) =
                        (&lst[0].atomize(), &lst[1].atomize())
                    {
                        if n1 == &vec![b':'] {
                            // Name with annotation
                            let ty = parse_type_sexp(Rc::new(lst[2].clone()))?;
                            arg_names.push(n0.clone());
                            individual_types.insert(n0.clone(), ty.clone());
                            individual_paths.insert(n0.clone(), depth + path);
                            individual_locs.insert(n0.clone(), l0.clone());
                            return Ok((true, Rc::new(lst[0].clone()), ty));
                        };
                    };
                }
            }

            let (got_ty_a, stripped_a, ty_a) = recover_arg_type_inner(
                arg_names,
                individual_types,
                individual_paths,
                individual_locs,
                next_depth.clone(),
                path.clone(),
                a.clone(),
                have_anno,
            )?;
            let (got_ty_b, stripped_b, ty_b) = recover_arg_type_inner(
                arg_names,
                individual_types,
                individual_paths,
                individual_locs,
                next_depth,
                path + depth,
                b.clone(),
                have_anno,
            )?;
            Ok((
                got_ty_a || got_ty_b,
                Rc::new(SExp::Cons(l.clone(), stripped_a, stripped_b)),
                Type::TPair(Rc::new(ty_a), Rc::new(ty_b)),
            ))
        }
        _ => Err(CompileErr(
            args.loc(),
            "unrecognized argument form".to_string(),
        )),
    }
}

pub fn recover_arg_type(args: Rc<SExp>, always: bool) -> Result<Option<ArgTypeResult>, CompileErr> {
    let mut arg_names = Vec::new();
    let mut individual_types = HashMap::new();
    let mut individual_paths = HashMap::new();
    let mut individual_locs = HashMap::new();
    let (got_any, stripped, ty) = recover_arg_type_inner(
        &mut arg_names,
        &mut individual_types,
        &mut individual_paths,
        &mut individual_locs,
        bi_one(),
        bi_zero(),
        args,
        false,
    )?;
    if got_any || always {
        Ok(Some(ArgTypeResult {
            arg_names,
            stripped_args: stripped,
            individual_types,
            individual_paths,
            individual_locs,
            whole_args: ty,
        }))
    } else {
        Ok(None)
    }
}

// Given type recovered argument type and a candidate return type (possibly with
// a forall stack), construct the user's expected function type. If no arg types
// were given, the arg type is Any. If the bottom of the stack is a function
// type, its left hand type is replaced with the given arg type or Any. If it
// isn't a function type, it's promoted to be a function taking the given arg
// type or Any.
fn promote_with_arg_type(argty: &Polytype, funty: &Polytype) -> Polytype {
    match funty {
        Type::TForall(v, t) => {
            Type::TForall(v.clone(), Rc::new(promote_with_arg_type(argty, t.borrow())))
        }
        Type::TFun(_t1, t2) => Type::TFun(Rc::new(argty.clone()), t2.clone()),
        _ => Type::TFun(Rc::new(argty.clone()), Rc::new(funty.clone())),
    }
}

// Returns None if result_ty is None and there are no type signatures recovered
// from the args.
//
// If the function's type signature is given with a TForall, the type variables
// given will be in scope for the arguments.
// If type arguments are given, the function's type signature must not be given
// as a function type (since all functions are arity-1 in chialisp).  The final
// result type will be enriched to include the argument types.
fn augment_fun_type_with_args(
    args: Rc<SExp>,
    result_ty: Option<TypeAnnoKind>,
) -> Result<(Rc<SExp>, Option<Polytype>), CompileErr> {
    if let Some(atr) = recover_arg_type(args.clone(), false)? {
        let mut tvars = Vec::new();

        let actual_result_ty = if let Some(TypeAnnoKind::Arrow(rty)) = result_ty {
            extract_type_variables_from_forall_stack(&mut tvars, &rty)
        } else if let Some(TypeAnnoKind::Colon(rty)) = result_ty {
            let want_rty = extract_type_variables_from_forall_stack(&mut tvars, &rty);
            // If it's a function type, we have to give it as "args"
            if let Type::TFun(t1, t2) = want_rty {
                let t1_borrowed: &Polytype = t1.borrow();
                if t1_borrowed != &Type::TVar(TypeVar("args".to_string(), t1.loc())) {
                    return Err(CompileErr(t1.loc(), "When arguments are annotated, if the full function type is given, it must be given as (args -> ...).  The 'args' type variable will contain the type implied by the individual argument annotations.".to_string()));
                }

                let t2_borrowed: &Polytype = t2.borrow();
                t2_borrowed.clone()
            } else {
                want_rty
            }
        } else {
            Type::TAny(args.loc())
        };

        Ok((
            atr.stripped_args.clone(),
            Some(promote_with_arg_type(&atr.whole_args, &actual_result_ty)),
        ))
    } else {
        // No arg types were given.  If a type was given for the result (non-fun)
        // use Any -> Any
        // else use the whole thing.
        Ok(result_ty
            .map(|rty| match rty {
                TypeAnnoKind::Colon(t) => (args.clone(), Some(t)),
                TypeAnnoKind::Arrow(t) => (
                    args.clone(),
                    Some(Type::TFun(Rc::new(Type::TAny(args.loc())), Rc::new(t))),
                ),
            })
            .unwrap_or_else(|| (args.clone(), None)))
    }
}

fn create_constructor_code(sdef: &StructDef, proto: Rc<SExp>) -> BodyForm {
    match proto.atomize() {
        SExp::Atom(l, n) => BodyForm::Value(SExp::Atom(l, n)),
        SExp::Cons(l, a, b) => BodyForm::Call(
            l.clone(),
            vec![
                Rc::new(BodyForm::Value(SExp::Atom(l, b"c*".to_vec()))),
                Rc::new(create_constructor_code(sdef, a)),
                Rc::new(create_constructor_code(sdef, b)),
            ],
        ),
        _ => BodyForm::Quoted(SExp::Nil(sdef.loc.clone())),
    }
}

fn create_constructor(sdef: &StructDef) -> HelperForm {
    let mut access_name = "new_".as_bytes().to_vec();
    access_name.append(&mut sdef.name.clone());

    // Iterate through the arguments in reverse to build up a linear argument
    // list.
    // Build up the type list in the same way.
    let mut arguments = SExp::Nil(sdef.loc.clone());
    let mut argtype = Type::TUnit(sdef.loc.clone());

    for m in sdef.members.iter().rev() {
        argtype = Type::TPair(Rc::new(m.ty.clone()), Rc::new(argtype));
        arguments = SExp::Cons(
            m.loc.clone(),
            Rc::new(SExp::Atom(m.loc.clone(), m.name.clone())),
            Rc::new(arguments),
        );
    }

    let construction = create_constructor_code(sdef, sdef.proto.clone());
    let mut target_ty = Type::TVar(TypeVar(decode_string(&sdef.name), sdef.loc.clone()));

    for a in sdef.vars.iter().rev() {
        target_ty = Type::TApp(Rc::new(target_ty), Rc::new(Type::TVar(a.clone())));
    }

    let mut funty = Type::TFun(Rc::new(argtype), Rc::new(target_ty));

    for a in sdef.vars.iter().rev() {
        funty = Type::TForall(a.clone(), Rc::new(funty));
    }

    HelperForm::Defun(
        true,
        DefunData {
            kw: None,
            nl: sdef.loc.clone(),
            loc: sdef.loc.clone(),
            name: access_name,
            args: Rc::new(arguments),
            body: Rc::new(construction),
            ty: Some(funty),
        },
    )
}

pub fn generate_type_helpers(ty: &ChiaType) -> Vec<HelperForm> {
    match ty {
        ChiaType::Abstract(_, _) => vec![],
        ChiaType::Struct(sdef) => {
            // Construct ((S : <type>))
            let struct_argument = Rc::new(SExp::Cons(
                sdef.loc.clone(),
                Rc::new(SExp::Atom(sdef.loc.clone(), vec![b'S'])),
                Rc::new(SExp::Nil(sdef.loc.clone())),
            ));
            let mut members: Vec<HelperForm> = sdef
                .members
                .iter()
                .map(|m| {
                    let mut access_name = "get_".as_bytes().to_vec();
                    access_name.append(&mut sdef.name.clone());
                    access_name.push(b'_');
                    access_name.append(&mut m.name.clone());

                    let mut argty = Type::TVar(TypeVar(decode_string(&sdef.name), m.loc.clone()));

                    for a in sdef.vars.iter().rev() {
                        argty = Type::TApp(Rc::new(argty), Rc::new(Type::TVar(a.clone())));
                    }

                    let mut funty = Type::TFun(
                        Rc::new(Type::TPair(
                            Rc::new(argty),
                            Rc::new(Type::TUnit(m.loc.clone())),
                        )),
                        Rc::new(m.ty.clone()),
                    );

                    for a in sdef.vars.iter().rev() {
                        funty = Type::TForall(a.clone(), Rc::new(funty));
                    }

                    HelperForm::Defun(
                        true,
                        DefunData {
                            kw: None,
                            nl: m.loc.clone(),
                            loc: m.loc.clone(),
                            name: access_name,
                            args: struct_argument.clone(),
                            body: Rc::new(BodyForm::Call(
                                m.loc.clone(),
                                vec![
                                    Rc::new(BodyForm::Value(SExp::Atom(
                                        m.loc.clone(),
                                        vec![b'a', b'*'],
                                    ))),
                                    Rc::new(BodyForm::Quoted(SExp::Integer(
                                        m.loc.clone(),
                                        m.path.clone(),
                                    ))),
                                    Rc::new(BodyForm::Value(SExp::Atom(m.loc.clone(), vec![b'S']))),
                                ],
                            )),
                            ty: Some(funty),
                        },
                    )
                })
                .collect();

            let ctor = create_constructor(sdef);
            members.push(ctor);
            members
        }
    }
}

fn parse_chia_type(v: Vec<SExp>) -> Result<ChiaType, CompileErr> {
    // (deftype name args... (def))
    if let SExp::Atom(l, n) = &v[1].atomize() {
        // Name
        if v.len() == 2 {
            // An abstract type
            return Ok(ChiaType::Abstract(v[1].loc(), n.clone()));
        }

        let vars: Vec<SExp> = v.iter().skip(2).take(v.len() - 3).cloned().collect();
        let expr = Rc::new(v[v.len() - 1].clone());

        let mut var_vec = Vec::new();
        for var in vars.iter() {
            var_vec.push(parse_type_var(Rc::new(var.clone()))?);
        }

        let type_of_body = recover_arg_type(expr, true)?.unwrap();
        let mut member_vec = Vec::new();
        for k in type_of_body.arg_names.iter() {
            let arg_path = type_of_body
                .individual_paths
                .get(k)
                .cloned()
                .unwrap_or_else(bi_one);
            let arg_loc = type_of_body
                .individual_locs
                .get(k)
                .cloned()
                .unwrap_or_else(|| l.clone());
            let arg_type = type_of_body
                .individual_types
                .get(k)
                .cloned()
                .unwrap_or_else(|| Type::TAny(arg_loc.clone()));
            member_vec.push(StructMember {
                loc: arg_loc,
                name: k.clone(),
                path: arg_path,
                ty: arg_type,
            });
        }
        return Ok(ChiaType::Struct(StructDef {
            loc: l.clone(),
            name: n.clone(),
            vars: var_vec,
            members: member_vec,
            proto: type_of_body.stripped_args,
            ty: type_of_body.whole_args,
        }));
    }

    Err(CompileErr(
        v[0].loc(),
        "Don't know how to interpret as type definition".to_string(),
    ))
}

pub struct HelperFormResult {
    pub chia_type: Option<ChiaType>,
    pub new_helpers: Vec<HelperForm>,
}

pub fn compile_helperform(
    opts: Rc<dyn CompilerOpts>,
    body: Rc<SExp>,
) -> Result<Option<HelperFormResult>, CompileErr> {
    let l = location_span(body.loc(), body.clone());
    let plist = body.proper_list();

    if let Some(matched) = plist.and_then(|pl| match_op_name_4(&pl)) {
        let inline = matched.op_name == "defun-inline".as_bytes().to_vec();
        if matched.op_name == "defconstant".as_bytes().to_vec() {
            let definition = compile_defconstant(
                opts,
                l,
                matched.nl,
                Some(matched.opl),
                matched.name.to_vec(),
                matched.args,
                None
            )?;
            Ok(Some(HelperFormResult {
                chia_type: None,
                new_helpers: vec![definition],
            }))
        } else if matched.op_name == b"defconst" {
            let definition = compile_defconst(
                opts,
                l,
                matched.nl,
                Some(matched.opl),
                matched.name.to_vec(),
                matched.args,
            )?;
            Ok(Some(HelperFormResult {
                chia_type: None,
                new_helpers: vec![definition],
            }))
        } else if matched.op_name == b"defmacro" {
            let definition = compile_defmacro(
                opts,
                l,
                matched.nl,
                Some(matched.opl),
                matched.name.to_vec(),
                matched.args,
                matched.body,
            )?;
            Ok(Some(HelperFormResult {
                chia_type: None,
                new_helpers: vec![definition],
            }))
        } else if matched.op_name == "defun".as_bytes().to_vec() || inline {
            let use_type_anno = if let Some((k, ty)) = matched.ty {
                match k {
                    TypeKind::Arrow => Some(TypeAnnoKind::Arrow(parse_type_sexp(ty)?)),
                    TypeKind::Colon => Some(TypeAnnoKind::Colon(parse_type_sexp(ty)?)),
                }
            } else {
                None
            };

            let (stripped_args, parsed_type) =
                augment_fun_type_with_args(matched.args.clone(), use_type_anno)?;

            let definition = compile_defun(
                opts,
                CompileDefun {
                    l,
                    nl: matched.nl,
                    kwl: Some(matched.opl),
                    inline,
                    name: matched.name.to_vec(),
                    args: stripped_args,
                    body: matched.body,
                },
                parsed_type,
            )?;
            Ok(Some(HelperFormResult {
                chia_type: None,
                new_helpers: vec![definition],
            }))
        } else if matched.op_name == "deftype".as_bytes().to_vec() {
            let parsed_chia = parse_chia_type(matched.orig)?;
            let mut helpers = generate_type_helpers(&parsed_chia);
            debug!("parsed_chia {:?}", parsed_chia);
            let new_form = match &parsed_chia {
                ChiaType::Abstract(l, n) => HelperForm::Deftype(DeftypeData {
                    kw: matched.opl,
                    nl: matched.nl,
                    loc: l.clone(),
                    name: n.clone(),
                    args: vec![],
                    ty: None,
                }),
                ChiaType::Struct(sdef) => {
                    if let SExp::Atom(_, _) = sdef.proto.borrow() {
                        return Err(CompileErr(sdef.loc.clone(), "A struct with a single element acting as an alias is currently a hazard.  This will be fixed in the future.".to_string()));
                    }
                    HelperForm::Deftype(DeftypeData {
                        kw: matched.opl,
                        nl: matched.nl,
                        loc: sdef.loc.clone(),
                        name: sdef.name.clone(),
                        args: sdef.vars.clone(),
                        ty: Some(sdef.ty.clone()),
                    })
                }
            };
            helpers.insert(0, new_form);
            Ok(Some(HelperFormResult {
                chia_type: Some(parsed_chia),
                new_helpers: helpers,
            }))
        } else {
            Err(CompileErr(
                matched.body.loc(),
                "unknown keyword in helper".to_string(),
            ))
        }
    } else {
        Ok(None)
    }
}

trait ModCompileForms {
    fn compile_mod_body(
        &self,
        opts: Rc<dyn CompilerOpts>,
        include_forms: Vec<IncludeDesc>,
        args: Rc<SExp>,
        body: Rc<SExp>,
        ty: Option<Polytype>,
    ) -> Result<ModAccum, CompileErr>;

    fn compile_mod_helper(
        &self,
        opts: Rc<dyn CompilerOpts>,
        args: Rc<SExp>,
        body: Rc<SExp>,
        ty: Option<Polytype>,
    ) -> Result<ModAccum, CompileErr>;
}

impl ModCompileForms for ModAccum {
    fn compile_mod_body(
        &self,
        opts: Rc<dyn CompilerOpts>,
        include_forms: Vec<IncludeDesc>,
        args: Rc<SExp>,
        body: Rc<SExp>,
        ty: Option<Polytype>,
    ) -> Result<ModAccum, CompileErr> {
        Ok(self.set_final(&CompileForm {
            loc: self.loc.clone(),
            args,
            include_forms,
            helpers: self.helpers.clone(),
            exp: Rc::new(compile_bodyform(opts, body)?),
            ty,
        }))
    }

    fn compile_mod_helper(
        &self,
        opts: Rc<dyn CompilerOpts>,
        _args: Rc<SExp>,
        body: Rc<SExp>,
        _ty: Option<Polytype>,
    ) -> Result<ModAccum, CompileErr> {
        let mut mc = self.clone();
        if let Some(helpers) = compile_helperform(opts.clone(), body.clone())? {
            for form in helpers.new_helpers.iter() {
                debug!("process helper {}", decode_string(form.name()));
                mc = mc.add_helper(form.clone());
            }
            Ok(mc)
        } else {
            Err(CompileErr(
                body.loc(),
                "only the last form can be an exprssion in mod".to_string(),
            ))
        }
    }
}

fn frontend_step_finish(
    opts: Rc<dyn CompilerOpts>,
    includes: &mut Vec<IncludeDesc>,
    pre_forms: &[Rc<SExp>],
) -> Result<ModAccum, CompileErr> {
    let loc = pre_forms[0].loc();
    frontend_start(
        opts.clone(),
        includes,
        &[Rc::new(SExp::Cons(
            loc.clone(),
            Rc::new(SExp::Atom(loc.clone(), "mod".as_bytes().to_vec())),
            Rc::new(SExp::Cons(
                loc.clone(),
                Rc::new(SExp::Nil(loc.clone())),
                Rc::new(list_to_cons(loc, pre_forms)),
            )),
        ))],
    )
}

fn frontend_start(
    opts: Rc<dyn CompilerOpts>,
    includes: &mut Vec<IncludeDesc>,
    pre_forms: &[Rc<SExp>],
) -> Result<ModAccum, CompileErr> {
    if pre_forms.is_empty() {
        Err(CompileErr(
            Srcloc::start(&opts.filename()),
            "empty source file not allowed".to_string(),
        ))
    } else {
        let l = pre_forms[0].loc();
        pre_forms[0]
            .proper_list()
            .map(|x| {
                if x.is_empty() {
                    return frontend_step_finish(opts.clone(), includes, pre_forms);
                }

                if let SExp::Atom(_, mod_atom) = &x[0] {
                    if pre_forms.len() > 1 {
                        return Err(CompileErr(
                            pre_forms[0].loc(),
                            "one toplevel mod form allowed".to_string(),
                        ));
                    }

                    let is_capture_mod = *mod_atom == b"mod+";
                    if is_capture_mod || *mod_atom == b"mod" {
                        let args = Rc::new(x[1].atomize());
                        let mut skip_idx = 2;
                        let mut ty: Option<TypeAnnoKind> = None;

                        if let SExp::Atom(_, colon) = &x[2].atomize() {
                            if *colon == vec![b':'] && x.len() > 3 {
                                let use_ty = parse_type_sexp(Rc::new(x[3].atomize()))?;
                                ty = Some(TypeAnnoKind::Colon(use_ty));
                                skip_idx += 2;
                            } else if *colon == vec![b'-', b'>'] && x.len() > 3 {
                                let use_ty = parse_type_sexp(Rc::new(x[3].atomize()))?;
                                ty = Some(TypeAnnoKind::Arrow(use_ty));
                                skip_idx += 2;
                            }
                        }
                        let (stripped_args, parsed_type) = augment_fun_type_with_args(args, ty)?;

                        let body_vec: Vec<Rc<SExp>> = x
                            .iter()
                            .skip(skip_idx)
                            .map(|s| Rc::new(s.clone()))
                            .collect();
                        let body = Rc::new(enlist(pre_forms[0].loc(), &body_vec));

                        let ls = preprocess(opts.clone(), includes, body)?;
                        let mut ma = ModAccum::new(l.clone(), is_capture_mod);
                        for form in ls.iter().take(ls.len() - 1) {
                            ma = ma.compile_mod_helper(
                                opts.clone(),
                                stripped_args.clone(),
                                form.clone(),
                                parsed_type.clone(),
                            )?;
                        }

                        return ma.compile_mod_body(
                            opts.clone(),
                            includes.clone(),
                            stripped_args,
                            ls[ls.len() - 1].clone(),
                            parsed_type,
                        );
                    }
                }

                frontend_step_finish(opts.clone(), includes, pre_forms)
            })
            .unwrap_or_else(|| frontend_step_finish(opts, includes, pre_forms))
    }
}

pub fn frontend(
    opts: Rc<dyn CompilerOpts>,
    pre_forms: &[Rc<SExp>],
) -> Result<CompileForm, CompileErr> {
    let mut includes = Vec::new();
    let started = frontend_start(opts.clone(), &mut includes, pre_forms)?;

    for i in includes.iter() {
        started.add_include(i.clone());
    }

    let compiled: Result<CompileForm, CompileErr> = match started.exp_form {
        None => Err(CompileErr(
            started.loc,
            "mod must end on an expression".to_string(),
        )),
        Some(v) => {
            let compiled_val: &CompileForm = v.borrow();
            Ok(compiled_val.clone())
        }
    };

    let our_mod = rename_children_compileform(&compiled?);

    let expr_names: HashSet<Vec<u8>> = collect_used_names_bodyform(our_mod.exp.borrow())
        .iter()
        .map(|x| x.to_vec())
        .collect();

    let helper_list = our_mod.helpers.iter().map(|h| (h.name(), h));
    let mut helper_map = HashMap::new();

    for hpair in helper_list {
        helper_map.insert(hpair.0.clone(), hpair.1.clone());
    }

    let helper_names = calculate_live_helpers(&HashSet::new(), &expr_names, &helper_map);

    let mut live_helpers = Vec::new();
    for h in our_mod.helpers {
        if matches!(h, HelperForm::Deftype(_)) || helper_names.contains(h.name()) {
            live_helpers.push(h);
        }
    }

    Ok(CompileForm {
        loc: our_mod.loc.clone(),
        include_forms: includes.to_vec(),
        args: our_mod.args.clone(),
        helpers: live_helpers,
        exp: our_mod.exp.clone(),
        ty: our_mod.ty.clone(),
    })
}

fn is_quote_op(sexp: Rc<SExp>) -> bool {
    match sexp.borrow() {
        SExp::Atom(_, name) => name.len() == 1 && name[0] as char == 'q',
        SExp::Integer(_, v) => v == &bi_one(),
        _ => false,
    }
}

fn from_clvm_args(args: Rc<SExp>) -> Rc<SExp> {
    match args.borrow() {
        SExp::Cons(l, arg, rest) => {
            let new_arg = from_clvm(arg.clone());
            let new_rest = from_clvm_args(rest.clone());
            Rc::new(SExp::Cons(l.clone(), new_arg, new_rest))
        }
        _ => {
            // Treat tail of proper application list as expression.
            from_clvm(args.clone())
        }
    }
}

// Form proper frontend code from CLVM.
// The languages are related but not identical:
// - Left env references refer to functions from the env.
// - Right env references refer to user arguments.
// We can introduce defconstant helpers that allow us to keep track of what's
// being called via 'a' and use that information.
// Bare numbers in operator position are only prims.
// Bare numbers in argument position are references, rewrite as (@ ..)
pub fn from_clvm(sexp: Rc<SExp>) -> Rc<SExp> {
    match sexp.borrow() {
        SExp::Atom(l, _name) => {
            // An atom encountered as an expression is treated as a path.
            from_clvm(Rc::new(SExp::Integer(l.clone(), sexp.to_bigint().unwrap())))
        }
        SExp::QuotedString(l, _, _v) => {
            // A string is treated as a number.
            // An atom encountered as an expression is treated as a path.
            from_clvm(Rc::new(SExp::Integer(l.clone(), sexp.to_bigint().unwrap())))
        }
        SExp::Integer(l, _n) => {
            // A number is treated as a reference in expression position.
            // Results in (@ n).
            Rc::new(SExp::Cons(
                l.clone(),
                Rc::new(SExp::atom_from_string(l.clone(), "@")),
                Rc::new(SExp::Cons(
                    l.clone(),
                    sexp.clone(),
                    Rc::new(SExp::Nil(l.clone())),
                )),
            ))
        }
        SExp::Nil(_l) => {
            // Nil represents nil in both systems.
            sexp.clone()
        }
        SExp::Cons(l, op, args) => {
            // This expression represents applying some primitive.
            if is_quote_op(op.clone()) {
                Rc::new(SExp::Cons(
                    l.clone(),
                    Rc::new(SExp::atom_from_string(l.clone(), "q")),
                    args.clone(),
                ))
            } else {
                let new_args = from_clvm_args(args.clone());
                Rc::new(SExp::Cons(l.clone(), op.clone(), new_args))
            }
        }
    }
}<|MERGE_RESOLUTION|>--- conflicted
+++ resolved
@@ -255,7 +255,19 @@
                     result.append(&mut rest_bindings);
                     Ok(result)
                 }
-                _ => err.clone(),
+                (_, expr) => {
+                    let compiled_body = compile_bodyform(opts.clone(), Rc::new(expr.clone()))?;
+                    let mut result = Vec::new();
+                    let mut rest_bindings = make_let_bindings(opts, tl.clone())?;
+                    result.push(Rc::new(Binding {
+                        loc: body.loc(),
+                        nl: body.loc(),
+                        pattern: BindingPattern::Complex(Rc::new(x[0].clone())),
+                        body: Rc::new(compiled_body),
+                    }));
+                    result.append(&mut rest_bindings);
+                    Ok(result)
+                }
             })
             .unwrap_or_else(|| err.clone()),
         _ => err,
@@ -537,7 +549,7 @@
     name: Vec<u8>,
     body: Rc<SExp>,
 ) -> Result<HelperForm, CompileErr> {
-    let bf = compile_bodyform(opts, body)?;
+    let bf = compile_bodyform(opts.clone(), body)?;
     Ok(HelperForm::Defconstant(DefconstData {
         kw: kl,
         nl,
@@ -545,7 +557,8 @@
         kind: ConstantKind::Complex,
         name: name.to_vec(),
         body: Rc::new(bf),
-        ty: None
+        ty: None,
+        tabled: opts.frontend_opt()
     }))
 }
 
@@ -567,11 +580,8 @@
             kind: ConstantKind::Simple,
             name: name.to_vec(),
             body: Rc::new(BodyForm::Value(body_borrowed.clone())),
-<<<<<<< HEAD
             ty,
-=======
             tabled: opts.frontend_opt(),
->>>>>>> fac3ff01
         }))
     } else {
         compile_bodyform(opts.clone(), body.clone()).map(|bf| {
@@ -582,11 +592,8 @@
                 kind: ConstantKind::Simple,
                 name: name.to_vec(),
                 body: Rc::new(bf),
-<<<<<<< HEAD
                 ty,
-=======
                 tabled: opts.frontend_opt(),
->>>>>>> fac3ff01
             })
         })
     }
@@ -632,11 +639,8 @@
                 name: data.name,
                 args: data.args,
                 body: Rc::new(bf),
-<<<<<<< HEAD
                 ty,
-=======
                 synthetic: false,
->>>>>>> fac3ff01
             },
         )
     })
@@ -1019,6 +1023,7 @@
             args: Rc::new(arguments),
             body: Rc::new(construction),
             ty: Some(funty),
+            synthetic: false
         },
     )
 }
@@ -1083,6 +1088,7 @@
                                 ],
                             )),
                             ty: Some(funty),
+                            synthetic: false
                         },
                     )
                 })
