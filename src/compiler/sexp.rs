--- conflicted
+++ resolved
@@ -636,24 +636,6 @@
                 },
             }
         }
-<<<<<<< HEAD
-        SExpParseState::TermList(pl, pp, list_content) => match (this_char as char, pp.borrow()) {
-            ('.', SExpParseState::Empty) => {
-                error(loc, "Multiple dots in list notation are illegal")
-            }
-            (')', SExpParseState::Empty) => {
-                if list_content.len() == 1 {
-                    emit(list_content[0].clone(), SExpParseState::Empty)
-                } else {
-                    emit(
-                        Rc::new(enlist(pl.clone(), list_content)),
-                        SExpParseState::Empty,
-                    )
-                }
-            }
-            (')', SExpParseState::Bareword(l, t)) => {
-                let parsed_atom = make_atom(l.clone(), t.to_vec());
-=======
         SExpParseState::TermList(pl, TermListCommentState::InComment, parsed, pp, list_content) => {
             let end_comment = if this_char as char == '\n' || this_char as char == '\r' {
                 TermListCommentState::Empty
@@ -684,7 +666,6 @@
                     list_content.to_vec(),
                 ))
             } else if this_char == b')' {
->>>>>>> bb08f296
                 let mut list_copy = list_content.to_vec();
                 match list_copy.pop() {
                     Some(v) => {
@@ -692,17 +673,11 @@
                         if list_copy.is_empty() {
                             emit(Rc::new(new_tail), SExpParseState::Empty)
                         } else {
-<<<<<<< HEAD
-                            list_copy.push(Rc::new(new_tail));
-                            let new_list = enlist(pl.ext(l), &list_copy);
-                            emit(Rc::new(new_list), SExpParseState::Empty)
-=======
                             let mut result_list = new_tail;
                             for item in list_copy.iter().rev() {
                                 result_list = make_cons(item.clone(), Rc::new(result_list));
                             }
                             emit(Rc::new(result_list), SExpParseState::Empty)
->>>>>>> bb08f296
                         }
                     }
                     None => error(loc, "Dot as first element of list?"),
@@ -732,7 +707,7 @@
                         emit(list_content[0].clone(), SExpParseState::Empty)
                     } else {
                         emit(
-                            Rc::new(enlist(pl.ext(&loc), list_content.to_vec())),
+                            Rc::new(enlist(pl.ext(&loc), &list_content)),
                             SExpParseState::Empty,
                         )
                     }
