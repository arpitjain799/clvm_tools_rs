#[cfg(test)]
use rand::distributions::Standard;
#[cfg(test)]
use rand::prelude::Distribution;
#[cfg(test)]
use rand::Rng;

use std::borrow::Borrow;
use std::fmt::Display;
use std::hash::{Hash, Hasher};
use std::rc::Rc;
use std::string::String;

use binascii::{bin2hex, hex2bin};
use num_traits::{zero, Num};

use crate::classic::clvm::__type_compatibility__::{bi_zero, Bytes, BytesFromType};
use crate::classic::clvm::casts::{bigint_from_bytes, bigint_to_bytes_clvm, TConvertOption};
use crate::compiler::prims::prims;
use crate::compiler::srcloc::Srcloc;
use crate::util::{number_from_u8, u8_from_number, Number};

pub const MAX_SEXP_COST: usize = 15;

// Compiler view of SExp
#[derive(Clone, Debug)]
pub enum SExp {
    Nil(Srcloc),
    Cons(Srcloc, Rc<SExp>, Rc<SExp>),
    Integer(Srcloc, Number),
    QuotedString(Srcloc, u8, Vec<u8>),
    Atom(Srcloc, Vec<u8>),
}

#[cfg(test)]
pub fn random_atom_name<R: Rng + ?Sized>(rng: &mut R, min_size: usize) -> Vec<u8> {
    let mut bytevec: Vec<u8> = Vec::new();
    let mut len = 0;
    loop {
        let mut n: u8 = rng.gen();
        n %= 40;
        len += 1;
        if n < 26 || len < min_size {
            bytevec.push((n % 26) + 97); // lowercase a
        } else {
            break;
        }
    }
    bytevec
}

#[cfg(test)]
pub fn random_atom<R: Rng + ?Sized>(rng: &mut R) -> SExp {
    SExp::Atom(Srcloc::start("*rng*"), random_atom_name(rng, 1))
}

#[cfg(test)]
pub fn random_sexp<R: Rng + ?Sized>(rng: &mut R, remaining: usize) -> SExp {
    if remaining < 2 {
        random_atom(rng)
    } else {
        let loc = || Srcloc::start("*rng*");
        let alternative: usize = rng.gen_range(0..=2);
        match alternative {
            0 => {
                // list
                let length = rng.gen_range(1..=remaining);
                let costs = vec![remaining / length; length];
                enlist(
                    loc(),
                    costs
                        .iter()
                        .map(|c| Rc::new(random_sexp(rng, *c)))
                        .collect(),
                )
            }
            1 => {
                // cons
                let left_cost = rng.gen_range(1..=remaining);
                let right_cost = remaining - left_cost;
                SExp::Cons(
                    loc(),
                    Rc::new(random_sexp(rng, left_cost)),
                    Rc::new(random_sexp(rng, right_cost)),
                )
            }
            _ => {
                // atom
                random_atom(rng)
            }
        }
    }
}

// Thanks: https://stackoverflow.com/questions/48490049/how-do-i-choose-a-random-value-from-an-enum
#[cfg(test)]
impl Distribution<SExp> for Standard {
    fn sample<R: Rng + ?Sized>(&self, rng: &mut R) -> SExp {
        random_sexp(rng, MAX_SEXP_COST)
    }
}

impl Eq for SExp {}

impl PartialEq for SExp {
    fn eq(&self, other: &Self) -> bool {
        self.equal_to(other)
    }
}

impl Display for SExp {
    fn fmt(&self, formatter: &mut std::fmt::Formatter<'_>) -> Result<(), std::fmt::Error> {
        match self {
            SExp::Nil(_) => {
                formatter.write_str("()")?;
            }
            SExp::Cons(_, a, b) => {
                formatter.write_str("(")?;
                formatter.write_str(&list_no_parens(a, b))?;
                formatter.write_str(")")?;
            }
            SExp::Integer(_, v) => {
                formatter.write_str(&v.to_string())?;
            }
            SExp::QuotedString(_, q, s) => {
                if printable(s) {
                    formatter.write_str("\"")?;
                    formatter.write_str(&escape_quote(*q, s))?;
                    formatter.write_str("\"")?;
                } else {
                    let vlen = s.len() * 2;
                    let mut outbuf = vec![0; vlen];
                    bin2hex(s, &mut outbuf).map_err(|_e| std::fmt::Error::default())?;
                    formatter.write_str("0x")?;
                    formatter.write_str(
                        std::str::from_utf8(&outbuf).expect("only hex digits expected"),
                    )?;
                }
            }
            SExp::Atom(l, a) => {
                if a.is_empty() {
                    formatter.write_str("()")?;
                } else if printable(a) {
                    formatter.write_str(&decode_string(a))?;
                } else {
                    formatter
                        .write_str(&SExp::Integer(l.clone(), number_from_u8(a)).to_string())?;
                }
            }
        }

        Ok(())
    }
}

impl Hash for SExp {
    fn hash<H>(&self, state: &mut H)
    where
        H: Hasher,
    {
        match self {
            SExp::Nil(l) => {
                SExp::Atom(l.clone(), Vec::new()).hash(state);
            }
            SExp::Cons(_, a, b) => {
                a.hash(state);
                b.hash(state);
            }
            SExp::Atom(_, a) => {
                a.hash(state);
            }
            SExp::QuotedString(_, _, a) => {
                a.hash(state);
            }
            SExp::Integer(_, i) => {
                u8_from_number(i.clone()).hash(state);
            }
        }
    }
}

fn make_cons(a: Rc<SExp>, b: Rc<SExp>) -> SExp {
    SExp::Cons(a.loc().ext(&b.loc()), a.clone(), b.clone())
}

#[derive(Debug)]
enum SExpParseState {
    Empty,
    CommentText(Srcloc, Vec<u8>),
    Bareword(Srcloc, Vec<u8>),
    QuotedText(Srcloc, u8, Vec<u8>),
    QuotedEscaped(Srcloc, u8, Vec<u8>),
    OpenList(Srcloc),
    ParsingList(Srcloc, Rc<SExpParseState>, Vec<Rc<SExp>>),
    TermList(Srcloc, Rc<SExpParseState>, Vec<Rc<SExp>>),
}

#[derive(Debug)]
enum SExpParseResult {
    Resume(SExpParseState),
    Emit(Rc<SExp>, SExpParseState),
    Error(Srcloc, String),
}

#[derive(Debug)]
enum Integral {
    Decimal,
    Hex,
    NotIntegralValue,
}

fn is_hex(s: &[u8]) -> bool {
    s.len() >= 2 && s[0] == b'0' && s[1] == b'x'
}

fn is_dec(s: &[u8]) -> bool {
    let mut first = true;
    let mut dec = true;

    for ch in s {
        if first && *ch == b'-' {
            // Nothing
        } else if !(*ch >= b'0' && *ch <= b'9') {
            dec = false;
            break;
        }
        first = false;
    }

    dec && *s != vec![b'-']
}

fn matches_integral(s: &[u8]) -> Integral {
    if is_hex(s) {
        Integral::Hex
    } else if is_dec(s) {
        Integral::Decimal
    } else {
        Integral::NotIntegralValue
    }
}

fn normalize_int(v: Vec<u8>, base: u32) -> Number {
    let s = Bytes::new(Some(BytesFromType::Raw(v))).decode();
    Number::from_str_radix(&s, base).unwrap()
}

// Hex values are _not_ numbers, they're byte strings expressed in hexadecimal
// while they correspond numerically, integral constants are byte-padded to the
// left to retain their sign and hex constants are considered unsigned so _not_
// padded.
fn from_hex(l: Srcloc, v: &[u8]) -> SExp {
    let mut result = vec![0; (v.len() - 2) / 2];
    hex2bin(&v[2..], &mut result).expect("should convert from hex");
    SExp::QuotedString(l, b'"', result)
}

fn make_atom(l: Srcloc, v: Vec<u8>) -> SExp {
    let alen = v.len();
    if alen > 1 && v[0] == b'#' {
        // Search prims for appropriate primitive
        let want_name = v[1..].to_vec();
        for p in prims() {
            if want_name == p.0 {
                return p.1;
            }
        }

        // Fallback (probably)
        SExp::Atom(l, v[1..].to_vec())
    } else {
        match matches_integral(&v) {
            Integral::Hex => from_hex(l, &v),
            Integral::Decimal => {
                let intval = normalize_int(v, 10);
                if intval == bi_zero() {
                    SExp::Nil(l)
                } else {
                    SExp::Integer(l, intval)
                }
            }
            Integral::NotIntegralValue => SExp::Atom(l, v),
        }
    }
}

pub fn enlist(l: Srcloc, v: Vec<Rc<SExp>>) -> SExp {
    let mut result = SExp::Nil(l);
    for i_reverse in 0..v.len() {
        let i = v.len() - i_reverse - 1;
        result = make_cons(v[i].clone(), Rc::new(result));
    }
    result
}

fn emit(a: Rc<SExp>, p: SExpParseState) -> SExpParseResult {
    SExpParseResult::Emit(a, p)
}

fn error(l: Srcloc, t: &str) -> SExpParseResult {
    SExpParseResult::Error(l, t.to_string())
}

fn resume(p: SExpParseState) -> SExpParseResult {
    SExpParseResult::Resume(p)
}

fn escape_quote(q: u8, s: &[u8]) -> String {
    let mut res: Vec<char> = Vec::new();
    let _: Vec<()> = s
        .iter()
        .map(|ch| {
            if *ch == q as u8 {
                res.push('\\');
            }
            res.push(*ch as char);
        })
        .collect();
    res.into_iter().collect()
}

fn list_no_parens(a: &SExp, b: &SExp) -> String {
    if b.nilp() {
        a.to_string()
    } else {
        match b {
            SExp::Cons(_, b, c) => a.to_string() + " " + &list_no_parens(b, c),
            _ => a.to_string() + " . " + &b.to_string(),
        }
    }
}

pub fn decode_string(v: &[u8]) -> String {
    return String::from_utf8_lossy(v).as_ref().to_string();
}

fn printable(a: &[u8]) -> bool {
    for ch in a.iter() {
        if (*ch as char).is_control() || !(*ch as char).is_ascii() {
            return false;
        }
    }

    true
}

impl SExp {
    pub fn loc(&self) -> Srcloc {
        match self {
            SExp::Nil(l) => l.clone(),
            SExp::Cons(l, _, _) => l.clone(),
            SExp::Integer(l, _) => l.clone(),
            SExp::QuotedString(l, _, _) => l.clone(),
            SExp::Atom(l, _) => l.clone(),
        }
    }

    pub fn with_loc(&self, loc: Srcloc) -> SExp {
        match self {
            SExp::Nil(_) => SExp::Nil(loc),
            SExp::Cons(_, a, b) => SExp::Cons(loc, a.clone(), b.clone()),
            SExp::Integer(_, i) => SExp::Integer(loc, i.clone()),
            SExp::QuotedString(_, q, s) => SExp::QuotedString(loc, *q, s.clone()),
            SExp::Atom(_, a) => SExp::Atom(loc, a.clone()),
        }
    }

    pub fn atom_from_string(loc: Srcloc, s: &str) -> SExp {
        SExp::Atom(loc, s.as_bytes().to_vec())
    }

    pub fn atom_from_vec(loc: Srcloc, s: &[u8]) -> SExp {
        SExp::Atom(loc, s.to_vec())
    }

    pub fn quoted_from_string(loc: Srcloc, s: &str) -> SExp {
        SExp::QuotedString(loc, b'\"', s.as_bytes().to_vec())
    }

    pub fn nilp(&self) -> bool {
        let bizero: Number = zero();
        match self {
            SExp::Nil(_) => true,
            SExp::QuotedString(_, _, v) => v.is_empty(),
            SExp::Integer(_, i) => *i == bizero,
            SExp::Atom(_, a) => a.is_empty(),
            _ => false,
        }
    }

    pub fn listp(&self) -> bool {
        matches!(self, SExp::Nil(_) | SExp::Cons(_, _, _))
    }

    pub fn cons_fst(&self) -> Rc<SExp> {
        match self {
            SExp::Cons(_, a, _) => a.clone(),
            _ => Rc::new(SExp::Nil(self.loc())),
        }
    }

    pub fn cons_snd(&self) -> Rc<SExp> {
        match self {
            SExp::Cons(_, _, b) => b.clone(),
            _ => Rc::new(SExp::Nil(self.loc())),
        }
    }

    pub fn encode_mut(&self, v: &mut Vec<u8>) {
        match self {
            SExp::Nil(_) => v.push(0x80),
            SExp::Cons(_, a, b) => {
                v.push(0xff);
                a.encode_mut(v);
                b.encode_mut(v);
            }
            SExp::Integer(_, i) => {
                let mut bi_bytes = bigint_to_bytes_clvm(i).data().to_vec();

                v.append(&mut bi_bytes);
            }
            SExp::QuotedString(l, _, s) => {
                SExp::Integer(l.clone(), number_from_u8(s)).encode_mut(v);
            }
            SExp::Atom(l, a) => {
                SExp::Integer(l.clone(), number_from_u8(a)).encode_mut(v);
            }
        }
    }

    pub fn encode(&self) -> Vec<u8> {
        let mut v: Vec<u8> = Vec::new();
        self.encode_mut(&mut v);
        v
    }

    pub fn to_bigint(&self) -> Option<Number> {
        match self {
            SExp::Nil(_) => Some(zero()),
            SExp::Integer(_, v) => Some(v.clone()),
            SExp::QuotedString(_, _, v) => Some(bigint_from_bytes(
                &Bytes::new(Some(BytesFromType::Raw(v.to_vec()))),
                Some(TConvertOption { signed: true }),
            )),
            SExp::Atom(_, v) => Some(bigint_from_bytes(
                &Bytes::new(Some(BytesFromType::Raw(v.to_vec()))),
                Some(TConvertOption { signed: true }),
            )),
            _ => None,
        }
    }

    pub fn equal_to(&self, other: &SExp) -> bool {
        if self.nilp() && other.nilp() {
            true
        } else if self.nilp() || other.nilp() {
            false
        } else {
            match (self, other) {
                (SExp::Cons(_, r, s), SExp::Cons(_, t, u)) => r.equal_to(t) && s.equal_to(u),
                (SExp::Cons(_, _, _), _) => false,
                (_, SExp::Cons(_, _, _)) => false,
                (SExp::Integer(l, a), b) => SExp::Atom(l.clone(), u8_from_number(a.clone())) == *b,
                (SExp::QuotedString(l, _, a), b) => SExp::Atom(l.clone(), a.clone()) == *b,
                (SExp::Nil(l), b) => SExp::Atom(l.clone(), Vec::new()) == *b,
                (SExp::Atom(_, _), SExp::Integer(_, _)) => other == self,
                (SExp::Atom(_, _), SExp::QuotedString(_, _, _)) => other == self,
                (SExp::Atom(_, _), SExp::Nil(_)) => other == self,
                (SExp::Atom(_, a), SExp::Atom(_, b)) => a == b,
            }
        }
    }

    pub fn proper_list(&self) -> Option<Vec<SExp>> {
        let mut res = Vec::new();
        let mut track = Rc::new(self.clone());

        loop {
            if track.nilp() {
                return Some(res);
            } else {
                match track.borrow() {
                    SExp::Cons(_, l, r) => {
                        let borrowed: &SExp = l.borrow();
                        let cloned: SExp = borrowed.clone();
                        res.push(cloned);
                        track = r.clone();
                    }
                    _ => {
                        return None;
                    }
                }
            }
        }
    }

    pub fn get_number(&self) -> Result<Number, (Srcloc, String)> {
        match self {
            SExp::Integer(_, i) => Ok(i.clone()),
            SExp::Atom(_, v) => Ok(number_from_u8(v)),
            SExp::QuotedString(_, _, v) => Ok(number_from_u8(v)),
            SExp::Nil(_) => Ok(bi_zero()),
            _ => Err((self.loc(), format!("wanted atom got cons cell {}", self))),
        }
    }
}

fn parse_sexp_step(loc: Srcloc, p: &SExpParseState, this_char: u8) -> SExpParseResult {
    match p {
        SExpParseState::Empty => match this_char as char {
            '(' => resume(SExpParseState::OpenList(loc)),
            '\n' => resume(SExpParseState::Empty),
            ';' => resume(SExpParseState::CommentText(loc, Vec::new())),
            ')' => error(loc, "Too many close parens"),
            '"' => resume(SExpParseState::QuotedText(loc, b'"', Vec::new())),
            '\'' => resume(SExpParseState::QuotedText(loc, b'\'', Vec::new())),
            ch => {
                if char::is_whitespace(ch) {
                    resume(SExpParseState::Empty)
                } else {
                    resume(SExpParseState::Bareword(loc, vec![this_char]))
                }
            }
        },
        SExpParseState::CommentText(pl, t) => match this_char as char {
            '\r' => resume(SExpParseState::CommentText(pl.clone(), t.to_vec())),
            '\n' => resume(SExpParseState::Empty),
            _ => {
                let mut tcopy = t.to_vec();
                tcopy.push(this_char);
                resume(SExpParseState::CommentText(pl.ext(&loc), tcopy))
            }
        },
        SExpParseState::Bareword(pl, a) => {
            if char::is_whitespace(this_char as char) {
                emit(
                    Rc::new(make_atom(pl.clone(), a.to_vec())),
                    SExpParseState::Empty,
                )
            } else {
                let mut acopy = a.to_vec();
                acopy.push(this_char);
                resume(SExpParseState::Bareword(pl.ext(&loc), acopy))
            }
        }
        SExpParseState::QuotedText(pl, term, t) => {
            if this_char == b'\\' {
                resume(SExpParseState::QuotedEscaped(pl.clone(), *term, t.to_vec()))
            } else if this_char == *term {
                emit(
                    Rc::new(SExp::QuotedString(pl.ext(&loc), *term, t.to_vec())),
                    SExpParseState::Empty,
                )
            } else {
                let mut tcopy = t.to_vec();
                tcopy.push(this_char);
                resume(SExpParseState::QuotedText(pl.clone(), *term, tcopy))
            }
        }
        SExpParseState::QuotedEscaped(pl, term, t) => {
            let mut tcopy = t.to_vec();
            tcopy.push(this_char);
            resume(SExpParseState::QuotedText(pl.clone(), *term, tcopy))
        }
        SExpParseState::OpenList(pl) => match this_char as char {
            ')' => emit(Rc::new(SExp::Nil(pl.ext(&loc))), SExpParseState::Empty),
            '.' => error(loc, "Dot can't appear directly after begin paren"),
            _ => match parse_sexp_step(loc.clone(), &SExpParseState::Empty, this_char) {
                SExpParseResult::Emit(o, p) => resume(SExpParseState::ParsingList(
                    pl.ext(&loc),
                    Rc::new(p),
                    vec![o],
                )),
                SExpParseResult::Resume(p) => resume(SExpParseState::ParsingList(
                    pl.ext(&loc),
                    Rc::new(p),
                    Vec::new(),
                )),
                SExpParseResult::Error(l, e) => SExpParseResult::Error(l, e),
            },
        },
        SExpParseState::ParsingList(pl, pp, list_content) => {
            match (this_char as char, pp.borrow()) {
                ('.', SExpParseState::Empty) => resume(SExpParseState::TermList(
                    pl.ext(&loc),
                    Rc::new(SExpParseState::Empty),
                    list_content.to_vec(),
                )),
                (')', SExpParseState::Empty) => emit(
                    Rc::new(enlist(pl.ext(&loc), list_content.to_vec())),
                    SExpParseState::Empty,
                ),
                (')', SExpParseState::Bareword(l, t)) => {
                    let parsed_atom = make_atom(l.clone(), t.to_vec());
                    let mut updated_list = list_content.to_vec();
                    updated_list.push(Rc::new(parsed_atom));
                    emit(
                        Rc::new(enlist(pl.ext(&loc), updated_list)),
                        SExpParseState::Empty,
                    )
                }
                (_, _) => match parse_sexp_step(loc.clone(), pp.borrow(), this_char) {
                    SExpParseResult::Emit(o, p) => {
                        let mut list_copy = list_content.clone();
                        list_copy.push(o);
                        let result =
                            SExpParseState::ParsingList(pl.ext(&loc), Rc::new(p), list_copy);
                        resume(result)
                    }
                    SExpParseResult::Resume(rp) => resume(SExpParseState::ParsingList(
                        pl.ext(&loc),
                        Rc::new(rp),
                        list_content.to_vec(),
                    )),
                    SExpParseResult::Error(l, e) => SExpParseResult::Error(l, e),
                },
            }
        }
        SExpParseState::TermList(pl, pp, list_content) => match (this_char as char, pp.borrow()) {
            ('.', SExpParseState::Empty) => {
                error(loc, "Multiple dots in list notation are illegal")
            }
            (')', SExpParseState::Empty) => {
                if list_content.len() == 1 {
                    emit(list_content[0].clone(), SExpParseState::Empty)
                } else {
                    emit(
                        Rc::new(enlist(pl.ext(&loc), list_content.to_vec())),
                        SExpParseState::Empty,
                    )
                }
            }
            (')', SExpParseState::Bareword(l, t)) => {
                let parsed_atom = make_atom(l.clone(), t.to_vec());
                let mut list_copy = list_content.to_vec();
                match list_copy.pop() {
                    Some(v) => {
                        let new_tail = make_cons(v, Rc::new(parsed_atom));
                        if list_copy.is_empty() {
                            emit(Rc::new(new_tail), SExpParseState::Empty)
                        } else {
                            list_copy.push(Rc::new(new_tail));
                            let new_list = enlist(pl.ext(&loc), list_copy);
                            emit(Rc::new(new_list), SExpParseState::Empty)
                        }
                    }
                    None => error(loc, "Dot as first element of list?"),
                }
            }
            (_, _) => match parse_sexp_step(loc.clone(), pp.borrow(), this_char) {
                SExpParseResult::Emit(o, p) => {
                    let mut list_copy = list_content.to_vec();
                    match list_copy.pop() {
                        Some(v) => {
                            let new_tail = make_cons(v, o);
                            list_copy.push(Rc::new(new_tail));
                            resume(SExpParseState::TermList(
                                pl.ext(&loc),
                                Rc::new(p),
                                list_copy,
                            ))
                        }
                        None => error(loc, "Dot as first element of list?"),
                    }
                }
                SExpParseResult::Resume(p) => resume(SExpParseState::TermList(
                    pl.ext(&loc),
                    Rc::new(p),
                    list_content.to_vec(),
                )),
                SExpParseResult::Error(l, e) => SExpParseResult::Error(l, e),
            },
        },
    }
}

fn parse_sexp_inner<I>(
<<<<<<< HEAD
    start_: Srcloc,
    p_: SExpParseState,
=======
    mut start: Srcloc,
    mut parse_state: SExpParseState,
>>>>>>> ff551ad3
    s: I,
) -> Result<Vec<Rc<SExp>>, (Srcloc, String)>
where
    I: Iterator<Item = u8>,
{
<<<<<<< HEAD
    let mut start = start_;
    let mut p = p_;
=======
>>>>>>> ff551ad3
    let mut res = Vec::new();

    for this_char in s {
        let next_location = start.clone().advance(this_char);

<<<<<<< HEAD
        match parse_sexp_step(start.clone(), p.borrow(), this_char) {
            SExpParseResult::Error(l, e) => {
                return Err((l, e));
            }
            SExpParseResult::Resume(np) => {
                start = next_location;
                p = np;
            }
            SExpParseResult::Emit(o, np) => {
                start = next_location;
                p = np;
=======
        match parse_sexp_step(start.clone(), parse_state.borrow(), this_char) {
            SExpParseResult::Error(l, e) => {
                return Err((l, e));
            }
            SExpParseResult::Resume(new_parse_state) => {
                start = next_location;
                parse_state = new_parse_state;
            }
            SExpParseResult::Emit(o, new_parse_state) => {
                start = next_location;
                parse_state = new_parse_state;
>>>>>>> ff551ad3
                res.push(o);
            }
        }
    }

<<<<<<< HEAD
    match p {
=======
    match parse_state {
>>>>>>> ff551ad3
        SExpParseState::Empty => Ok(res),
        SExpParseState::Bareword(l, t) => Ok(vec![Rc::new(make_atom(l, t))]),
        SExpParseState::CommentText(_, _) => Ok(res),
        SExpParseState::QuotedText(l, _, _) => Err((l, "unterminated quoted string".to_string())),
        SExpParseState::QuotedEscaped(l, _, _) => {
            Err((l, "unterminated quoted string with escape".to_string()))
        }
        SExpParseState::OpenList(l) => Err((l, "Unterminated list (empty)".to_string())),
        SExpParseState::ParsingList(l, _, _) => Err((l, "Unterminated mid list".to_string())),
        SExpParseState::TermList(l, _, _) => Err((l, "Unterminated tail list".to_string())),
    }
}

pub fn parse_sexp<I>(start: Srcloc, input: I) -> Result<Vec<Rc<SExp>>, (Srcloc, String)>
where
    I: Iterator<Item = u8>,
{
    parse_sexp_inner(start, SExpParseState::Empty, input)
}<|MERGE_RESOLUTION|>--- conflicted
+++ resolved
@@ -675,41 +675,18 @@
 }
 
 fn parse_sexp_inner<I>(
-<<<<<<< HEAD
-    start_: Srcloc,
-    p_: SExpParseState,
-=======
     mut start: Srcloc,
     mut parse_state: SExpParseState,
->>>>>>> ff551ad3
     s: I,
 ) -> Result<Vec<Rc<SExp>>, (Srcloc, String)>
 where
     I: Iterator<Item = u8>,
 {
-<<<<<<< HEAD
-    let mut start = start_;
-    let mut p = p_;
-=======
->>>>>>> ff551ad3
     let mut res = Vec::new();
 
     for this_char in s {
         let next_location = start.clone().advance(this_char);
 
-<<<<<<< HEAD
-        match parse_sexp_step(start.clone(), p.borrow(), this_char) {
-            SExpParseResult::Error(l, e) => {
-                return Err((l, e));
-            }
-            SExpParseResult::Resume(np) => {
-                start = next_location;
-                p = np;
-            }
-            SExpParseResult::Emit(o, np) => {
-                start = next_location;
-                p = np;
-=======
         match parse_sexp_step(start.clone(), parse_state.borrow(), this_char) {
             SExpParseResult::Error(l, e) => {
                 return Err((l, e));
@@ -721,17 +698,12 @@
             SExpParseResult::Emit(o, new_parse_state) => {
                 start = next_location;
                 parse_state = new_parse_state;
->>>>>>> ff551ad3
                 res.push(o);
             }
         }
     }
 
-<<<<<<< HEAD
-    match p {
-=======
     match parse_state {
->>>>>>> ff551ad3
         SExpParseState::Empty => Ok(res),
         SExpParseState::Bareword(l, t) => Ok(vec![Rc::new(make_atom(l, t))]),
         SExpParseState::CommentText(_, _) => Ok(res),
