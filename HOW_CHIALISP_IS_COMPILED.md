--- conflicted
+++ resolved
@@ -240,188 +240,6 @@
 
 It's used this way in 'run':
 
-<<<<<<< HEAD
-        let opts = Rc::new(DefaultCompilerOpts::new(&use_filename))
-            .set_optimize(do_optimize)
-            .set_search_paths(&search_paths)
-            .set_frontend_opt(dialect > 21);
-        let unopt_res = compile_file(
-            &mut allocator,
-            runner.clone(),
-            opts.clone(),
-            &input_program,
-            &mut symbol_table,
-        );
-        let res = if do_optimize {
-            unopt_res.and_then(|x| run_optimizer(&mut allocator, runner, Rc::new(x)))
-        } else {
-            unopt_res.map(Rc::new)
-        };
-
-This the the full lifecycle of chialisp compilation from an outside perspective.
-
-If you want to parse the source file yourself, you can use parse_sexp from 
-src/compiler/sexp, which yields a result of Vec&lt;Rc&lt;SExp&gt;&gt;, a vector
-of refcounted pointers to s-expression objects.  These are richer than clvm
-values in that atoms, strings, hex values,integers and nils are distinguishable
-in what's read.  This is similar to the code in src/classic/clvm/type.rs but
-since these value distinctions are first-class in SExp, all values processed
-by the compiler, starting with the preprocessor (src/compiler/preprocessor.rs), 
-going through the frontend (src/compile/frontend.rs) and to code generation
-(src/compiler/codegen.rs) use these values.  Every expression read from the
-input stream has a Srcloc (src/compiler/srcloc.rs) which indicates where it
-was read from in the input, and as long as the srcloc is copied from form to
-form, it allows the compiler to maintain known associations between input and
-results.  For example, you can implement syntax coloring by simply using
-parse\_sexp (src/compiler/sexp.rs) to parse a file, run it through the
-preprocessor and frontend, and then decorate the locations present in the
-HelperForms accessible from the CompilerForm that results.  If an error is
-returned, it contains a srcloc that's relevant.
-
-You can break down the basics of how chialisp compilation functions like this:
-
-        let mut allocator = Allocator::new();
-        let mut symbol_table = HashMap::new();
-        let runner = Rc::new(DefaultProgramRunner::new());
-        let opts = Rc::new(DefaultCompilerOpts::new(&use_filename))
-            .set_optimize(do_optimize)
-            .set_search_paths(&search_paths)
-            .set_frontend_opt(dialect > 21);
-        let parsed = parse_sexp(Srcloc::start(&use_filename), file_content.bytes())?;
-        let compileform = frontend(opts.clone(), &parsed)?;
-        let generated_code = codegen(&mut allocator, runner, opts, &compileform, &mut symbol_table)?;
-        // generated_code.1 is an Rc<SExp> which contains the output
-        // code.
-
-PrimaryCodegen is the object where the code generation stores and updates
-information it needs and what gets collected during code generation.  It's defined
-in src/compiler/comptypes.rs (line 281 at present).  Many of the functions in
-src/compiler/codegen.rs take a PrimaryCodegen and most of those return a
-PrimaryCodegen.  During this process, the compilation state is updated by each.
-
-Everything before code generation is uninteresting, but I'll note at a high level
-how functions on PrimaryCodegen function.
-
-codegen starts by running start_codegen to introduce each helper to the
-PrimaryCodegen and based on their types, bin them into the appropriate parts
-of the code generator to lookup later:
-
-    Defconstants are turned into mods and run.
-    The result is stored in the PrimaryCodegen's constant set.
-    
-    The defconst form is evaluated by putting all Helpers (as in objects of
-    HelperForm type) into an Evaluator and asking it to shrink the constant's
-    expression (resulting in constant folding).  The folded value must reduce
-    to a constant, and if it does, it's stored in the constant set.
-    
-    Defmacros are converted to programs and compiled using the
-    CompilerOpts' compile_program method.  These methods on CompilerOpts
-    provide this kind of recursion with an eye to allowing the generation
-    of program code to be used during compilation.  The resulting code
-    is stored in the macro set.
-    
-Next, let desugaring takes place (it is intentded that this will be lifted out of
-codegen to a separate pass).
-    
-"Let" desugaring (let forms are used in lisp-like languages to bind additional
-variables to new expressions, as in this example which uses a-greater-than-2
-twice in difference sub-expressions.
-
-    (mod (A B)
-      (include *standard-cl-21*)
-      (let ((a-greater-than-2 (> 2 A)))
-        (c (i a-greater-than-2 B A) (i a-greater-than-2 (* 2 B) (* 2 A)))
-        )
-      )
-
-inspects each defun (because they appear in the compiled code) and the program's
-body for let forms and produces a list of new forms that must be re-inspected.
-When no new forms are generated for any helper form, the full set of generated
-helpers and the original are introduced to either the defun set or the inline set
-in the PrimaryCodegen based on their type.  This will be a bit more flexible when
-desugaring has its own definite pass as we'll have freedom to rearrange the
-inlining without disturbing codegen itself.
-
-Once all helpers are processed in this way, let desugaring takes place on the
-main expression of the program in the same way.  The PrimaryCodegen has a special
-field for the main expression.
-
-After start_codegen, the PrimaryCodegen is transformed by generating the dummy
-environment via the dummy\_functions internal function.  For each non-inlined
-defun and tabled constant, it extracts the name and generates an envrionment
-shape from the names.  This is also where multiple definitions are detected.
-As a result of this process, InlineFunction objects are generated for each inline
-function and the PrimaryCodegen has its "parentfns" member popluated.
-
-Each surviving helper is then passed through the codegen_ and given an opportunity
-to transform the PrimaryCodegen.  The bodies of all functions are placed in the
-PrimaryCodegen in the appropriate bin.  Defuns are turned into mods and code
-generation is individually performed for them.  The representation placed in the
-PrimaryCodegen is of compiled code.  During the process of generating code for
-each live defun, the compiler is configured with the parent module's PrimaryCodegen
-so that they observe the containing program's left environment and therefore can
-request the code to make sibling function calls from it.
-
-A few things about this are tricky; PrimaryCodegen uses a type called Callable to
-lookup invocations and recognizes a few types:
-
-    CallMacro
-      
-      Expands a macro and then treats the resulting output as the SExp
-      representation of a BodyForm, so parses it and does expr code
-      generation on it.
-      
-    CallInline
-    
-      Contains a literal body that is woven into the code via either the evaluator
-      or src/compiler/inline.rs.
-    
-    CallDefun
-    
-      Contains recorded code indicating how to look up the function as
-      well as the shape of its right env.
-    
-    CallPrim
-    
-      Contains a specification that a primitive is called, so outputs a primitive
-      form directly after doing codegen on the arguments.
-        
-    RunCompiler
-    
-      This is exactly the "com" operator in classic chialisp.  When it is
-      encountered, the expression evaluator creates a mod, prepares CompilerOpts
-      to override the environment, provide this PrimaryCodegen for code generation
-      and change other defaults and then uses it to compile the mod.  The result
-      is code that "takes place" in the current context by sharing the environment
-      shape and using the current PrimaryCodegen as a starting point.
-        
-    EnvPath
-    
-      As a compromise to allowing certain expressions to become environment lookups
-      when that might not be expected, I provide a dedicated env-lookup form, 
-      (@ n), where n is a constant integer only.  This desugars to a single 
-      environment lookup in the generated code.
-
-macro expansions require transformation of the user's code into clvm values and
-back because the macro program is run as a clvm program (when this was written,
-src/compiler/clvm wasn't fully mature and I hadn't written the evaluator yet).
-A table of user supplied trees by treehash is made (src/compiler/debug.rs, 
-build\_swap\_table\_mut), and the macro output is "rehydrated" by greedily
-replacing each matching subtree with the one taken from the pre-expansion macro
-callsite (src/compiler/debug.rs, relabel).  In this way, the code mostly preserved
-distinctions between atoms and strings, etc in the source text through macro
-invocation assuming things weren't too intrusive.
-
-When running the "com" operator, which is used in macros to give the 
-
-After all live defuns have been treated, the compiler uses final\_codegen to
-generate the code for its main expression and then finalize\_env is called to
-match each identifier stored in the left environment with a form for which it
-has generated code recorded and build the env tree.
-
-How CLVM code carries out programs
---
-=======
 ```
 let opts = Rc::new(DefaultCompilerOpts::new(&use_filename))
     .set_optimize(do_optimize)
@@ -462,7 +280,6 @@
 let generated_code = codegen(&mut allocator, runner, opts, &compileform, &mut symbol_table)?;
 // generated_code.1 is an Rc<SExp> which contains the output code.
 ```
->>>>>>> 11c790e8
 
 PrimaryCodegen is the object where the code generation stores and updates information it needs and what gets collected during code generation. It's defined in [comptypes.rs](/src/compiler/comptypes.rs) (line 281 at present). Many of the functions in [codegen.rs](/src/compiler/codegen.rs) take a PrimaryCodegen, and most also return a PrimaryCodegen. During this process, the compilation state is updated by each of them.
 
