[package]
name = "clvm_tools_rs"
version = "0.1.24"
edition = "2018"
authors = ["Art Yerkes <art.yerkes@gmail.com>"]
description = "tools for working with chialisp language; compiler, repl, python and wasm bindings"
homepage = "https://prozacchiwawa.github.io/clvm_tools_rs/"
readme = "README.md"
repository = "https://github.com/Chia-Network/clvm_tools_rs"
license = "MIT"
keywords = ["chia", "chialisp", "clvm"]
categories = ["command-line-utilities"]

# See more keys and their definitions at https://doc.rust-lang.org/cargo/reference/manifest.html

[dependencies]
hex = "0.4.3"
num-bigint = "0.4.0"
bls12_381 = "0.5.0"
bytestream = "0.4.1"
num-traits = "0.2.14"
lazy_static = "1.4.0"
unicode-segmentation = "1.8.0"
derivative = "2.2.0"
encoding8 = "0.3.2"
num = "0.4.0"
indoc = "1.0"
do-notation = "0.1.3"
serde_json = "1.0"
sha2 = "0.9.5"
<<<<<<< HEAD
yamlette = "0.0.8"
rand = "0.8.4"

[patch.crates-io]
skimmer = { git = "https://github.com/dnsl48/skimmer", rev = "ca914ef624ecf39a75ed7afef10e7838fffe9127" }

[dependencies.clvm_rs]
git = "https://github.com/prozacchiwawa/clvm_rs"
branch = "20211029-try-config"
package = "clvm_rust"
=======
tempfile = "3.3.0"
clvmr = "0.1.21"
binascii = "0.1.4"
yaml-rust = "0.4"
linked-hash-map = "0.5.6"
>>>>>>> 8d534d80

[lib]
name = "clvm_tools_rs"
crate-type = ["cdylib", "rlib"]

[features]
extension-module = ["pyo3"]
default = ["extension-module"]

[target.'cfg(target_family="wasm")'.dependencies]
wasm-bindgen = { version = "0.2.80", features = ["serde-serialize"] }
wasm-bindgen-test = "0.3.25"
js-sys = "0.3.58"
getrandom = { version = "0.2", features = ["js"] }

[target.'cfg(not(target_family="wasm"))'.dependencies]
pyo3 = { version = "0.14.2", features = ["abi3-py37", "extension-module"], optional = true }
getrandom = { version = "0.2" }

[build-dependencies]
pyo3-build-config = "0.15.1"

[[bin]]
name = "opd"
path = "src/classic/bins/opd.rs"

[[bin]]
name = "opc"
path = "src/classic/bins/opc.rs"

[[bin]]
name = "run"
path = "src/classic/bins/run.rs"

[[bin]]
name = "brun"
path = "src/classic/bins/brun.rs"

[[bin]]
name = "cldb"
path = "src/classic/bins/cldb.rs"

[[bin]]
<<<<<<< HEAD
name = "fuzz"
path = "src/new/bins/fuzz.rs"
=======
name = "shrink"
path = "src/classic/bins/shrink.rs"

[[bin]]
name = "repl"
path = "src/classic/bins/repl.rs"
>>>>>>> 8d534d80
<|MERGE_RESOLUTION|>--- conflicted
+++ resolved
@@ -28,24 +28,12 @@
 do-notation = "0.1.3"
 serde_json = "1.0"
 sha2 = "0.9.5"
-<<<<<<< HEAD
-yamlette = "0.0.8"
 rand = "0.8.4"
-
-[patch.crates-io]
-skimmer = { git = "https://github.com/dnsl48/skimmer", rev = "ca914ef624ecf39a75ed7afef10e7838fffe9127" }
-
-[dependencies.clvm_rs]
-git = "https://github.com/prozacchiwawa/clvm_rs"
-branch = "20211029-try-config"
-package = "clvm_rust"
-=======
 tempfile = "3.3.0"
 clvmr = "0.1.21"
 binascii = "0.1.4"
 yaml-rust = "0.4"
 linked-hash-map = "0.5.6"
->>>>>>> 8d534d80
 
 [lib]
 name = "clvm_tools_rs"
@@ -89,14 +77,13 @@
 path = "src/classic/bins/cldb.rs"
 
 [[bin]]
-<<<<<<< HEAD
 name = "fuzz"
 path = "src/new/bins/fuzz.rs"
-=======
+
+[[bin]]
 name = "shrink"
 path = "src/classic/bins/shrink.rs"
 
 [[bin]]
 name = "repl"
-path = "src/classic/bins/repl.rs"
->>>>>>> 8d534d80
+path = "src/classic/bins/repl.rs"