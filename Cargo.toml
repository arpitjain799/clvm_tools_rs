--- conflicted
+++ resolved
@@ -29,13 +29,9 @@
 serde_json = "1.0"
 sha2 = "0.9.5"
 tempfile = "3.3.0"
-<<<<<<< HEAD
-clvmr = "0.1.21"
+clvmr = "0.1.24"
 env_logger = "0.9.0"
 log = "0.4.17"
-=======
-clvmr = "0.1.24"
->>>>>>> 2bfa2ab5
 binascii = "0.1.4"
 yaml-rust = "0.4"
 linked-hash-map = "0.5.6"
