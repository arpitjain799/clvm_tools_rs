[package]
name = "clvm_tools_rs"
version = "0.1.9"
edition = "2018"

# See more keys and their definitions at https://doc.rust-lang.org/cargo/reference/manifest.html

[dependencies]
hex = "0.4.3"
num-bigint = "0.4.0"
bls12_381 = "0.5.0"
bytestream = "0.4.1"
num-traits = "0.2.14"
lazy_static = "1.4.0"
unicode-segmentation = "1.8.0"
derivative = "2.2.0"
encoding8 = "0.3.2"
num = "0.4.0"
indoc = "1.0"
do-notation = "0.1.3"
rand = {version = "0.8.4", features=["std", "small_rng"]}
serde_json = "1.0"
sha2 = "0.9.5"
yamlette = "0.0.8"
tempfile = "3.3.0"

[patch.crates-io]
skimmer = { git = "https://github.com/dnsl48/skimmer", rev = "ca914ef624ecf39a75ed7afef10e7838fffe9127" }

[dependencies.clvm_rs]
git = "https://github.com/prozacchiwawa/clvm_rs"
branch = "20211029-try-config"
package = "clvm_rust"

[target.x86_64-apple-darwin]
rustflags = [
  "-C", "link-arg=-undefined",
  "-C", "link-arg=dynamic_lookup",
]

[lib]
name = "clvm_tools_rs"
crate-type = ["cdylib", "rlib"]

[features]
extension-module = ["pyo3"]
default = ["extension-module"]

[target.'cfg(target_family="wasm")'.dependencies]
wasm-bindgen = "0.2.75"
wasm-bindgen-test = "0.3.25"
getrandom = { version = "0.2", features = ["js"] }

[target.'cfg(not(target_family="wasm"))'.dependencies]
<<<<<<< HEAD
pyo3 = { version = "0.14.2", features = ["abi3-py37", "extension-module"] }
getrandom = "0.2"
=======
pyo3 = { version = "0.14.2", features = ["abi3-py37", "extension-module"], optional = true }
>>>>>>> c9be0768

[build-dependencies]
pyo3-build-config = "0.15.1"

[[bin]]
name = "opd"
path = "src/classic/bins/opd.rs"

[[bin]]
name = "opc"
path = "src/classic/bins/opc.rs"

[[bin]]
name = "run"
path = "src/classic/bins/run.rs"

[[bin]]
name = "brun"
path = "src/classic/bins/brun.rs"

[[bin]]
name = "cldb"
path = "src/classic/bins/cldb.rs"

[[bin]]
name = "mock"
path = "src/classic/bins/mock.rs"<|MERGE_RESOLUTION|>--- conflicted
+++ resolved
@@ -52,12 +52,7 @@
 getrandom = { version = "0.2", features = ["js"] }
 
 [target.'cfg(not(target_family="wasm"))'.dependencies]
-<<<<<<< HEAD
-pyo3 = { version = "0.14.2", features = ["abi3-py37", "extension-module"] }
-getrandom = "0.2"
-=======
 pyo3 = { version = "0.14.2", features = ["abi3-py37", "extension-module"], optional = true }
->>>>>>> c9be0768
 
 [build-dependencies]
 pyo3-build-config = "0.15.1"
