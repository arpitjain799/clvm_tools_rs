--- conflicted
+++ resolved
@@ -1,12 +1,7 @@
 [package]
 name = "clvm_tools_rs"
-<<<<<<< HEAD
-version = "0.1.29"
+version = "0.1.30"
 edition = "2021"
-=======
-version = "0.1.30"
-edition = "2018"
->>>>>>> 283f38af
 authors = ["Art Yerkes <art.yerkes@gmail.com>"]
 description = "tools for working with chialisp language; compiler, repl, python and wasm bindings"
 homepage = "https://prozacchiwawa.github.io/clvm_tools_rs/"
