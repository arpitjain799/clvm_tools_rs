# Thanks: clvm_rs' github actions.
name: Build Mac, Linux, and Windows wheels

on:
  push:
    branches:
      - base
      - dev
    tags:
        - '**'
  pull_request:
    branches:
      - '**'

jobs:
  build_wheels:
    name: Wheel on ${{ matrix.os }} py-${{ matrix.python }}
    runs-on: ${{ matrix.os }}
    strategy:
      fail-fast: false
      matrix:
        os: [macos-latest, ubuntu-latest, windows-latest]
        python: [3.7, 3.8, 3.9]

    steps:
    - uses: actions/checkout@v2
      with:
        fetch-depth: 0

    - uses: actions/setup-python@v2
      name: Install Python ${{ matrix.python }}
      with:
        python-version: ${{ matrix.python }}

    - name: Update pip
      run: |
          python -m pip install --upgrade pip

    - name: Set up rust
      uses: actions-rs/toolchain@v1
      with:
        toolchain: stable

    - name: Install dependencies
      run: |
          python -m pip install maturin

    - name: Build MacOs with maturin on Python ${{ matrix.python }}
      if: startsWith(matrix.os, 'macos')
      run: |
        python -m venv venv
        ln -s venv/bin/activate
        . ./activate
        maturin build -i python --release --strip

    - name: Build Linux in manylinux2010 with maturin on Python ${{ matrix.python }}
      if: startsWith(matrix.os, 'ubuntu')
      run: |
        podman run --rm=true \
          -v ${{ github.workspace }}:/ws:rw --workdir=/ws \
          quay.io/pypa/manylinux2010_x86_64 \
          bash -exc '\
            curl -L https://sh.rustup.rs > rustup-init.sh && \
            sh rustup-init.sh -y && \
            yum -y install openssl-devel && \
            source $HOME/.cargo/env && \
            rustup target add x86_64-unknown-linux-musl && \
            rm -rf venv && \
            PY_VERSION=${{ matrix.python }}
            PY_VERSION=${PY_VERSION/.} && \
            echo "Python version with dot removed is $PY_VERSION" && \
            if [ "$PY_VERSION" = "37" ]; \
            then export SCND_VERSION="${PY_VERSION}m"; \
            else export SCND_VERSION="$PY_VERSION"; fi && \
            echo "Exporting path /opt/python/cp$PY_VERSION-cp$SCND_VERSION/bin" && \
            export PATH=/opt/python/cp$PY_VERSION-cp$SCND_VERSION/bin/:$PATH && \
            /opt/python/cp38-cp38/bin/python -m venv venv && \
            if [ ! -f "activate" ]; then ln -s venv/bin/activate; fi && \
            . ./activate && \
            pip install --upgrade pip && \
            pip install maturin && \
            CC=gcc maturin build --no-sdist --release --strip --manylinux 2010 \
          '

    - name: Build alpine wheel via docker
      if: startsWith(matrix.os, 'ubuntu') && startsWith(matrix.python, '3.7')
      run: |
        cd resources/alpine && docker build -t clvm-tools-rs-alpine .
        docker run -v ${GITHUB_WORKSPACE}:/root/clvm_tools_rs -t clvm-tools-rs-alpine sh /root/build-alpine.sh

    - name: Build Windows with maturin on Python ${{ matrix.python }}
      if: startsWith(matrix.os, 'windows')
      run: |
        python -m venv venv
        echo ". .\venv\Scripts\Activate.ps1" > activate.ps1
        . ./activate
        maturin build --no-sdist -i python --release --strip
        # Find and install the newly built wheel
        python support/wheelname.py

    - name: Install clvm_tools_rs wheel
      if: ${{ !startsWith(matrix.os, 'windows') }}
      run: |
        . ./activate
        ls target/wheels/
        # this mess puts the name of the `.whl` file into `$WHEEL_PATH`
        # remove the dot, use the `glob` lib to grab the file from the directory
        export WHEEL_PATH=$(echo ${{ matrix.python }} | python -c 'DOTLESS=input().replace(".", ""); import glob; print(" ".join(filter(lambda x: "musl" not in x, glob.glob("target/wheels/clvm_tools_rs-*-cp*-*.whl"))))' )
        echo ${WHEEL_PATH}
        pip install ${WHEEL_PATH}

    - name: Install other wheels
      run: |
        . ./activate
        python -m pip install pytest
        python -m pip install blspy      

    - name: install clvm & clvm_tools
      run: |
        . ./activate
        git clone https://github.com/Chia-Network/clvm.git --branch=main --single-branch
        python -m pip install ./clvm

        echo "installing clvm_rs via pip"
        pip install clvm_rs

        echo "installing clvm_tools for clvm tests"
        # clvm tools is required to run the tests is clvm
        python -m pip install clvm_tools

    - name: Ensure clvm, clvm_rs, clvm_tools_rs are installed
      run: |
        . ./activate
        python -c 'import clvm'
        python -c 'import clvm; print(clvm.__file__)'
        python -c 'import clvm_rs; print(clvm_rs.__file__)'
        python -c 'import clvm_tools_rs; print(clvm_tools_rs.__file__)'

<<<<<<< HEAD
    - name: Compile for wasm
      if: startsWith(matrix.os, 'ubuntu')
      run: |
        rustup target add wasm32-unknown-unknown
        cargo build --no-default-features --target wasm32-unknown-unknown

=======
>>>>>>> 44a51ab8
    - name: Run tests from clvm
      run: |
        . ./activate
        cd clvm
        python -m py.test tests

    - name: Run tests from clvm_tools_rs
      continue-on-error: true
      run: |
        cd clvm_tools_rs
        cargo test

    - name: Upload artifacts
      uses: actions/upload-artifact@v2
      with:
        name: wheels
        path: ./target/wheels/

    - name: Install Twine
      run: pip install twine

    - name: Test for secrets access
      id: check_secrets
      shell: bash
      run: |
        unset HAS_SECRET
        if [ -n "$SECRET" ]; then HAS_SECRET='true' ; fi
        echo ::set-output name=HAS_SECRET::${HAS_SECRET}
      env:
        SECRET: "${{ secrets.test_pypi_password }}"

    - name: publish (PyPi)
      if: startsWith(github.event.ref, 'refs/tags') && steps.check_secrets.outputs.HAS_SECRET
      env:
        TWINE_USERNAME: __token__
        TWINE_NON_INTERACTIVE: 1
        TWINE_PASSWORD: ${{ secrets.pypi_password }}
      run: twine upload --non-interactive --skip-existing --verbose 'target/wheels/*'

    - name: publish (Test PyPi)
      if: steps.check_secrets.outputs.HAS_SECRET
      env:
        TWINE_REPOSITORY_URL: https://test.pypi.org/legacy/
        TWINE_USERNAME: __token__
        TWINE_NON_INTERACTIVE: 1
        TWINE_PASSWORD: ${{ secrets.test_pypi_password }}
      run: twine upload --non-interactive --skip-existing --verbose 'target/wheels/*'

  fmt:
    runs-on: ubuntu-20.04
    name: cargo fmt
    steps:
      - uses: actions/checkout@v2
        with:
          fetch-depth: 1
      - name: Install rust
        uses: actions-rs/toolchain@v1
        with:
            toolchain: stable
            override: true
            components: rustfmt, clippy
      - name: fmt
        run: cargo fmt -- --files-with-diff --check

  clippy:
    runs-on: ubuntu-20.04
    steps:
      - uses: actions/checkout@v1
      - uses: actions-rs/toolchain@v1
        with:
          toolchain: stable
          components: clippy
          override: true
      - uses: actions-rs/clippy-check@v1
        with:
          token: ${{ secrets.GITHUB_TOKEN }}
          args: --all-features

  unit_tests:
    runs-on: ubuntu-20.04
    name: Unit tests
    steps:
      - uses: actions/checkout@v2
        with:
          fetch-depth: 1
      - name: Install rust
        uses: actions-rs/toolchain@v1
        with:
            toolchain: stable
            components: rustfmt, clippy
      - name: cargo test
        run: cargo test<|MERGE_RESOLUTION|>--- conflicted
+++ resolved
@@ -136,15 +136,6 @@
         python -c 'import clvm_rs; print(clvm_rs.__file__)'
         python -c 'import clvm_tools_rs; print(clvm_tools_rs.__file__)'
 
-<<<<<<< HEAD
-    - name: Compile for wasm
-      if: startsWith(matrix.os, 'ubuntu')
-      run: |
-        rustup target add wasm32-unknown-unknown
-        cargo build --no-default-features --target wasm32-unknown-unknown
-
-=======
->>>>>>> 44a51ab8
     - name: Run tests from clvm
       run: |
         . ./activate
