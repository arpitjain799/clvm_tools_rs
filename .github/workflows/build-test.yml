# Thanks: clvm_rs' github actions.
name: Build Mac, Linux, and Windows wheels

on:
  push:
    branches:
      - base
      - dev
    tags:
        - '**'
  pull_request:
    branches:
      - '**'

jobs:
  build_wheels:
    name: Wheel on ${{ matrix.os }} py-${{ matrix.python }}
    runs-on: ${{ matrix.os }}
    strategy:
      fail-fast: false
      matrix:
        os: [macos-latest, ubuntu-latest, windows-latest]
        python: [3.7, 3.8, 3.9]

    steps:
    - uses: actions/checkout@v2
      with:
        fetch-depth: 0

    - uses: actions/setup-python@v2
      name: Install Python ${{ matrix.python }}
      with:
        python-version: ${{ matrix.python }}

    - name: Update pip
      run: |
          python -m pip install --upgrade pip

    - name: Set up rust
      uses: actions-rs/toolchain@v1
      with:
        toolchain: stable

    - name: Install dependencies
      run: |
          python -m pip install maturin==0.12.20

    - name: Build MacOs with maturin on Python ${{ matrix.python }}
      if: startsWith(matrix.os, 'macos')
      run: |
        python -m venv venv
        ln -s venv/bin/activate
        . ./activate
        maturin build -i python --release --strip

    - name: Build Linux in manylinux2010 with maturin on Python ${{ matrix.python }}
      if: startsWith(matrix.os, 'ubuntu')
      run: |
        podman run --rm=true \
          -v ${{ github.workspace }}:/ws:rw --workdir=/ws \
          quay.io/pypa/manylinux2010_x86_64 \
          bash -exc '\
            curl -L https://sh.rustup.rs > rustup-init.sh && \
            sh rustup-init.sh -y && \
            yum -y install libc6 openssl-devel && \
            source $HOME/.cargo/env && \
            rustup target add x86_64-unknown-linux-musl && \
            rm -rf venv && \
            PY_VERSION=${{ matrix.python }}
            PY_VERSION=${PY_VERSION/.} && \
            echo "Python version with dot removed is $PY_VERSION" && \
            if [ "$PY_VERSION" = "37" ]; \
            then export SCND_VERSION="${PY_VERSION}m"; \
            else export SCND_VERSION="$PY_VERSION"; fi && \
            echo "Exporting path /opt/python/cp$PY_VERSION-cp$SCND_VERSION/bin" && \
            export PATH=/opt/python/cp$PY_VERSION-cp$SCND_VERSION/bin/:$PATH && \
            /opt/python/cp38-cp38/bin/python -m venv venv && \
            if [ ! -f "activate" ]; then ln -s venv/bin/activate; fi && \
            . ./activate && \
            pip install --upgrade pip
          '
        docker run --rm -v $(pwd):/io ghcr.io/pyo3/maturin:v0.13.1 build --release --strip --manylinux 2010
        # Refresh in case any ownerships changed.
        mv target target.docker && cp -r target.docker target
        # Ensure an empty .cargo-lock file exists.
        touch target/release/.cargo-lock

    - name: Build alpine wheel via docker
      if: startsWith(matrix.os, 'ubuntu') && startsWith(matrix.python, '3.7')
      run: |
        cd resources/alpine && docker build -t clvm-tools-rs-alpine .
        docker run -v ${GITHUB_WORKSPACE}:/root/clvm_tools_rs -t clvm-tools-rs-alpine sh /root/build-alpine.sh

    - name: Build Windows with maturin on Python ${{ matrix.python }}
      if: startsWith(matrix.os, 'windows')
      run: |
        python -m venv venv
        echo ". .\venv\Scripts\Activate.ps1" > activate.ps1
        . ./activate
        maturin build --no-sdist -i python --release --strip
        # Find and install the newly built wheel
        python support/wheelname.py

    - name: Install clvm_tools_rs wheel
      if: ${{ !startsWith(matrix.os, 'windows') }}
      run: |
        . ./activate
        ls target/wheels/
        # this mess puts the name of the `.whl` file into `$WHEEL_PATH`
        # remove the dot, use the `glob` lib to grab the file from the directory
        export WHEEL_PATH=$(echo ${{ matrix.python }} | python -c 'DOTLESS=input().replace(".", ""); import glob; print(" ".join(filter(lambda x: "musl" not in x, glob.glob("target/wheels/clvm_tools_rs-*-cp*-*.whl"))))' )
        echo ${WHEEL_PATH}
        pip install ${WHEEL_PATH}

    - name: Install other wheels
      run: |
        . ./activate
        python -m pip install pytest
        python -m pip install blspy      

    - name: install clvm & clvm_tools
      run: |
        . ./activate
        git clone https://github.com/Chia-Network/clvm.git --branch=main --single-branch
        python -m pip install ./clvm

        echo "installing clvm_rs via pip"
        pip install clvm_rs

        echo "installing clvm_tools for clvm tests"
        # clvm tools is required to run the tests is clvm
        python -m pip install clvm_tools

    - name: Ensure clvm, clvm_rs, clvm_tools_rs are installed
      run: |
        . ./activate
        python -c 'import clvm'
        python -c 'import clvm; print(clvm.__file__)'
        python -c 'import clvm_rs; print(clvm_rs.__file__)'
        python -c 'import clvm_tools_rs; print(clvm_tools_rs.__file__)'

    - name: Verify recompilation of old sources match
      if: startsWith(matrix.os, 'ubuntu') && startsWith(matrix.python, '3.7')
      run: |
        . ./activate
        # Build cmd line tools
        PYO3_PYTHON=`which python` cargo build --no-default-features --release

        # Grab chia-blockchain
        rm -rf chia-blockchain
        git clone https://github.com/Chia-Network/chia-blockchain

        # Check recompiles
        cp support/recompile_check.py chia-blockchain
        (cd chia-blockchain && python recompile_check.py)

    - name: Run tests from clvm
      run: |
        . ./activate
        cd clvm
        pip install pytest pytest-asyncio
        pytest tests

    - name: Run tests
      if: startsWith(matrix.os, 'ubuntu') && startsWith(matrix.python, '3.7')
      run: cargo test --no-default-features

<<<<<<< HEAD
    - name: Run wasm tests
      if: startsWith(matrix.os, 'ubuntu') && startsWith(matrix.python, '3.7')
      run: |
        rustup target add wasm32-unknown-unknown
        cargo install wasm-bindgen-cli --version 0.2.80
        cargo install wasm-pack
        make
        npm link ./pkg
        cd mock-test && npm install && npm run build && npm link clvm_tools_rs && ../resources/tests/linux-install-node.sh ./build/runmock.js

=======
>>>>>>> 6938410e
    - name: Upload artifacts
      uses: actions/upload-artifact@v2
      with:
        name: wheels
        path: ./target/wheels/

    - name: Install Twine
      run: pip install twine

    - name: Test for secrets access
      id: check_secrets
      shell: bash
      run: |
        unset HAS_SECRET
        if [ -n "$SECRET" ]; then HAS_SECRET='true' ; fi
        echo ::set-output name=HAS_SECRET::${HAS_SECRET}
      env:
        SECRET: "${{ secrets.test_pypi_password }}"

    - name: publish (PyPi)
      if: startsWith(github.event.ref, 'refs/tags') && steps.check_secrets.outputs.HAS_SECRET
      env:
        TWINE_USERNAME: __token__
        TWINE_NON_INTERACTIVE: 1
        TWINE_PASSWORD: ${{ secrets.pypi_password }}
      run: twine upload --non-interactive --skip-existing --verbose 'target/wheels/*'

    - name: publish (Test PyPi)
      if: steps.check_secrets.outputs.HAS_SECRET
      env:
        TWINE_REPOSITORY_URL: https://test.pypi.org/legacy/
        TWINE_USERNAME: __token__
        TWINE_NON_INTERACTIVE: 1
        TWINE_PASSWORD: ${{ secrets.test_pypi_password }}
      run: twine upload --non-interactive --skip-existing --verbose 'target/wheels/*'

  fmt:
    runs-on: ubuntu-20.04
    name: cargo fmt
    steps:
      - uses: actions/checkout@v2
        with:
          fetch-depth: 1
      - name: Install rust
        uses: actions-rs/toolchain@v1
        with:
            toolchain: stable
            override: true
            components: rustfmt, clippy
      - name: fmt
        run: cargo fmt -- --files-with-diff --check

  clippy:
    runs-on: ubuntu-20.04
    steps:
      - uses: actions/checkout@v1
      - uses: actions-rs/toolchain@v1
        with:
          toolchain: stable
          components: clippy
          override: true
      - name: clippy
        run: cargo clippy --all -- -D warnings
      - uses: actions-rs/clippy-check@v1
        with:
          token: ${{ secrets.GITHUB_TOKEN }}
          args: --all-features

  unit_tests:
    runs-on: ubuntu-20.04
    name: Unit tests
    steps:
      - uses: actions/checkout@v2
        with:
          fetch-depth: 1
      - name: Install rust
        uses: actions-rs/toolchain@v1
        with:
            toolchain: stable
            components: rustfmt, clippy
      - name: cargo test
        run: cargo test<|MERGE_RESOLUTION|>--- conflicted
+++ resolved
@@ -165,19 +165,6 @@
       if: startsWith(matrix.os, 'ubuntu') && startsWith(matrix.python, '3.7')
       run: cargo test --no-default-features
 
-<<<<<<< HEAD
-    - name: Run wasm tests
-      if: startsWith(matrix.os, 'ubuntu') && startsWith(matrix.python, '3.7')
-      run: |
-        rustup target add wasm32-unknown-unknown
-        cargo install wasm-bindgen-cli --version 0.2.80
-        cargo install wasm-pack
-        make
-        npm link ./pkg
-        cd mock-test && npm install && npm run build && npm link clvm_tools_rs && ../resources/tests/linux-install-node.sh ./build/runmock.js
-
-=======
->>>>>>> 6938410e
     - name: Upload artifacts
       uses: actions/upload-artifact@v2
       with:
